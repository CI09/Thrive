--- conflicted
+++ resolved
@@ -11,27 +11,12 @@
     [Export]
     public NodePath HexPreviewPath = null!;
 
-<<<<<<< HEAD
-=======
-    [Export]
-    public NodePath FossilisationButtonPath = null!;
-
-    [Export]
-    public NodePath FossilisationDialogPath = null!;
-
 #pragma warning disable CA2213
->>>>>>> 28de2e8f
     private CustomRichTextLabel speciesDetailsLabel = null!;
     private SpeciesPreview speciesPreview = null!;
     private CellHexesPreview hexesPreview = null!;
-<<<<<<< HEAD
-=======
-    private Button fossilisationButton = null!;
-    private FossilisationDialog fossilisationDialog = null!;
+    private Species? previewSpecies;
 #pragma warning restore CA2213
-
->>>>>>> 28de2e8f
-    private Species? previewSpecies;
 
     public Species? PreviewSpecies
     {
@@ -69,8 +54,6 @@
                 SpeciesDetailsLabelPath.Dispose();
                 SpeciesPreviewPath.Dispose();
                 HexPreviewPath.Dispose();
-                FossilisationButtonPath.Dispose();
-                FossilisationDialogPath.Dispose();
             }
         }
 
