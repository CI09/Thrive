--- conflicted
+++ resolved
@@ -190,13 +190,7 @@
     private void OnOldSaveLoaded(string saveName)
     {
         saveToBeLoaded = saveName;
-<<<<<<< HEAD
-
-        loadConfirmDialog.DialogText = TranslationServer.Translate("OLDER_VERSION_LOADING_WARNING");
-        loadConfirmDialog.PopupCenteredMinsize();
-=======
         loadOlderConfirmDialog.PopupCenteredMinsize();
->>>>>>> c7fee552
     }
 
     private void OnNewSaveLoaded(string saveName)
@@ -211,10 +205,6 @@
         loadInvalidConfirmDialog.PopupCenteredMinsize();
     }
 
-<<<<<<< HEAD
-        loadConfirmDialog.DialogText = TranslationServer.Translate("NEWER_VERSION_LOADING_WARNING");
-        loadConfirmDialog.PopupCenteredMinsize();
-=======
     private void OnKnownIncompatibleLoaded()
     {
         loadIncompatibleDialog.PopupCenteredMinsize();
@@ -236,7 +226,6 @@
     {
         GD.PrintErr("The user requested to load an invalid save.");
         OnConfirmSaveLoad();
->>>>>>> c7fee552
     }
 
     private void OnConfirmSaveLoad()
