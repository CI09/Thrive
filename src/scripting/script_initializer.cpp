// ------------------------------------ //
#include "script_initializer.h"

#include "auto-evo/auto-evo_script_helpers.h"
#include "auto-evo/run_results.h"
#include "engine/player_data.h"
#include "general/hex.h"
#include "general/locked_map.h"
#include "general/properties_component.h"
#include "microbe_stage/species.h"

#include "ThriveGame.h"

#include <Script/Bindings/BindHelpers.h>
#include <Script/ScriptExecutor.h>

using namespace thrive;
// ------------------------------------ //
bool
    registerLockedMap(asIScriptEngine* engine)
{
    if(engine->RegisterObjectType("LockedMap", 0, asOBJ_REF | asOBJ_NOCOUNT) <
        0) {
        ANGELSCRIPT_REGISTERFAIL;
    }

    if(engine->RegisterObjectMethod("LockedMap",
           "void addLock(string lockName)", asMETHOD(LockedMap, addLock),
           asCALL_THISCALL) < 0) {
        ANGELSCRIPT_REGISTERFAIL;
    }

    if(engine->RegisterObjectMethod("LockedMap",
           "bool isLocked(string conceptName)", asMETHOD(LockedMap, isLocked),
           asCALL_THISCALL) < 0) {
        ANGELSCRIPT_REGISTERFAIL;
    }

    if(engine->RegisterObjectMethod("LockedMap",
           "void unlock(string conceptName)", asMETHOD(LockedMap, unlock),
           asCALL_THISCALL) < 0) {
        ANGELSCRIPT_REGISTERFAIL;
    }

    return true;
}

bool
    registerPlayerData(asIScriptEngine* engine)
{

    if(engine->RegisterObjectType("PlayerData", 0, asOBJ_REF | asOBJ_NOCOUNT) <
        0) {
        ANGELSCRIPT_REGISTERFAIL;
    }

    if(engine->RegisterObjectMethod("PlayerData", "LockedMap& lockedMap()",
           asMETHOD(PlayerData, lockedMap), asCALL_THISCALL) < 0) {
        ANGELSCRIPT_REGISTERFAIL;
    }

    if(engine->RegisterObjectMethod("PlayerData", "ObjectID activeCreature()",
           asMETHOD(PlayerData, activeCreature), asCALL_THISCALL) < 0) {
        ANGELSCRIPT_REGISTERFAIL;
    }

    if(engine->RegisterObjectMethod("PlayerData",
           "void setActiveCreature(ObjectID creatureId)",
           asMETHOD(PlayerData, setActiveCreature), asCALL_THISCALL) < 0) {
        ANGELSCRIPT_REGISTERFAIL;
    }

    if(engine->RegisterObjectMethod("PlayerData",
           "bool isBoolSet(const string &in key) const",
           asMETHOD(PlayerData, isBoolSet), asCALL_THISCALL) < 0) {
        ANGELSCRIPT_REGISTERFAIL;
    }

    if(engine->RegisterObjectMethod("PlayerData",
           "void setBool(const string &in key, bool value)",
           asMETHOD(PlayerData, setBool), asCALL_THISCALL) < 0) {
        ANGELSCRIPT_REGISTERFAIL;
    }

    if(engine->RegisterObjectMethod("PlayerData", "bool isFreeBuilding() const",
           asMETHOD(PlayerData, isFreeBuilding), asCALL_THISCALL) < 0) {
        ANGELSCRIPT_REGISTERFAIL;
    }

    return true;
}


bool
    registerSpecies(asIScriptEngine* engine)
{
    ANGELSCRIPT_REGISTER_REF_TYPE("Species", Species);

    if(engine->RegisterObjectBehaviour("Species", asBEHAVE_FACTORY,
           "Species@ f(const string &in name)", asFUNCTION(Species::factory),
           asCALL_CDECL) < 0) {
        ANGELSCRIPT_REGISTERFAIL;
    }

    if(engine->RegisterObjectMethod("Species",
           "void applyImmediatePopulationChange(int32 change)",
           asMETHOD(Species, applyImmediatePopulationChange),
           asCALL_THISCALL) < 0) {
        ANGELSCRIPT_REGISTERFAIL;
    }

    // A bit hacky
    if(engine->RegisterInterface("SpeciesStoredOrganelleType") < 0) {

        ANGELSCRIPT_REGISTERFAIL;
    }

    if(engine->RegisterObjectProperty("Species",
           "array<SpeciesStoredOrganelleType@>@ organelles",
           asOFFSET(Species, organelles)) < 0) {
        ANGELSCRIPT_REGISTERFAIL;
    }

    if(engine->RegisterObjectProperty("Species",
           "dictionary@ avgCompoundAmounts",
           asOFFSET(Species, avgCompoundAmounts)) < 0) {
        ANGELSCRIPT_REGISTERFAIL;
    }

    if(engine->RegisterObjectProperty("Species", "MembraneTypeId membraneType",
           asOFFSET(Species, membraneType)) < 0) {
        ANGELSCRIPT_REGISTERFAIL;
    }

    if(engine->RegisterObjectProperty("Species", "float membraneRigidity",
           asOFFSET(Species, membraneRigidity)) < 0) {
        ANGELSCRIPT_REGISTERFAIL;
    }

    if(engine->RegisterObjectProperty(
           "Species", "string stringCode", asOFFSET(Species, stringCode)) < 0) {
        ANGELSCRIPT_REGISTERFAIL;
    }

    if(engine->RegisterObjectProperty(
           "Species", "Float4 colour", asOFFSET(Species, colour)) < 0) {
        ANGELSCRIPT_REGISTERFAIL;
    }
    if(engine->RegisterObjectProperty(
           "Species", "const string name", asOFFSET(Species, name)) < 0) {
        ANGELSCRIPT_REGISTERFAIL;
    }

    if(engine->RegisterObjectProperty(
           "Species", "string genus", asOFFSET(Species, genus)) < 0) {
        ANGELSCRIPT_REGISTERFAIL;
    }

    if(engine->RegisterObjectProperty(
           "Species", "string epithet", asOFFSET(Species, epithet)) < 0) {
        ANGELSCRIPT_REGISTERFAIL;
    }

    if(engine->RegisterObjectProperty(
           "Species", "bool isBacteria", asOFFSET(Species, isBacteria)) < 0) {
        ANGELSCRIPT_REGISTERFAIL;
    }

    if(engine->RegisterObjectProperty(
           "Species", "float aggression", asOFFSET(Species, aggression)) < 0) {
        ANGELSCRIPT_REGISTERFAIL;
    }

    if(engine->RegisterObjectProperty(
           "Species", "float fear", asOFFSET(Species, fear)) < 0) {
        ANGELSCRIPT_REGISTERFAIL;
    }

    if(engine->RegisterObjectProperty(
           "Species", "float activity", asOFFSET(Species, activity)) < 0) {
        ANGELSCRIPT_REGISTERFAIL;
    }

    if(engine->RegisterObjectProperty(
           "Species", "float focus", asOFFSET(Species, focus)) < 0) {
        ANGELSCRIPT_REGISTERFAIL;
    }

    if(engine->RegisterObjectProperty("Species", "float opportunism",
           asOFFSET(Species, opportunism)) < 0) {
        ANGELSCRIPT_REGISTERFAIL;
    }

    if(engine->RegisterObjectProperty("Species", "const int32 population",
           asOFFSET(Species, population)) < 0) {
        ANGELSCRIPT_REGISTERFAIL;
    }

    if(engine->RegisterObjectProperty(
           "Species", "int32 generation", asOFFSET(Species, generation)) < 0) {
        ANGELSCRIPT_REGISTERFAIL;
    }

    return true;
}

bool
    registerHexFunctions(asIScriptEngine* engine)
{

    // This doesn't need to be restored if we fail //
    if(engine->SetDefaultNamespace("Hex") < 0) {
        ANGELSCRIPT_REGISTERFAIL;
    }

    if(engine->RegisterGlobalFunction("double getHexSize()",
           asFUNCTION(Hex::getHexSize), asCALL_CDECL) < 0) {
        ANGELSCRIPT_REGISTERFAIL;
    }

    if(engine->RegisterGlobalFunction(
           "Float3 axialToCartesian(double q, double r)",
           asFUNCTIONPR(Hex::axialToCartesian, (double q, double r), Float3),
           asCALL_CDECL) < 0) {
        ANGELSCRIPT_REGISTERFAIL;
    }

    if(engine->RegisterGlobalFunction(
           "Float3 axialToCartesian(const Int2 &in hex)",
           asFUNCTIONPR(Hex::axialToCartesian, (const Int2& hex), Float3),
           asCALL_CDECL) < 0) {
        ANGELSCRIPT_REGISTERFAIL;
    }


    if(engine->RegisterGlobalFunction(
           "Int2 cartesianToAxial(double x, double z)",
           asFUNCTIONPR(Hex::cartesianToAxial, (double x, double z), Int2),
           asCALL_CDECL) < 0) {
        ANGELSCRIPT_REGISTERFAIL;
    }

    if(engine->RegisterGlobalFunction(
           "Int2 cartesianToAxial(const Float3 &in coordinates)",
           asFUNCTIONPR(
               Hex::cartesianToAxial, (const Float3& coordinates), Int2),
           asCALL_CDECL) < 0) {
        ANGELSCRIPT_REGISTERFAIL;
    }


    if(engine->RegisterGlobalFunction("Int3 axialToCube(double q, double r)",
           asFUNCTIONPR(Hex::axialToCube, (double q, double r), Int3),
           asCALL_CDECL) < 0) {
        ANGELSCRIPT_REGISTERFAIL;
    }

    if(engine->RegisterGlobalFunction("Int3 axialToCube(const Int2 &in hex)",
           asFUNCTIONPR(Hex::axialToCube, (const Int2& hex), Int3),
           asCALL_CDECL) < 0) {
        ANGELSCRIPT_REGISTERFAIL;
    }


    if(engine->RegisterGlobalFunction(
           "Int2 cubeToAxial(double x, double y, double z)",
           asFUNCTIONPR(Hex::cubeToAxial, (double x, double y, double z), Int2),
           asCALL_CDECL) < 0) {
        ANGELSCRIPT_REGISTERFAIL;
    }

    if(engine->RegisterGlobalFunction("Int2 cubeToAxial(const Int3 &in hex)",
           asFUNCTIONPR(Hex::cubeToAxial, (const Int3& hex), Int2),
           asCALL_CDECL) < 0) {
        ANGELSCRIPT_REGISTERFAIL;
    }


    if(engine->RegisterGlobalFunction(
           "Int3 cubeHexRound(double x, double y, double z)",
           asFUNCTIONPR(
               Hex::cubeHexRound, (double x, double y, double z), Int3),
           asCALL_CDECL) < 0) {
        ANGELSCRIPT_REGISTERFAIL;
    }


    if(engine->RegisterGlobalFunction("Int3 cubeHexRound(const Float3 &in hex)",
           asFUNCTIONPR(Hex::cubeHexRound, (const Float3& hex), Int3),
           asCALL_CDECL) < 0) {
        ANGELSCRIPT_REGISTERFAIL;
    }


    if(engine->RegisterGlobalFunction("int64 encodeAxial(double q, double r)",
           asFUNCTIONPR(Hex::encodeAxial, (double q, double r), int64_t),
           asCALL_CDECL) < 0) {
        ANGELSCRIPT_REGISTERFAIL;
    }

    if(engine->RegisterGlobalFunction("int64 encodeAxial(const Int2 &in hex)",
           asFUNCTIONPR(Hex::encodeAxial, (const Int2& hex), int64_t),
           asCALL_CDECL) < 0) {
        ANGELSCRIPT_REGISTERFAIL;
    }

    if(engine->RegisterGlobalFunction("Int2 decodeAxial(int64 s)",
           asFUNCTIONPR(Hex::decodeAxial, (int64_t s), Int2),
           asCALL_CDECL) < 0) {
        ANGELSCRIPT_REGISTERFAIL;
    }


    if(engine->RegisterGlobalFunction("Int2 rotateAxial(double q, double r)",
           asFUNCTIONPR(Hex::rotateAxial, (double q, double r), Int2),
           asCALL_CDECL) < 0) {
        ANGELSCRIPT_REGISTERFAIL;
    }

    if(engine->RegisterGlobalFunction("Int2 rotateAxial(const Int2 &in hex)",
           asFUNCTIONPR(Hex::rotateAxial, (const Int2& hex), Int2),
           asCALL_CDECL) < 0) {
        ANGELSCRIPT_REGISTERFAIL;
    }


    if(engine->RegisterGlobalFunction(
           "Int2 rotateAxialNTimes(double q0, double r0, "
           "uint32 n)",
           asFUNCTIONPR(Hex::rotateAxialNTimes,
               (double q0, double r0, uint32_t n), Int2),
           asCALL_CDECL) < 0) {
        ANGELSCRIPT_REGISTERFAIL;
    }

    if(engine->RegisterGlobalFunction(
           "Int2 rotateAxialNTimes(const Int2 &in hex, uint32 n)",
           asFUNCTIONPR(
               Hex::rotateAxialNTimes, (const Int2& hex, uint32_t n), Int2),
           asCALL_CDECL) < 0) {
        ANGELSCRIPT_REGISTERFAIL;
    }


    if(engine->RegisterGlobalFunction(
           "Int2 flipHorizontally(double q, double r)",
           asFUNCTIONPR(Hex::flipHorizontally, (double q, double r), Int2),
           asCALL_CDECL) < 0) {
        ANGELSCRIPT_REGISTERFAIL;
    }

    if(engine->RegisterGlobalFunction(
           "Int2 flipHorizontally(const Int2 &in hex)",
           asFUNCTIONPR(Hex::flipHorizontally, (const Int2& hex), Int2),
           asCALL_CDECL) < 0) {
        ANGELSCRIPT_REGISTERFAIL;
    }



    if(engine->SetDefaultNamespace("") < 0) {
        ANGELSCRIPT_REGISTERFAIL;
    }

    return true;
}

bool
<<<<<<< HEAD
    bindScriptAccessibleSystems(asIScriptEngine* engine)
{
    // ------------------------------------ //
    // SpawnSystem
    if(engine->RegisterFuncdef(
           "ObjectID SpawnFactoryFunc(CellStageWorld@ world, Float3 pos)") <
        0) {
        ANGELSCRIPT_REGISTERFAIL;
    }

    if(engine->RegisterObjectType("SpawnSystem", 0, asOBJ_REF | asOBJ_NOCOUNT) <
        0) {
        ANGELSCRIPT_REGISTERFAIL;
    }

    if(engine->RegisterObjectMethod("SpawnSystem",
           "void removeSpawnType(SpawnerTypeId spawnId)",
           asMETHOD(SpawnSystem, removeSpawnType), asCALL_THISCALL) < 0) {
        ANGELSCRIPT_REGISTERFAIL;
    }

    if(engine->RegisterObjectMethod("SpawnSystem",
           "SpawnerTypeId addSpawnType(SpawnFactoryFunc@ factory, double "
           "spawnDensity, "
           "double spawnRadius)",
           asFUNCTION(addSpawnTypeProxy), asCALL_CDECL_OBJFIRST) < 0) {
        ANGELSCRIPT_REGISTERFAIL;
    }

    // Process System
    if(engine->RegisterObjectType(
           "ProcessSystem", 0, asOBJ_REF | asOBJ_NOCOUNT) < 0) {
        ANGELSCRIPT_REGISTERFAIL;
    }

    if(engine->RegisterObjectMethod("ProcessSystem",
           "void setProcessBiome(int biomeId)",
           asMETHOD(ProcessSystem, setProcessBiome), asCALL_THISCALL) < 0) {
        ANGELSCRIPT_REGISTERFAIL;
    }

    if(engine->RegisterObjectMethod("ProcessSystem",
           "double getDissolved(CompoundId compoundData)",
           asMETHOD(ProcessSystem, getDissolved), asCALL_THISCALL) < 0) {
        ANGELSCRIPT_REGISTERFAIL;
    }
    // ------------------------------------ //
    // CompoundCloudSystem
    if(engine->RegisterObjectType(
           "CompoundCloudSystem", 0, asOBJ_REF | asOBJ_NOCOUNT) < 0) {
        ANGELSCRIPT_REGISTERFAIL;
    }

    if(engine->RegisterObjectMethod("CompoundCloudSystem",
           "bool addCloud(CompoundId compound, float density, const Float3 &in "
           "worldPosition)",
           asMETHOD(CompoundCloudSystem, addCloud), asCALL_THISCALL) < 0) {
        ANGELSCRIPT_REGISTERFAIL;
    }

    if(engine->RegisterObjectMethod("CompoundCloudSystem",
           "int takeCompound(CompoundId compound, const Float3 &in "
           "worldPosition, float rate)",
           asMETHOD(CompoundCloudSystem, takeCompound), asCALL_THISCALL) < 0) {
        ANGELSCRIPT_REGISTERFAIL;
    }

    if(engine->RegisterObjectMethod("CompoundCloudSystem",
           "int amountAvailable(CompoundId compound, const Float3 &in "
           "worldPosition, float rate)",
           asMETHOD(CompoundCloudSystem, takeCompound), asCALL_THISCALL) < 0) {
        ANGELSCRIPT_REGISTERFAIL;
    }

    // ------------------------------------ //
    // PlayerMicrobeControlSystem

    // static
    if(engine->SetDefaultNamespace("PlayerMicrobeControlSystem") < 0) {
        ANGELSCRIPT_REGISTERFAIL;
    }

    if(engine->RegisterGlobalFunction(
           "Float3 getTargetPoint(GameWorld &in worldWithCamera)",
           asFUNCTION(PlayerMicrobeControlSystem::getTargetPoint),
           asCALL_CDECL) < 0) {
        ANGELSCRIPT_REGISTERFAIL;
    }

    if(engine->SetDefaultNamespace("") < 0) {
        ANGELSCRIPT_REGISTERFAIL;
    }


    return true;
}

bool
    registerPatches(asIScriptEngine* engine)
{
    // ------------------------------------ //
    // Patch
    ANGELSCRIPT_REGISTER_REF_TYPE("Patch", Patch);

    if(engine->RegisterObjectBehaviour("Patch", asBEHAVE_FACTORY,
           "Patch@ f(const string &in name, int32 id, const Biome &in "
           "biomeTemplate)",
           asFUNCTION(Patch::factory), asCALL_CDECL) < 0) {
        ANGELSCRIPT_REGISTERFAIL;
    }

    if(engine->RegisterObjectMethod("Patch", "const string& getName() const",
           asMETHOD(Patch, getName), asCALL_THISCALL) < 0) {
        ANGELSCRIPT_REGISTERFAIL;
    }

    if(engine->RegisterObjectMethod("Patch", "int32 getId() const",
           asMETHOD(Patch, getId), asCALL_THISCALL) < 0) {
        ANGELSCRIPT_REGISTERFAIL;
    }

    if(engine->RegisterObjectMethod("Patch", "bool addNeighbour(int32 id)",
           asMETHOD(Patch, addNeighbour), asCALL_THISCALL) < 0) {
        ANGELSCRIPT_REGISTERFAIL;
    }

    if(engine->RegisterObjectMethod("Patch",
           "Float2 getScreenCoordinates() const",
           asMETHOD(Patch, getScreenCoordinates), asCALL_THISCALL) < 0) {
        ANGELSCRIPT_REGISTERFAIL;
    }

    if(engine->RegisterObjectMethod("Patch",
           "void setScreenCoordinates(Float2 coordinates)",
           asMETHOD(Patch, setScreenCoordinates), asCALL_THISCALL) < 0) {
        ANGELSCRIPT_REGISTERFAIL;
    }

    // TODO: Would be much safer to have reference counting for biomes
    if(engine->RegisterObjectMethod("Patch", "const Biome@ getBiome() const",
           asMETHODPR(Patch, getBiome, () const, const Biome&),
           asCALL_THISCALL) < 0) {
        ANGELSCRIPT_REGISTERFAIL;
    }

    if(engine->RegisterObjectMethod("Patch", "Biome@ getBiome()",
           asMETHODPR(Patch, getBiome, (), Biome&), asCALL_THISCALL) < 0) {
        ANGELSCRIPT_REGISTERFAIL;
    }

    if(engine->RegisterObjectMethod("Patch",
           "const Biome@ getBiomeTemplate() const",
           asMETHODPR(Patch, getBiomeTemplate, () const, const Biome&),
           asCALL_THISCALL) < 0) {
        ANGELSCRIPT_REGISTERFAIL;
    }

    if(engine->RegisterObjectMethod("Patch",
           ("bool addSpecies(Species@ species, int32 population = " +
               std::to_string(INITIAL_SPECIES_POPULATION) + ")")
               .c_str(),
           asMETHOD(Patch, addSpeciesWrapper), asCALL_THISCALL) < 0) {
        ANGELSCRIPT_REGISTERFAIL;
    }

    if(engine->RegisterObjectMethod("Patch", "uint64 getSpeciesCount() const",
           asMETHOD(Patch, getSpeciesCount), asCALL_THISCALL) < 0) {
        ANGELSCRIPT_REGISTERFAIL;
    }

    if(engine->RegisterObjectMethod("Patch",
           "Species@ getSpecies(uint64 index) const",
           asMETHOD(Patch, getSpeciesWrapper), asCALL_THISCALL) < 0) {
        ANGELSCRIPT_REGISTERFAIL;
    }

    if(engine->RegisterObjectMethod("Patch",
           "int32 getSpeciesPopulation(const Species@ species) const",
           asMETHOD(Patch, getSpeciesPopulationWrapper), asCALL_THISCALL) < 0) {
        ANGELSCRIPT_REGISTERFAIL;
    }

    // ------------------------------------ //
    // PatchMap
    ANGELSCRIPT_REGISTER_REF_TYPE("PatchMap", PatchMap);

    if(engine->RegisterObjectBehaviour("PatchMap", asBEHAVE_FACTORY,
           "PatchMap@ f()", asFUNCTION(PatchMap::factory), asCALL_CDECL) < 0) {
        ANGELSCRIPT_REGISTERFAIL;
    }

    if(engine->RegisterObjectMethod("PatchMap", "Patch@ getCurrentPatch()",
           asMETHOD(PatchMap, getCurrentPatchWrapper), asCALL_THISCALL) < 0) {
        ANGELSCRIPT_REGISTERFAIL;
    }

    if(engine->RegisterObjectMethod("PatchMap",
           "int32 getCurrentPatchId() const",
           asMETHOD(PatchMap, getCurrentPatchId), asCALL_THISCALL) < 0) {
        ANGELSCRIPT_REGISTERFAIL;
    }

    if(engine->RegisterObjectMethod("PatchMap", "Patch@ getPatch(int32 id)",
           asMETHOD(PatchMap, getPatchWrapper), asCALL_THISCALL) < 0) {
        ANGELSCRIPT_REGISTERFAIL;
    }

    if(engine->RegisterObjectMethod("PatchMap", "bool addPatch(Patch@ patch)",
           asMETHOD(PatchMap, addPatchWrapper), asCALL_THISCALL) < 0) {
        ANGELSCRIPT_REGISTERFAIL;
    }

    if(engine->RegisterObjectMethod("PatchMap",
           "Species@ findSpeciesByName(const string &in name)",
           asMETHOD(PatchMap, findSpeciesByNameWrapper), asCALL_THISCALL) < 0) {
        ANGELSCRIPT_REGISTERFAIL;
    }


    mapWrapperTypeInfo =
        Leviathan::ScriptExecutor::Get()->GetASEngine()->GetTypeInfoByDecl(
            "array<const Patch@>");

    if(!mapWrapperTypeInfo) {
        LOG_ERROR("could not get type info for map wrapper");
        return false;
    }

    if(engine->RegisterObjectMethod("PatchMap",
           "array<const Patch@>@ getPatches() const",
           asFUNCTION(patchMapGetPatchesWrapper), asCALL_CDECL_OBJFIRST) < 0) {
        ANGELSCRIPT_REGISTERFAIL;
    }

    if(engine->RegisterObjectMethod("PatchMap", "array<Patch@>@ getPatches()",
           asFUNCTION(patchMapGetPatchesWrapper), asCALL_CDECL_OBJFIRST) < 0) {
        ANGELSCRIPT_REGISTERFAIL;
    }

    if(engine->RegisterObjectMethod("PatchMap", "Planet@ getPlanet()",
           asMETHOD(PatchMap, getPlanet), asCALL_THISCALL) < 0) {
        ANGELSCRIPT_REGISTERFAIL;
    }

    // ------------------------------------ //
    // PatchManager
    if(engine->RegisterObjectType(
           "PatchManager", 0, asOBJ_REF | asOBJ_NOCOUNT) < 0) {
        ANGELSCRIPT_REGISTERFAIL;
    }

    if(engine->RegisterObjectMethod("PatchManager", "PatchMap@ getCurrentMap()",
           asMETHOD(PatchManager, getCurrentMapWrapper), asCALL_THISCALL) < 0) {
        ANGELSCRIPT_REGISTERFAIL;
    }

    return true;
}

bool
    registerTimedWorldOperations(asIScriptEngine* engine)
{
    // ------------------------------------ //
    // PatchManager
    if(engine->RegisterObjectType(
           "TimedWorldOperations", 0, asOBJ_REF | asOBJ_NOCOUNT) < 0) {
        ANGELSCRIPT_REGISTERFAIL;
    }

    if(engine->RegisterObjectMethod("TimedWorldOperations",
           "void onTimePassed(double timePassed)",
           asMETHOD(TimedWorldOperations, onTimePassed), asCALL_THISCALL) < 0) {
        ANGELSCRIPT_REGISTERFAIL;
    }

    if(engine->RegisterFuncdef("void ElapsedTimeFunc(GameWorld@ world, double "
                               "elapsed, double totalTimePassed)") < 0) {
        ANGELSCRIPT_REGISTERFAIL;
    }

    if(engine->RegisterObjectMethod("TimedWorldOperations",
           "void registerEffect(const string &in name, ElapsedTimeFunc@ "
           "callback)",
           asFUNCTION(registerEffectProxy), asCALL_CDECL_OBJFIRST) < 0) {
        ANGELSCRIPT_REGISTERFAIL;
    }

    return true;
}

bool
=======
>>>>>>> baa0bc53
    registerAutoEvo(asIScriptEngine* engine)
{
    // ------------------------------------ //
    // RunResults
    ANGELSCRIPT_REGISTER_REF_TYPE("RunResults", autoevo::RunResults);

    if(engine->RegisterObjectBehaviour("RunResults", asBEHAVE_FACTORY,
           "RunResults@ f()", asFUNCTION(autoevo::RunResults::factory),
           asCALL_CDECL) < 0) {
        ANGELSCRIPT_REGISTERFAIL;
    }

    // TODO: it's a bit dirty that this accepts a const Species as the result
    // apply stage may modify it. Maybe some of the const patch methods should
    // return non const Species
    if(engine->RegisterObjectMethod("RunResults",
           "void addPopulationResultForSpecies(const Species@ species, int32 "
           "patch, int32 newPopulation)",
           asMETHOD(autoevo::RunResults, addPopulationResultForSpeciesWrapper),
           asCALL_THISCALL) < 0) {
        ANGELSCRIPT_REGISTERFAIL;
    }

    // This is fine having const species
    if(engine->RegisterObjectMethod("RunResults",
           "int32 getPopulationInPatch(const Species@ species, int32 "
           "patch)",
           asMETHOD(autoevo::RunResults, getPopulationInPatchWrapper),
           asCALL_THISCALL) < 0) {
        ANGELSCRIPT_REGISTERFAIL;
    }

    // ------------------------------------ //
    // SpeciesMigration
    ANGELSCRIPT_REGISTER_REF_TYPE(
        "SpeciesMigration", autoevo::SpeciesMigration);

    if(engine->RegisterObjectProperty("SpeciesMigration", "int32 fromPatch",
           asOFFSET(autoevo::SpeciesMigration, fromPatch)) < 0) {
        ANGELSCRIPT_REGISTERFAIL;
    }

    if(engine->RegisterObjectProperty("SpeciesMigration", "int32 toPatch",
           asOFFSET(autoevo::SpeciesMigration, toPatch)) < 0) {
        ANGELSCRIPT_REGISTERFAIL;
    }

    if(engine->RegisterObjectProperty("SpeciesMigration", "int32 population",
           asOFFSET(autoevo::SpeciesMigration, population)) < 0) {
        ANGELSCRIPT_REGISTERFAIL;
    }

    if(engine->RegisterObjectMethod("SpeciesMigration",
           "const Species@ getSpecies() const",
           asMETHOD(autoevo::SpeciesMigration, getSpecies),
           asCALL_THISCALL) < 0) {
        ANGELSCRIPT_REGISTERFAIL;
    }

    // ------------------------------------ //
    // SimulationConfiguration
    ANGELSCRIPT_REGISTER_REF_TYPE(
        "SimulationConfiguration", autoevo::SimulationConfiguration);

    if(engine->RegisterObjectProperty("SimulationConfiguration", "int32 steps",
           asOFFSET(autoevo::SimulationConfiguration, steps)) < 0) {
        ANGELSCRIPT_REGISTERFAIL;
    }

    if(engine->RegisterObjectMethod("SimulationConfiguration",
           "uint64 getExcludedSpeciesCount() const",
           asMETHOD(autoevo::SimulationConfiguration, getExcludedSpeciesCount),
           asCALL_THISCALL) < 0) {
        ANGELSCRIPT_REGISTERFAIL;
    }

    if(engine->RegisterObjectMethod("SimulationConfiguration",
           "const Species@ getExcludedSpecies(uint64 index) const",
           asMETHOD(autoevo::SimulationConfiguration, getExcludedSpecies),
           asCALL_THISCALL) < 0) {
        ANGELSCRIPT_REGISTERFAIL;
    }

    if(engine->RegisterObjectMethod("SimulationConfiguration",
           "uint64 getExtraSpeciesCount() const",
           asMETHOD(autoevo::SimulationConfiguration, getExtraSpeciesCount),
           asCALL_THISCALL) < 0) {
        ANGELSCRIPT_REGISTERFAIL;
    }

    if(engine->RegisterObjectMethod("SimulationConfiguration",
           "const Species@ getExtraSpecies(uint64 index) const",
           asMETHOD(autoevo::SimulationConfiguration, getExtraSpecies),
           asCALL_THISCALL) < 0) {
        ANGELSCRIPT_REGISTERFAIL;
    }

    if(engine->RegisterObjectMethod("SimulationConfiguration",
           "uint64 getMigrationsCount() const",
           asMETHOD(autoevo::SimulationConfiguration, getMigrationsCount),
           asCALL_THISCALL) < 0) {
        ANGELSCRIPT_REGISTERFAIL;
    }

    if(engine->RegisterObjectMethod("SimulationConfiguration",
           "const SpeciesMigration@ getMigration(uint64 index) const",
           asMETHOD(autoevo::SimulationConfiguration, getMigration),
           asCALL_THISCALL) < 0) {
        ANGELSCRIPT_REGISTERFAIL;
    }

    return true;
}

bool
    thrive::registerThriveScriptTypes(asIScriptEngine* engine)
{
    if(!registerLockedMap(engine))
        return false;

    if(engine->RegisterTypedef("CompoundId", "uint16") < 0) {

        ANGELSCRIPT_REGISTERFAIL;
    }

    if(engine->RegisterTypedef("BioProcessId", "uint16") < 0) {

        ANGELSCRIPT_REGISTERFAIL;
    }

    if(engine->RegisterTypedef("MembraneTypeId", "uint16") < 0) {

        ANGELSCRIPT_REGISTERFAIL;
    }

    if(engine->RegisterTypedef("SpawnerTypeId", "uint32") < 0) {

        ANGELSCRIPT_REGISTERFAIL;
    }

    if(engine->RegisterObjectType(
           "CellStageWorld", 0, asOBJ_REF | asOBJ_NOCOUNT) < 0) {
        ANGELSCRIPT_REGISTERFAIL;
    }

    if(engine->RegisterObjectType(
           "MicrobeEditorWorld", 0, asOBJ_REF | asOBJ_NOCOUNT) < 0) {
        ANGELSCRIPT_REGISTERFAIL;
    }

    if(!bindThriveComponentTypes(engine))
        return false;

    if(!registerSimulationDataAndJsons(engine))
        return false;

    if(!registerTweakedProcess(engine))
        return false;

    if(!registerOrganelles(engine))
        return false;

    if(!registerSpecies(engine))
        return false;

    if(!registerPatches(engine))
        return false;

    if(!bindScriptAccessibleSystems(engine))
        return false;

    if(!registerPlayerData(engine))
        return false;

    if(!registerHexFunctions(engine))
        return false;

    if(!registerTimedWorldOperations(engine))
        return false;

    if(!registerAutoEvo(engine))
        return false;

    if(engine->RegisterObjectType("ThriveGame", 0, asOBJ_REF | asOBJ_NOCOUNT) <
        0) {
        ANGELSCRIPT_REGISTERFAIL;
    }

    if(engine->RegisterGlobalFunction("ThriveGame@ GetThriveGame()",
           asFUNCTION(ThriveGame::Get), asCALL_CDECL) < 0) {
        ANGELSCRIPT_REGISTERFAIL;
    }

    ANGLESCRIPT_BASE_CLASS_CASTS_NO_REF(
        LeviathanApplication, "LeviathanApplication", ThriveGame, "ThriveGame");

    if(engine->RegisterObjectMethod("ThriveGame", "PlayerData& playerData()",
           asMETHOD(ThriveGame, playerData), asCALL_THISCALL) < 0) {
        ANGELSCRIPT_REGISTERFAIL;
    }

    // if(engine->RegisterObjectMethod("ThriveGame",
    //         "SoundPlayer@ getGuiSoundPlayer()",
    //         asMETHOD(ThriveGame, getGuiSoundPlayer),
    //         asCALL_THISCALL) < 0)
    // {
    //     ANGELSCRIPT_REGISTERFAIL;
    // }


    if(engine->RegisterObjectMethod("ThriveGame", "void startNewGame()",
           asMETHOD(ThriveGame, startNewGame), asCALL_THISCALL) < 0) {
        ANGELSCRIPT_REGISTERFAIL;
    }

    if(engine->RegisterObjectMethod("ThriveGame",
           "void loadSaveGame(const string &in saveFile)",
           asMETHOD(ThriveGame, loadSaveGame), asCALL_THISCALL) < 0) {
        ANGELSCRIPT_REGISTERFAIL;
    }

    if(engine->RegisterObjectMethod("ThriveGame",
           "void saveGame(const string &in saveFile)",
           asMETHOD(ThriveGame, saveGame), asCALL_THISCALL) < 0) {
        ANGELSCRIPT_REGISTERFAIL;
    }

    if(engine->RegisterObjectMethod("ThriveGame",
           "void setBackgroundMaterial(const string &in material)",
           asMETHOD(ThriveGame, setBackgroundMaterial), asCALL_THISCALL) < 0) {
        ANGELSCRIPT_REGISTERFAIL;
    }

    if(engine->RegisterObjectMethod("ThriveGame", "void editorButtonClicked()",
           asMETHOD(ThriveGame, editorButtonClicked), asCALL_THISCALL) < 0) {
        ANGELSCRIPT_REGISTERFAIL;
    }

    if(engine->RegisterObjectMethod("ThriveGame",
           "void killPlayerCellClicked()",
           asMETHOD(ThriveGame, killPlayerCellClicked), asCALL_THISCALL) < 0) {
        ANGELSCRIPT_REGISTERFAIL;
    }

    if(engine->RegisterObjectMethod("ThriveGame", "void finishEditingClicked()",
           asMETHOD(ThriveGame, finishEditingClicked), asCALL_THISCALL) < 0) {
        ANGELSCRIPT_REGISTERFAIL;
    }

    if(engine->RegisterObjectMethod("ThriveGame",
           "void addExternalPopulationEffect(Species@ species, int32 change, "
           "const string &in reason)",
           asMETHOD(ThriveGame, addExternalPopulationEffect),
           asCALL_THISCALL) < 0) {
        ANGELSCRIPT_REGISTERFAIL;
    }

    if(engine->RegisterObjectMethod("ThriveGame",
           "void playerMovedToPatch(int32 patch)",
           asMETHOD(ThriveGame, playerMovedToPatch), asCALL_THISCALL) < 0) {
        ANGELSCRIPT_REGISTERFAIL;
    }

    // if(engine->RegisterObjectMethod("Client",
    //         "bool Connect(const string &in address, string &out
    //         errormessage)", asMETHODPR(Client, Connect, (const std::string&,
    //         std::string&), bool), asCALL_THISCALL) < 0)
    // {
    //     ANGELSCRIPT_REGISTERFAIL;
    // }

    if(!bindWorlds(engine))
        return false;

    if(engine->RegisterObjectMethod("ThriveGame",
           "CellStageWorld@ getCellStage()", asMETHOD(ThriveGame, getCellStage),
           asCALL_THISCALL) < 0) {
        ANGELSCRIPT_REGISTERFAIL;
    }

    // if(engine->RegisterGlobalFunction(
    //        "ObjectID findSpeciesEntityByName(CellStageWorld@ world, "
    //        "const string &in name)",
    //        asFUNCTION(findSpeciesEntityByName), asCALL_CDECL) < 0) {
    //     ANGELSCRIPT_REGISTERFAIL;
    // }

    return true;
}<|MERGE_RESOLUTION|>--- conflicted
+++ resolved
@@ -366,300 +366,6 @@
 }
 
 bool
-<<<<<<< HEAD
-    bindScriptAccessibleSystems(asIScriptEngine* engine)
-{
-    // ------------------------------------ //
-    // SpawnSystem
-    if(engine->RegisterFuncdef(
-           "ObjectID SpawnFactoryFunc(CellStageWorld@ world, Float3 pos)") <
-        0) {
-        ANGELSCRIPT_REGISTERFAIL;
-    }
-
-    if(engine->RegisterObjectType("SpawnSystem", 0, asOBJ_REF | asOBJ_NOCOUNT) <
-        0) {
-        ANGELSCRIPT_REGISTERFAIL;
-    }
-
-    if(engine->RegisterObjectMethod("SpawnSystem",
-           "void removeSpawnType(SpawnerTypeId spawnId)",
-           asMETHOD(SpawnSystem, removeSpawnType), asCALL_THISCALL) < 0) {
-        ANGELSCRIPT_REGISTERFAIL;
-    }
-
-    if(engine->RegisterObjectMethod("SpawnSystem",
-           "SpawnerTypeId addSpawnType(SpawnFactoryFunc@ factory, double "
-           "spawnDensity, "
-           "double spawnRadius)",
-           asFUNCTION(addSpawnTypeProxy), asCALL_CDECL_OBJFIRST) < 0) {
-        ANGELSCRIPT_REGISTERFAIL;
-    }
-
-    // Process System
-    if(engine->RegisterObjectType(
-           "ProcessSystem", 0, asOBJ_REF | asOBJ_NOCOUNT) < 0) {
-        ANGELSCRIPT_REGISTERFAIL;
-    }
-
-    if(engine->RegisterObjectMethod("ProcessSystem",
-           "void setProcessBiome(int biomeId)",
-           asMETHOD(ProcessSystem, setProcessBiome), asCALL_THISCALL) < 0) {
-        ANGELSCRIPT_REGISTERFAIL;
-    }
-
-    if(engine->RegisterObjectMethod("ProcessSystem",
-           "double getDissolved(CompoundId compoundData)",
-           asMETHOD(ProcessSystem, getDissolved), asCALL_THISCALL) < 0) {
-        ANGELSCRIPT_REGISTERFAIL;
-    }
-    // ------------------------------------ //
-    // CompoundCloudSystem
-    if(engine->RegisterObjectType(
-           "CompoundCloudSystem", 0, asOBJ_REF | asOBJ_NOCOUNT) < 0) {
-        ANGELSCRIPT_REGISTERFAIL;
-    }
-
-    if(engine->RegisterObjectMethod("CompoundCloudSystem",
-           "bool addCloud(CompoundId compound, float density, const Float3 &in "
-           "worldPosition)",
-           asMETHOD(CompoundCloudSystem, addCloud), asCALL_THISCALL) < 0) {
-        ANGELSCRIPT_REGISTERFAIL;
-    }
-
-    if(engine->RegisterObjectMethod("CompoundCloudSystem",
-           "int takeCompound(CompoundId compound, const Float3 &in "
-           "worldPosition, float rate)",
-           asMETHOD(CompoundCloudSystem, takeCompound), asCALL_THISCALL) < 0) {
-        ANGELSCRIPT_REGISTERFAIL;
-    }
-
-    if(engine->RegisterObjectMethod("CompoundCloudSystem",
-           "int amountAvailable(CompoundId compound, const Float3 &in "
-           "worldPosition, float rate)",
-           asMETHOD(CompoundCloudSystem, takeCompound), asCALL_THISCALL) < 0) {
-        ANGELSCRIPT_REGISTERFAIL;
-    }
-
-    // ------------------------------------ //
-    // PlayerMicrobeControlSystem
-
-    // static
-    if(engine->SetDefaultNamespace("PlayerMicrobeControlSystem") < 0) {
-        ANGELSCRIPT_REGISTERFAIL;
-    }
-
-    if(engine->RegisterGlobalFunction(
-           "Float3 getTargetPoint(GameWorld &in worldWithCamera)",
-           asFUNCTION(PlayerMicrobeControlSystem::getTargetPoint),
-           asCALL_CDECL) < 0) {
-        ANGELSCRIPT_REGISTERFAIL;
-    }
-
-    if(engine->SetDefaultNamespace("") < 0) {
-        ANGELSCRIPT_REGISTERFAIL;
-    }
-
-
-    return true;
-}
-
-bool
-    registerPatches(asIScriptEngine* engine)
-{
-    // ------------------------------------ //
-    // Patch
-    ANGELSCRIPT_REGISTER_REF_TYPE("Patch", Patch);
-
-    if(engine->RegisterObjectBehaviour("Patch", asBEHAVE_FACTORY,
-           "Patch@ f(const string &in name, int32 id, const Biome &in "
-           "biomeTemplate)",
-           asFUNCTION(Patch::factory), asCALL_CDECL) < 0) {
-        ANGELSCRIPT_REGISTERFAIL;
-    }
-
-    if(engine->RegisterObjectMethod("Patch", "const string& getName() const",
-           asMETHOD(Patch, getName), asCALL_THISCALL) < 0) {
-        ANGELSCRIPT_REGISTERFAIL;
-    }
-
-    if(engine->RegisterObjectMethod("Patch", "int32 getId() const",
-           asMETHOD(Patch, getId), asCALL_THISCALL) < 0) {
-        ANGELSCRIPT_REGISTERFAIL;
-    }
-
-    if(engine->RegisterObjectMethod("Patch", "bool addNeighbour(int32 id)",
-           asMETHOD(Patch, addNeighbour), asCALL_THISCALL) < 0) {
-        ANGELSCRIPT_REGISTERFAIL;
-    }
-
-    if(engine->RegisterObjectMethod("Patch",
-           "Float2 getScreenCoordinates() const",
-           asMETHOD(Patch, getScreenCoordinates), asCALL_THISCALL) < 0) {
-        ANGELSCRIPT_REGISTERFAIL;
-    }
-
-    if(engine->RegisterObjectMethod("Patch",
-           "void setScreenCoordinates(Float2 coordinates)",
-           asMETHOD(Patch, setScreenCoordinates), asCALL_THISCALL) < 0) {
-        ANGELSCRIPT_REGISTERFAIL;
-    }
-
-    // TODO: Would be much safer to have reference counting for biomes
-    if(engine->RegisterObjectMethod("Patch", "const Biome@ getBiome() const",
-           asMETHODPR(Patch, getBiome, () const, const Biome&),
-           asCALL_THISCALL) < 0) {
-        ANGELSCRIPT_REGISTERFAIL;
-    }
-
-    if(engine->RegisterObjectMethod("Patch", "Biome@ getBiome()",
-           asMETHODPR(Patch, getBiome, (), Biome&), asCALL_THISCALL) < 0) {
-        ANGELSCRIPT_REGISTERFAIL;
-    }
-
-    if(engine->RegisterObjectMethod("Patch",
-           "const Biome@ getBiomeTemplate() const",
-           asMETHODPR(Patch, getBiomeTemplate, () const, const Biome&),
-           asCALL_THISCALL) < 0) {
-        ANGELSCRIPT_REGISTERFAIL;
-    }
-
-    if(engine->RegisterObjectMethod("Patch",
-           ("bool addSpecies(Species@ species, int32 population = " +
-               std::to_string(INITIAL_SPECIES_POPULATION) + ")")
-               .c_str(),
-           asMETHOD(Patch, addSpeciesWrapper), asCALL_THISCALL) < 0) {
-        ANGELSCRIPT_REGISTERFAIL;
-    }
-
-    if(engine->RegisterObjectMethod("Patch", "uint64 getSpeciesCount() const",
-           asMETHOD(Patch, getSpeciesCount), asCALL_THISCALL) < 0) {
-        ANGELSCRIPT_REGISTERFAIL;
-    }
-
-    if(engine->RegisterObjectMethod("Patch",
-           "Species@ getSpecies(uint64 index) const",
-           asMETHOD(Patch, getSpeciesWrapper), asCALL_THISCALL) < 0) {
-        ANGELSCRIPT_REGISTERFAIL;
-    }
-
-    if(engine->RegisterObjectMethod("Patch",
-           "int32 getSpeciesPopulation(const Species@ species) const",
-           asMETHOD(Patch, getSpeciesPopulationWrapper), asCALL_THISCALL) < 0) {
-        ANGELSCRIPT_REGISTERFAIL;
-    }
-
-    // ------------------------------------ //
-    // PatchMap
-    ANGELSCRIPT_REGISTER_REF_TYPE("PatchMap", PatchMap);
-
-    if(engine->RegisterObjectBehaviour("PatchMap", asBEHAVE_FACTORY,
-           "PatchMap@ f()", asFUNCTION(PatchMap::factory), asCALL_CDECL) < 0) {
-        ANGELSCRIPT_REGISTERFAIL;
-    }
-
-    if(engine->RegisterObjectMethod("PatchMap", "Patch@ getCurrentPatch()",
-           asMETHOD(PatchMap, getCurrentPatchWrapper), asCALL_THISCALL) < 0) {
-        ANGELSCRIPT_REGISTERFAIL;
-    }
-
-    if(engine->RegisterObjectMethod("PatchMap",
-           "int32 getCurrentPatchId() const",
-           asMETHOD(PatchMap, getCurrentPatchId), asCALL_THISCALL) < 0) {
-        ANGELSCRIPT_REGISTERFAIL;
-    }
-
-    if(engine->RegisterObjectMethod("PatchMap", "Patch@ getPatch(int32 id)",
-           asMETHOD(PatchMap, getPatchWrapper), asCALL_THISCALL) < 0) {
-        ANGELSCRIPT_REGISTERFAIL;
-    }
-
-    if(engine->RegisterObjectMethod("PatchMap", "bool addPatch(Patch@ patch)",
-           asMETHOD(PatchMap, addPatchWrapper), asCALL_THISCALL) < 0) {
-        ANGELSCRIPT_REGISTERFAIL;
-    }
-
-    if(engine->RegisterObjectMethod("PatchMap",
-           "Species@ findSpeciesByName(const string &in name)",
-           asMETHOD(PatchMap, findSpeciesByNameWrapper), asCALL_THISCALL) < 0) {
-        ANGELSCRIPT_REGISTERFAIL;
-    }
-
-
-    mapWrapperTypeInfo =
-        Leviathan::ScriptExecutor::Get()->GetASEngine()->GetTypeInfoByDecl(
-            "array<const Patch@>");
-
-    if(!mapWrapperTypeInfo) {
-        LOG_ERROR("could not get type info for map wrapper");
-        return false;
-    }
-
-    if(engine->RegisterObjectMethod("PatchMap",
-           "array<const Patch@>@ getPatches() const",
-           asFUNCTION(patchMapGetPatchesWrapper), asCALL_CDECL_OBJFIRST) < 0) {
-        ANGELSCRIPT_REGISTERFAIL;
-    }
-
-    if(engine->RegisterObjectMethod("PatchMap", "array<Patch@>@ getPatches()",
-           asFUNCTION(patchMapGetPatchesWrapper), asCALL_CDECL_OBJFIRST) < 0) {
-        ANGELSCRIPT_REGISTERFAIL;
-    }
-
-    if(engine->RegisterObjectMethod("PatchMap", "Planet@ getPlanet()",
-           asMETHOD(PatchMap, getPlanet), asCALL_THISCALL) < 0) {
-        ANGELSCRIPT_REGISTERFAIL;
-    }
-
-    // ------------------------------------ //
-    // PatchManager
-    if(engine->RegisterObjectType(
-           "PatchManager", 0, asOBJ_REF | asOBJ_NOCOUNT) < 0) {
-        ANGELSCRIPT_REGISTERFAIL;
-    }
-
-    if(engine->RegisterObjectMethod("PatchManager", "PatchMap@ getCurrentMap()",
-           asMETHOD(PatchManager, getCurrentMapWrapper), asCALL_THISCALL) < 0) {
-        ANGELSCRIPT_REGISTERFAIL;
-    }
-
-    return true;
-}
-
-bool
-    registerTimedWorldOperations(asIScriptEngine* engine)
-{
-    // ------------------------------------ //
-    // PatchManager
-    if(engine->RegisterObjectType(
-           "TimedWorldOperations", 0, asOBJ_REF | asOBJ_NOCOUNT) < 0) {
-        ANGELSCRIPT_REGISTERFAIL;
-    }
-
-    if(engine->RegisterObjectMethod("TimedWorldOperations",
-           "void onTimePassed(double timePassed)",
-           asMETHOD(TimedWorldOperations, onTimePassed), asCALL_THISCALL) < 0) {
-        ANGELSCRIPT_REGISTERFAIL;
-    }
-
-    if(engine->RegisterFuncdef("void ElapsedTimeFunc(GameWorld@ world, double "
-                               "elapsed, double totalTimePassed)") < 0) {
-        ANGELSCRIPT_REGISTERFAIL;
-    }
-
-    if(engine->RegisterObjectMethod("TimedWorldOperations",
-           "void registerEffect(const string &in name, ElapsedTimeFunc@ "
-           "callback)",
-           asFUNCTION(registerEffectProxy), asCALL_CDECL_OBJFIRST) < 0) {
-        ANGELSCRIPT_REGISTERFAIL;
-    }
-
-    return true;
-}
-
-bool
-=======
->>>>>>> baa0bc53
     registerAutoEvo(asIScriptEngine* engine)
 {
     // ------------------------------------ //
