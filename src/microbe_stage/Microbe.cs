﻿using System;
using System.Collections.Generic;
using System.Linq;
using Godot;
using Newtonsoft.Json;
using Environment = System.Environment;

/// <summary>
///   Main script on each cell in the game.
///   Partial class: Init, _Ready, _Process,
///   Processes, Species, Audio, Movement
/// </summary>
[JsonObject(IsReference = true)]
[JSONAlwaysDynamicType]
[SceneLoadedClass("res://src/microbe_stage/Microbe.tscn", UsesEarlyResolve = false)]
[DeserializedCallbackTarget]
public partial class Microbe : NetworkCharacter, ISpawned, IProcessable, IMicrobeAI, ISaveLoadedTracked, IEngulfable
{
<<<<<<< HEAD
=======
    /// <summary>
    ///   The point towards which the microbe will move to point to
    /// </summary>
    public Vector3 LookAtPoint = new(0, 0, -1);

    /// <summary>
    ///   The direction the microbe wants to move. Doesn't need to be normalized
    /// </summary>
    public Vector3 MovementDirection = new(0, 0, 0);

#pragma warning disable CA2213
>>>>>>> d4c45f73
    private HybridAudioPlayer engulfAudio = null!;
    private HybridAudioPlayer bindingAudio = null!;
    private HybridAudioPlayer movementAudio = null!;
#pragma warning restore CA2213

    private List<AudioStreamPlayer3D> otherAudioPlayers = new();
    private List<AudioStreamPlayer> nonPositionalAudioPlayers = new();

    /// <summary>
    ///   Init can call _Ready if it hasn't been called yet
    /// </summary>
    private bool onReadyCalled;

    /// <summary>
    ///   We need to know when we should process ourselves or we are ran through <see cref="MicrobeSystem"/>.
    ///   This is this way as microbes can be used for editor previews and also in <see cref="PhotoStudio"/>.
    /// </summary>
    private bool usesExternalProcess;

    private bool absorptionSkippedEarly;

    private bool processesDirty = true;
    private List<TweakedProcess> processes = new();

    private bool cachedHexCountDirty = true;
    private int cachedHexCount;

    private float? cachedRotationSpeed;

    private float? cachedColonyRotationMultiplier;

    private float collisionForce;

    private Vector3 queuedMovementForce;

    private Vector3 lastLinearVelocity;
    private Vector3 lastLinearAcceleration;
    private Vector3 linearAcceleration;

    private float movementSoundCooldownTimer;

    /// <summary>
    ///   Whether this microbe is currently being slowed by environmental slime
    /// </summary>
    private bool slowedBySlime;

    [JsonProperty]
    private int renderPriority = 18;

    private int randomSeed = Environment.TickCount;
    private Random random = null!;

    private HashSet<(Compound Compound, float Range, float MinAmount, Color Colour)> activeCompoundDetections = new();

    private bool? hasSignalingAgent;

    [JsonProperty]
    private MicrobeSignalCommand command = MicrobeSignalCommand.None;

    [JsonProperty]
    private MicrobeAI? ai;

#pragma warning disable CA2213

    /// <summary>
    ///   3d audio listener attached to this microbe if it is the player owned one.
    /// </summary>
    private Listener? listener;
#pragma warning restore CA2213

    private MicrobeSpecies? cachedMicrobeSpecies;
    private EarlyMulticellularSpecies? cachedMulticellularSpecies;

    /// <summary>
    ///   The species of this microbe. It's mandatory to initialize this with <see cref="ApplySpecies"/> otherwise
    ///   random stuff in this instance won't work
    /// </summary>
    [JsonProperty]
    public Species Species { get; private set; } = null!;

    [JsonProperty]
    public CellType? MulticellularCellType { get; private set; }

    /// <summary>
    ///    True when this is the player's microbe
    /// </summary>
    [JsonProperty]
    public bool IsPlayerMicrobe { get; private set; }

    [JsonIgnore]
    public bool IsHoveredOver { get; set; }

    /// <summary>
    ///   Multiplied on the movement speed of the microbe.
    /// </summary>
    [JsonProperty]
    public float MovementFactor { get; private set; } = 1.0f;

    [JsonIgnore]
    public bool IsMulticellular => MulticellularCellType != null;

    [JsonIgnore]
    public ICellProperties CellTypeProperties
    {
        get
        {
            if (MulticellularCellType != null)
            {
                return MulticellularCellType;
            }

            return CastedMicrobeSpecies;
        }
    }

    [JsonIgnore]
    public int HexCount
    {
        get
        {
            if (cachedHexCountDirty)
                CountHexes();

            return cachedHexCount;
        }
    }

    [JsonIgnore]
    public float Radius
    {
        get
        {
            var radius = Membrane.EncompassingCircleRadius;

            if (CellTypeProperties.IsBacteria)
                radius *= 0.5f;

            return radius;
        }
    }

    [JsonIgnore]
    public float RotationSpeed => cachedRotationSpeed ??=
        MicrobeInternalCalculations.CalculateRotationSpeed(organelles ??
            throw new InvalidOperationException("Organelles not initialized yet"));

    [JsonIgnore]
    public float MassFromOrganelles => organelles?.Sum(o => o.Definition.Mass) ??
        throw new InvalidOperationException("organelles not initialized");

    [JsonIgnore]
    public bool HasSignalingAgent
    {
        get
        {
            if (hasSignalingAgent != null)
                return hasSignalingAgent.Value;

            return CheckHasSignalingAgent();
        }
    }

    [JsonIgnore]
    public MicrobeSignalCommand SignalCommand
    {
        get
        {
            if (!CheckHasSignalingAgent() || Dead)
                return MicrobeSignalCommand.None;

            return command;
        }
    }

    /// <summary>
    ///   Because AI is ran in parallel thread, if it wants to change the signaling, it needs to do it through this
    /// </summary>
    [JsonProperty]
    public MicrobeSignalCommand? QueuedSignalingCommand { get; set; }

    /// <summary>
    ///   Returns a squared value of <see cref="Radius"/>.
    /// </summary>
    [JsonIgnore]
    public float RadiusSquared => Radius * Radius;

    [JsonProperty]
    public int DespawnRadiusSquared { get; set; }

    /// <summary>
    ///   Entity weight for microbes counts all organelles with a scaling factor.
    /// </summary>
    [JsonIgnore]
    public float EntityWeight => organelles?.Count * Constants.ORGANELLE_ENTITY_WEIGHT ??
        throw new InvalidOperationException("Organelles not initialised on microbe spawn");

    /// <summary>
    ///   If true this shifts the purpose of this cell for visualizations-only
    ///   (Completely stops the normal functioning of the cell).
    /// </summary>
    [JsonIgnore]
    public bool IsForPreviewOnly { get; set; }

    [JsonIgnore]
    public GeometryInstance EntityGraphics => Membrane;

    [JsonIgnore]
    public int RenderPriority
    {
        get => renderPriority;
        set
        {
            renderPriority = value;

            if (onReadyCalled)
                ApplyRenderPriority();
        }
    }

    [JsonIgnore]
    public List<TweakedProcess> ActiveProcesses
    {
        get
        {
            if (processesDirty)
                RefreshProcesses();
            return processes;
        }
    }

    [JsonIgnore]
    public Dictionary<Enzyme, int> Enzymes
    {
        get
        {
            if (enzymesDirty)
                RefreshEnzymes();
            return enzymes;
        }
    }

    /// <summary>
    ///   Process running statistics for this cell. For now only computed for the player cell
    /// </summary>
    [JsonIgnore]
    public ProcessStatistics? ProcessStatistics { get; private set; }

    /// <summary>
    ///   For checking if the player is in freebuild mode or not
    /// </summary>
    [JsonProperty]
    public GameProperties CurrentGame { get; private set; } = null!;

    /// <summary>
    ///   Needs access to the world for population changes
    /// </summary>
    [JsonIgnore]
    public GameWorld GameWorld => CurrentGame.GameWorld;

    [JsonProperty]
    public float TimeUntilNextAIUpdate { get; set; }

    public bool IsLoadedFromSave { get; set; }

    protected MicrobeSpecies CastedMicrobeSpecies
    {
        get
        {
            if (cachedMicrobeSpecies != null)
                return cachedMicrobeSpecies;

            cachedMicrobeSpecies = (MicrobeSpecies)Species;
            return cachedMicrobeSpecies;
        }
    }

    protected EarlyMulticellularSpecies CastedMulticellularSpecies
    {
        get
        {
            if (cachedMulticellularSpecies != null)
                return cachedMulticellularSpecies;

            cachedMulticellularSpecies = (EarlyMulticellularSpecies)Species;
            return cachedMulticellularSpecies;
        }
    }

    /// <summary>
    ///   Must be called when spawned to provide access to the needed systems
    /// </summary>
    public void Init(CompoundCloudSystem cloudSystem, ISpawnSystem spawnSystem, GameProperties currentGame,
        bool isPlayer)
    {
        this.cloudSystem = cloudSystem;
        this.spawnSystem = spawnSystem;
        CurrentGame = currentGame;
        IsPlayerMicrobe = isPlayer;

        if (!isPlayer)
            ai = new MicrobeAI(this);

        random = new Random(randomSeed);

        // Needed for immediately applying the species
        _Ready();
    }

    public override void _Ready()
    {
        base._Ready();

        if (cloudSystem == null && !IsForPreviewOnly && !NetworkManager.Instance.IsNetworked)
        {
            throw new InvalidOperationException("Microbe not initialized");
        }

        if (onReadyCalled)
            return;

        Membrane = GetNode<Membrane>("Membrane");
        OrganelleParent = GetNode<Spatial>("OrganelleParent");
        tagBox = GetNode<MeshInstance>("TagBox");

        if (IsForPreviewOnly)
        {
            // Disable our physics to not cause issues with multiple preview cells bumping into each other
            Mode = ModeEnum.Kinematic;
            return;
        }

        atp = SimulationParameters.Instance.GetCompound("atp");
        glucose = SimulationParameters.Instance.GetCompound("glucose");
        mucilage = SimulationParameters.Instance.GetCompound("mucilage");
        lipase = SimulationParameters.Instance.GetEnzyme("lipase");
        ammonia = SimulationParameters.Instance.GetCompound("ammonia");
        phosphates = SimulationParameters.Instance.GetCompound("phosphates");
        oxytoxy = SimulationParameters.Instance.GetCompound("oxytoxy");

        engulfAudio = GetNode<HybridAudioPlayer>("EngulfAudio");
        bindingAudio = GetNode<HybridAudioPlayer>("BindingAudio");
        movementAudio = GetNode<HybridAudioPlayer>("MovementAudio");

        cellBurstEffectScene = GD.Load<PackedScene>("res://src/microbe_stage/particles/CellBurstEffect.tscn");
        endosomeScene = GD.Load<PackedScene>("res://src/microbe_stage/Endosome.tscn");

        engulfAudio.Positional = movementAudio.Positional = bindingAudio.Positional = !IsPlayerMicrobe && IsLocal;

        // You may notice that there are two separate ways that an audio is played in this class:
        // using pre-existing audio node e.g "bindingAudio", "movementAudio" and through method e.g "PlaySoundEffect",
        // "PlayNonPositionalSoundEffect". The former is approach best used to play looping sounds with more control
        // to the audio player while the latter is more convenient for dynamic and various short one-time sound effects
        // in expense of lesser audio player control.

        if (IsPlayerMicrobe && IsLocal)
        {
            // Creates and activates the audio listener for the player microbe. Positional sound will be
            // received by it instead of the main camera.
            listener = new Listener();
            AddChild(listener);
            listener.MakeCurrent();

            // Setup tracking running processes
            ProcessStatistics = new ProcessStatistics();

            GD.Print("Player Microbe spawned");
        }

        // pseudopodTarget = GetNode<MeshInstance>("PseudopodTarget");
        // var pseudopodRange = GetNode<Area>("PseudopodRange");
        // pseudopodRangeSphereShape = (SphereShape)pseudopodRange.GetNode<CollisionShape>("SphereShape").Shape;

        // pseudopodRange.Connect("body_entered", this, nameof(OnBodyEnteredPseudopodRange));
        // pseudopodRange.Connect("body_exited", this, nameof(OnBodyExitedPseudopodRange));

        // Setup physics callback stuff
        ContactsReported = Constants.DEFAULT_STORE_CONTACTS_COUNT;
        Connect("body_shape_entered", this, nameof(OnContactBegin));
        Connect("body_shape_exited", this, nameof(OnContactEnd));

        Mass = Constants.MICROBE_BASE_MASS;

        if (IsLoadedFromSave)
        {
            if (organelles == null)
                throw new JsonException($"Loaded microbe is missing {nameof(organelles)} property");

            // Fix base reproduction cost if we we were loaded from an older save
            if (requiredCompoundsForBaseReproduction.Count < 1)
                SetupRequiredBaseReproductionCompounds();

            // Fix the tree of colonies
            if (ColonyChildren != null)
            {
                foreach (var child in ColonyChildren)
                {
                    AddChild(child);
                }
            }

            // Need to re-attach our organelles
            foreach (var organelle in organelles)
                OrganelleParent.AddChild(organelle);

            // Colony children shapes need re-parenting to their master
            // The shapes have to be re-parented to their original microbe then to the master again, maybe engine bug
            // Also re-add to the collision exception and change the mode to static as it should be
            // And add remake mass for colony master
            if (Colony != null && this != Colony.Master)
            {
                ReParentShapes(this, Vector3.Zero);
                ReParentShapes(Colony.Master, GetOffsetRelativeToMaster());
                Colony.Master.AddCollisionExceptionWith(this);
                AddCollisionExceptionWith(Colony.Master);
                Mode = ModeEnum.Static;
                Colony.Master.Mass += Mass;
            }

            // And recompute storage
            RecomputeOrganelleCapacity();

            // Do species setup that we need on load
            SetScaleFromSpecies();
            SetMembraneFromSpecies();

            // Re-attach engulfed objects
            foreach (var engulfed in engulfedObjects)
            {
                var engulfable = engulfed.Object.Value;
                if (engulfable == null)
                    continue;

                // Some engulfables were already parented to the world, in their case they don't need to be reattached
                // here since the world node already does that.
                // TODO: find out why some engulfables in engulfedObject are not parented to the engulfer?
                if (!engulfable.EntityNode.IsInsideTree())
                    AddChild(engulfable.EntityNode);

                if (engulfed.Phagosome.Value != null)
                {
                    // Defer call to avoid a state where EntityGraphics is still null.
                    // NOTE: My reasoning to why this can happen is due to some IEngulfables implementing
                    // EntityGraphics in a way that it's initialized on _Ready and the problem occurs probably when
                    // that IEngulfable is not yet inside the tree. - Kasterisk
                    Invoke.Instance.Queue(() => engulfable.EntityGraphics.AddChild(engulfed.Phagosome.Value));
                }
            }
        }

        ApplyRenderPriority();

        onReadyCalled = true;
    }

    /// <summary>
    ///   Applies the species for this cell. Called when spawned
    /// </summary>
    public void ApplySpecies(Species species)
    {
        cachedMicrobeSpecies = null;
        cachedMulticellularSpecies = null;

        Species = species;

        if (species is MicrobeSpecies microbeSpecies)
        {
            // We might as well store this here as we already casted it. This property is not saved to make working
            // with earlier saves easier
            cachedMicrobeSpecies = microbeSpecies;
        }
        else if (species is EarlyMulticellularSpecies earlyMulticellularSpecies)
        {
            // The first cell of a species is the first cell of the multicellular species, others are created with
            // ApplyMulticellularNonFirstCellSpecies
            MulticellularCellType = earlyMulticellularSpecies.Cells[0].CellType;

            cachedMulticellularSpecies = earlyMulticellularSpecies;
        }
        else
        {
            throw new ArgumentException("Microbe can only be a microbe or early multicellular species");
        }

        cachedRotationSpeed = CellTypeProperties.BaseRotationSpeed;

        if (!IsForPreviewOnly)
        {
            SetupRequiredBaseReproductionCompounds();
        }

        FinishSpeciesSetup();
    }

    /// <summary>
    ///   Gets the actually hit microbe (potentially in a colony)
    /// </summary>
    /// <param name="bodyShape">The shape that was hit</param>
    /// <returns>The actual microbe that was hit or null if the bodyShape was not found</returns>
    public Microbe? GetMicrobeFromShape(int bodyShape)
    {
        if (Colony == null)
            return this;

        var touchedOwnerId = ShapeFindOwner(bodyShape);

        // Not found
        if (touchedOwnerId == uint.MaxValue)
            return null;

        return GetColonyMemberWithShapeOwner(touchedOwnerId, Colony);
    }

    /// <summary>
    ///   Called from movement organelles to add movement force
    /// </summary>
    public void AddMovementForce(Vector3 force)
    {
        queuedMovementForce += force;
    }

    public void ReportActiveChemereception(Compound compound, float range, float minAmount, Color colour)
    {
        activeCompoundDetections.Add((compound, range, minAmount, colour));
    }

    public void PlaySoundEffect(string effect, float volume = 1.0f)
    {
        // TODO: make these sound objects only be loaded once
        var sound = GD.Load<AudioStream>(effect);

        // Find a player not in use or create a new one if none are available.
        var player = otherAudioPlayers.Find(nextPlayer => !nextPlayer.Playing);

        if (player == null)
        {
            // If we hit the player limit just return and ignore the sound.
            if (otherAudioPlayers.Count >= Constants.MAX_CONCURRENT_SOUNDS_PER_ENTITY)
                return;

            player = new AudioStreamPlayer3D();
            player.MaxDistance = 100.0f;
            player.Bus = "SFX";

            AddChild(player);
            otherAudioPlayers.Add(player);
        }

        player.UnitDb = GD.Linear2Db(volume);
        player.Stream = sound;
        player.Play();
    }

    public void PlayNonPositionalSoundEffect(string effect, float volume = 1.0f)
    {
        // TODO: make these sound objects only be loaded once
        var sound = GD.Load<AudioStream>(effect);

        // Find a player not in use or create a new one if none are available.
        var player = nonPositionalAudioPlayers.Find(nextPlayer => !nextPlayer.Playing);

        if (player == null)
        {
            // If we hit the player limit just return and ignore the sound.
            if (nonPositionalAudioPlayers.Count >= Constants.MAX_CONCURRENT_SOUNDS_PER_ENTITY)
                return;

            player = new AudioStreamPlayer();
            player.Bus = "SFX";

            AddChild(player);
            nonPositionalAudioPlayers.Add(player);
        }

        player.VolumeDb = GD.Linear2Db(volume);
        player.Stream = sound;
        player.Play();
    }

    public void NotifyExternalProcessingIsUsed()
    {
        if (usesExternalProcess)
            return;

        usesExternalProcess = true;
        SetProcess(false);
    }

    /// <summary>
    ///   Async part of microbe processing
    /// </summary>
    /// <param name="delta">Time since the last call</param>
    /// <remarks>
    ///   <para>
    ///     TODO: microbe processing needs more refactoring in the individual operation methods to really allow more
    ///     work to be put in this asynchronous processing method
    ///   </para>
    /// </remarks>
    public void ProcessEarlyAsync(float delta)
    {
        if (membraneOrganellePositionsAreDirty)
        {
            // Redo the cell membrane.
            SendOrganellePositionsToMembrane();

            membraneOrganellesWereUpdatedThisFrame = true;
        }
        else
        {
            membraneOrganellesWereUpdatedThisFrame = false;
        }

        // The code below starting from here is not needed for a display-only cell
        if (IsForPreviewOnly)
            return;

        // Movement factor is reset here. HandleEngulfing will set the right value
        MovementFactor = 1.0f;
        queuedMovementForce = new Vector3(0, 0, 0);

        // Reduce agent emission cooldown
        AgentEmissionCooldown -= delta;
        if (AgentEmissionCooldown < 0)
            AgentEmissionCooldown = 0;

        slimeSecretionCooldown -= delta;
        if (slimeSecretionCooldown < 0)
            slimeSecretionCooldown = 0;

        lastCheckedATPDamage += delta;

        if (!Membrane.Dirty)
        {
            HandleCompoundAbsorbing(delta);
        }
        else
        {
            absorptionSkippedEarly = true;
        }

        // Colony members have their movement update before organelle update,
        // so that the movement organelles see the direction
        // The colony master should be already updated as the movement direction is either set by the player input or
        // microbe AI, neither of which will happen concurrently, so this should always get the up to date value
        if (Colony != null && Colony.Master != this)
            MovementDirection = Colony.Master.MovementDirection;

        // Let organelles do stuff (this for example gets the movement force from flagella)
        foreach (var organelle in organelles!.Organelles)
        {
            organelle.UpdateAsync(delta);
        }

        HandleHitpointsRegeneration(delta);

        HandleInvulnerabilityDecay(delta);

        HandleOsmoregulation(delta);

        if (!Membrane.Dirty)
            HandleCompoundVenting(delta);
    }

    public void ProcessSync(float delta)
    {
        // Updates the listener if this is the player owned microbe.
        if (listener != null)
        {
            // Listener is directional and since it is a child of the microbe it will have the same forward
            // vector as the parent. Since we want sound to come from the side of the screen relative to the
            // camera rather than the microbe we need to force the listener to face up every frame.
            Transform transform = GlobalTransform;
            transform.basis = new Basis(new Vector3(0.0f, 0.0f, -1.0f));
            listener.GlobalTransform = transform;
        }

        if (membraneOrganellesWereUpdatedThisFrame && IsForPreviewOnly)
        {
            if (organelles == null)
                throw new InvalidOperationException("Preview microbe was not initialized with organelles list");

            // Update once for the positioning of external organelles
            foreach (var organelle in organelles.Organelles)
            {
                organelle.UpdateAsync(delta);
                organelle.UpdateSync();
            }
        }

        // The code below starting from here is not needed for a display-only cell
        if (IsForPreviewOnly)
            return;

        CheckEngulfShape();

        // Fire queued agents
        if (queuedToxinToEmit != null)
        {
            EmitToxin(queuedToxinToEmit);
            queuedToxinToEmit = null;
        }

        HandleSlimeSecretion(delta);

        // If we didn't have our membrane ready yet in the async process we need to do these now
        if (absorptionSkippedEarly)
        {
            HandleCompoundAbsorbing(delta);
            HandleCompoundVenting(delta);
            absorptionSkippedEarly = false;
        }

        HandleFlashing(delta);

        HandleReproduction(delta);

        // Handles engulfing related stuff as well as modifies the movement factor.
        // This needs to be done before Update is called on organelles as movement organelles will use MovementFactor.
        HandleEngulfing(delta);

        HandleDigestion(delta);

        // Handles binding related stuff
        HandleBinding(delta);
        HandleUnbinding();

        // Let organelles do stuff (this for example gets the movement force from flagella)
        foreach (var organelle in organelles!.Organelles)
        {
            organelle.UpdateSync();
        }

        if (QueuedSignalingCommand != null)
        {
            command = QueuedSignalingCommand.Value;
            QueuedSignalingCommand = null;
        }

        // Rotation is applied in the physics force callback as that's the place where the body rotation
        // can be directly set without problems

        HandleChemoreceptorLines(delta);

        UpdateNametag();

        if (Colony != null && Colony.Master == this)
            Colony.Process(delta);

        while (lastCheckedATPDamage >= Constants.ATP_DAMAGE_CHECK_INTERVAL)
        {
            lastCheckedATPDamage -= Constants.ATP_DAMAGE_CHECK_INTERVAL;
            ApplyATPDamage();
        }

        Membrane.HealthFraction = Hitpoints / MaxHitpoints;

        if (Hitpoints <= 0 || Dead)
        {
            HandleDeath(delta);
        }
        else
        {
            // As long as the player has been alive they can go to the editor in freebuild
            if (OnReproductionStatus != null && CurrentGame.FreeBuild)
            {
                OnReproductionStatus(this, true);
            }
        }
    }

    public override void _Process(float delta)
    {
        if (usesExternalProcess)
        {
            GD.PrintErr("_Process was called for microbe that uses external processing");
            return;
        }

        ProcessEarlyAsync(delta);
        ProcessSync(delta);
    }

    public override void _PhysicsProcess(float delta)
    {
        base._PhysicsProcess(delta);

        linearAcceleration = (LinearVelocity - lastLinearVelocity) / delta;

        if (!NetworkManager.Instance.IsNetworked)
        {
            // Movement
            if (ColonyParent == null && !IsForPreviewOnly)
            {
                HandleMovement(delta);
            }
            else
            {
                Colony?.Master.AddMovementForce(queuedMovementForce);
            }
        }

        lastLinearVelocity = LinearVelocity;
        lastLinearAcceleration = linearAcceleration;
    }

    public override void _EnterTree()
    {
        base._EnterTree();

        if (IsPlayerMicrobe)
            CheatManager.OnPlayerDuplicationCheatUsed += OnPlayerDuplicationCheat;
    }

    public override void _ExitTree()
    {
        base._ExitTree();

        if (IsPlayerMicrobe)
            CheatManager.OnPlayerDuplicationCheatUsed -= OnPlayerDuplicationCheat;
    }

    public void AIThink(float delta, Random random, MicrobeAICommonData data)
    {
        if (IsPlayerMicrobe)
            throw new InvalidOperationException("AI can't run on the player microbe");

        if (Dead || IsForPreviewOnly || PhagocytosisStep != PhagocytosisPhase.None)
            return;

        try
        {
            ai!.Think(delta, random, data);
        }
#pragma warning disable CA1031 // AI needs to be boxed good
        catch (Exception e)
#pragma warning restore CA1031
        {
            GD.PrintErr("Microbe AI failure! ", e);
        }
    }

    public override void _IntegrateForces(PhysicsDirectBodyState physicsState)
    {
        if (ColonyParent != null || Dead)
            return;

        // TODO: should movement also be applied here?

        physicsState.Transform = GetNewPhysicsRotation(physicsState.Transform);

        // Reset total sum from previous collisions
        collisionForce = 0.0f;

        // Sum impulses from all contact points
        for (var i = 0; i < physicsState.GetContactCount(); ++i)
        {
            // TODO: Godot currently does not provide a convenient way to access a collision impulse, this
            // for example is luckily available only in Bullet which makes things a bit easier. Would need
            // proper handling for this in the future.
            collisionForce += physicsState.GetContactImpulse(i);
        }
    }

    /// <summary>
    ///   Returns a list of tuples, representing all possible compound targets. These are not all clouds that the
    ///   microbe can smell; only the best candidate of each compound type.
    /// </summary>
    /// <param name="clouds">CompoundCloudSystem to scan</param>
    /// <returns>
    ///   A list of tuples. Each tuple contains the type of compound, the color of the line (if any needs to be drawn),
    ///   and the location where the compound is located.
    /// </returns>
    public List<(Compound Compound, Color Colour, Vector3 Target)> GetDetectedCompounds(CompoundCloudSystem clouds)
    {
        var detections = new List<(Compound Compound, Color Colour, Vector3 Target)>();
        foreach (var (compound, range, minAmount, colour) in activeCompoundDetections)
        {
            var detectedCompound = clouds.FindCompoundNearPoint(Translation, compound, range, minAmount);

            if (detectedCompound != null)
            {
                detections.Add((compound, colour, detectedCompound.Value));
            }
        }

        return detections;
    }

    /// <summary>
    ///   Tries to find an engulfable entity as close to this microbe as possible.
    /// </summary>
    /// <param name="engulfables">List of all engulfable entities in the world</param>
    /// <param name="searchRadius">How wide to search around the point</param>
    /// <returns>The nearest found point for the engulfable entity or null</returns>
    public Vector3? FindNearestEngulfable(List<IEngulfable> engulfables, float searchRadius = 200)
    {
        if (searchRadius < 1)
            throw new ArgumentException("searchRadius must be >= 1");

        // If the microbe cannot absorb, no need for this
        if (Membrane.Type.CellWall)
            return null;

        Vector3? nearestPoint = null;
        float nearestDistanceSquared = float.MaxValue;
        var searchRadiusSquared = searchRadius * searchRadius;

        // Retrieve nearest potential entities
        foreach (var entity in engulfables)
        {
            if (entity.Compounds.Compounds.Count <= 0 || entity.PhagocytosisStep != PhagocytosisPhase.None)
                continue;

            var spatial = entity.EntityNode;

            // Skip entities that are out of range
            if ((spatial.Translation - Translation).LengthSquared() > searchRadiusSquared)
                continue;

            // Skip non-engulfable entities
            if (!CanEngulf(entity))
                continue;

            // Skip entities that have no useful compounds
            if (!entity.Compounds.Compounds.Any(x => Compounds.IsUseful(x.Key)))
                continue;

            var distance = (spatial.Translation - Translation).LengthSquared();

            if (nearestPoint == null || distance < nearestDistanceSquared)
            {
                nearestPoint = spatial.Translation;
                nearestDistanceSquared = distance;
            }
        }

        return nearestPoint;
    }

    public void OverrideScaleForPreview(float scale)
    {
        if (!IsForPreviewOnly)
            throw new InvalidOperationException("Scale can only be overridden for preview microbes");

        ApplyScale(new Vector3(scale, scale, scale));
    }

    /// <summary>
    ///   This method calculates the relative rotation and translation this microbe should have to its microbe parent.
    ///   <a href="https://randomthrivefiles.b-cdn.net/documentation/fixed_colony_rotation_explanation_image.png">
    ///     Visual explanation
    ///   </a>
    /// </summary>
    /// <remarks>
    ///   <para>
    ///     Storing the old global translation and rotation, re-parenting and then reapplying the stored values is
    ///     worse than this code because this code utilizes GetVectorTowardsNearestPointOfMembrane. This reduces the
    ///     visual gap between the microbes in a colony.
    ///   </para>
    /// </remarks>
    /// <returns>Returns relative translation and rotation</returns>
    private (Vector3 Translation, Vector3 Rotation) GetNewRelativeTransform()
    {
        if (ColonyParent == null)
            throw new InvalidOperationException("This microbe doesn't have colony parent set");

        // Gets the global rotation of the parent
        var globalParentRotation = ColonyParent.GlobalTransform.basis.GetEuler();

        // A vector from the parent to me
        var vectorFromParent = GlobalTransform.origin - ColonyParent.GlobalTransform.origin;

        // A vector from me to the parent
        var vectorToParent = -vectorFromParent;

        // TODO: using quaternions here instead of assuming that rotating about the up/down axis is right would be nice
        // This vector represents the vectorToParent as if I had no rotation.
        // This works by rotating vectorToParent by the negative value (therefore Down) of my current rotation
        // This is important, because GetVectorTowardsNearestPointOfMembrane only works with non-rotated microbes
        var vectorToParentWithoutRotation = vectorToParent.Rotated(Vector3.Down, Rotation.y);

        // This vector represents the vectorFromParent as if the parent had no rotation.
        var vectorFromParentWithoutRotation = vectorFromParent.Rotated(Vector3.Down, globalParentRotation.y);

        // Calculates the vector from the center of the parent's membrane towards me with canceled out rotation.
        // This gets added to the vector calculated one call before.
        var correctedVectorFromParent = ColonyParent.Membrane
            .GetVectorTowardsNearestPointOfMembrane(vectorFromParentWithoutRotation.x,
                vectorFromParentWithoutRotation.z).Rotated(Vector3.Up, globalParentRotation.y);

        // Calculates the vector from my center to my membrane towards the parent.
        // This vector gets rotated back to cancel out the rotation applied two calls above.
        // -= to negate the vector, so that the two membrane vectors amplify
        correctedVectorFromParent -= Membrane
            .GetVectorTowardsNearestPointOfMembrane(vectorToParentWithoutRotation.x, vectorToParentWithoutRotation.z)
            .Rotated(Vector3.Up, Rotation.y);

        // Rotated because the rotational scope is different.
        var newTranslation = correctedVectorFromParent.Rotated(Vector3.Down, globalParentRotation.y);

        return (newTranslation, Rotation - globalParentRotation);
    }

    private void FinishSpeciesSetup()
    {
        if (CellTypeProperties.Organelles.Count < 1)
            throw new ArgumentException("Species with no organelles is not valid");

        SetScaleFromSpecies();

        ResetOrganelleLayout();

        SetMembraneFromSpecies();

        if (Membrane.Type.CellWall)
        {
            // Reset engulf mode if the new membrane doesn't allow it
            if (State == MicrobeState.Engulf)
                State = MicrobeState.Normal;
        }

        SetupMicrobeHitpoints();
    }

    private void SetScaleFromSpecies()
    {
        var scale = new Vector3(1.0f, 1.0f, 1.0f);

        // Bacteria are 50% the size of other cells
        if (CellTypeProperties.IsBacteria)
            scale = new Vector3(0.5f, 0.5f, 0.5f);

        ApplyScale(scale);
    }

    private void ApplyScale(Vector3 scale)
    {
        // Scale only the graphics parts to not have physics affected
        Membrane.Scale = scale;
        OrganelleParent.Scale = scale;
    }

    private void ApplyRenderPriority()
    {
        var material = Membrane.MaterialToEdit;

        if (material != null)
            material.RenderPriority = RenderPriority;
    }

    private Node GetStageAsParent()
    {
        if (HostileEngulfer.Value != null)
            return HostileEngulfer.Value.GetStageAsParent();

        if (Colony == null)
            return GetParent();

        // If the colony leader is engulfed, the colony children, when the colony is disbanded, need to access the
        // stage through the engulfer. Because at that point the colony leader is already re-parented to the engulfer,
        // so its parent is no longer the stage here.
        if (Colony.Master.HostileEngulfer.Value != null)
            return Colony.Master.HostileEngulfer.Value.GetStageAsParent();

        return Colony.Master.GetParent();
    }

    private Vector3 DoBaseMovementForce(float delta)
    {
        var cost = (Constants.BASE_MOVEMENT_ATP_COST * HexCount) * delta;

        var got = Compounds.TakeCompound(atp, cost);

        float force = Constants.CELL_BASE_THRUST;
        float appliedFactor = MovementFactor;
        if (Colony != null && Colony.Master == this)
        {
            // Multiplies the movement factor as if the colony has the normal microbe speed
            // Then it subtracts movement speed from 100% up to 75%(soft cap),
            // using a series that converges to 1 , value = (1/2 + 1/4 + 1/8 +.....) = 1 - 1/2^n
            // when specialized cells become a reality the cap could be lowered to encourage cell specialization
            appliedFactor *= Colony.ColonyMembers.Count;
            var seriesValue = 1 - 1 / (float)Math.Pow(2, Colony.ColonyMembers.Count - 1);
            appliedFactor -= (appliedFactor * 0.15f) * seriesValue;
        }

        // Halve speed if out of ATP
        if (got < cost)
        {
            // Not enough ATP to move at full speed
            force *= 0.5f;
        }

        if (slowedBySlime)
            force /= Constants.MUCILAGE_IMPEDE_FACTOR;

        if (IsPlayerMicrobe && CheatManager.Speed > 1)
            force *= Mass * CheatManager.Speed;

        return Transform.basis.Xform(MovementDirection * force) * appliedFactor *
            (CellTypeProperties.MembraneType.MovementFactor -
                (CellTypeProperties.MembraneRigidity * Constants.MEMBRANE_RIGIDITY_BASE_MOBILITY_MODIFIER));
    }

    private void ApplyMovementImpulse(Vector3 movement, float delta)
    {
        if (movement.x == 0.0f && movement.z == 0.0f)
            return;

        var impulse = movement * delta;

        if (NetworkManager.Instance.IsClient)
        {
            ApplyPredictiveCentralImpulse(impulse);
            return;
        }

        // Scale movement by delta time (not by framerate). We aren't Fallout 4
        // TODO: it seems that at low framerate (below 20 or so) cells get a speed boost for some reason
        ApplyCentralImpulse(impulse);
    }

    /// <summary>
    ///   Just slerps towards the target point with the amount being defined by the cell rotation speed.
    ///   For now, eventually we want to use physics forces to turn
    /// </summary>
    private Transform GetNewPhysicsRotation(Transform transform)
    {
        var target = transform.LookingAt(LookAtPoint, new Vector3(0, 1, 0));

        float speed = RotationSpeed;

        if (IsPlayerMicrobe && CheatManager.Speed > 1)
            speed *= CheatManager.Speed;

        var ownRotation = RotationSpeed;

        if (Colony != null && ColonyParent == null)
        {
            // Calculate help and extra inertia caused by the colony member cells
            if (cachedColonyRotationMultiplier == null)
            {
                // TODO: move this to MicrobeInternalCalculations once this is needed to be shown in the multicellular
                // editor
                float colonyInertia = 0.1f;
                float colonyRotationHelp = 0;

                foreach (var colonyMember in Colony.ColonyMembers)
                {
                    if (colonyMember == this)
                        continue;

                    var distance = colonyMember.Transform.origin.LengthSquared();

                    if (distance < MathUtils.EPSILON)
                        continue;

                    colonyInertia += distance * colonyMember.MassFromOrganelles *
                        Constants.CELL_MOMENT_OF_INERTIA_DISTANCE_MULTIPLIER;

                    // TODO: should this use the member rotation speed (which is dependent on its size and how many
                    // cilia there are that far away) or just a count of cilia and the distance
                    colonyRotationHelp += colonyMember.RotationSpeed *
                        Constants.CELL_COLONY_MEMBER_ROTATION_FACTOR_MULTIPLIER * Mathf.Sqrt(distance);
                }

                var multiplier = colonyRotationHelp / colonyInertia;

                cachedColonyRotationMultiplier = Mathf.Clamp(multiplier, Constants.CELL_COLONY_MIN_ROTATION_MULTIPLIER,
                    Constants.CELL_COLONY_MAX_ROTATION_MULTIPLIER);
            }

            speed *= cachedColonyRotationMultiplier.Value;

            speed = Mathf.Clamp(speed, Constants.CELL_MIN_ROTATION,
                Math.Min(ownRotation * Constants.CELL_COLONY_MAX_ROTATION_HELP, Constants.CELL_MAX_ROTATION));
        }

        // Need to manually normalize everything, otherwise the slerp fails
        // Delta is not used here as the physics frames occur at a fixed number of times per second
        Quat slerped = transform.basis.Quat().Normalized().Slerp(target.basis.Quat().Normalized(), speed);

        return new Transform(new Basis(slerped), transform.origin);
    }

    /// <summary>
    ///   Updates the list of processes organelles do
    /// </summary>
    private void RefreshProcesses()
    {
        processes.Clear();

        if (organelles == null)
            return;

        foreach (var entry in organelles.Organelles)
        {
            // Duplicate processes need to be combined into a single TweakedProcess
            foreach (var process in entry.Definition.RunnableProcesses)
            {
                bool found = false;

                foreach (var existing in processes)
                {
                    if (existing.Process == process.Process)
                    {
                        existing.Rate += process.Rate;
                        found = true;
                        break;
                    }
                }

                if (!found)
                {
                    // Because we modify the process, we must duplicate the object for each microbe
                    processes.Add((TweakedProcess)process.Clone());
                }
            }
        }

        processesDirty = false;
    }

    private void RefreshEnzymes()
    {
        enzymes.Clear();

        if (organelles == null)
            return;

        // Cells have a minimum of at least one unit of lipase enzyme
        enzymes[lipase] = 1;

        foreach (var organelle in organelles.Organelles)
        {
            foreach (var enzyme in organelle.StoredEnzymes)
            {
                // Filter out invalid enzyme values
                if (enzyme.Value <= 0)
                    continue;

                enzymes.TryGetValue(enzyme.Key, out int existing);
                enzymes[enzyme.Key] = existing + enzyme.Value;
            }
        }

        enzymesDirty = false;
    }

    private void CountHexes()
    {
        cachedHexCount = 0;

        if (organelles == null)
            return;

        foreach (var entry in organelles.Organelles)
        {
            cachedHexCount += entry.Definition.Hexes.Count;
        }

        cachedHexCountDirty = false;
    }
}<|MERGE_RESOLUTION|>--- conflicted
+++ resolved
@@ -16,20 +16,7 @@
 [DeserializedCallbackTarget]
 public partial class Microbe : NetworkCharacter, ISpawned, IProcessable, IMicrobeAI, ISaveLoadedTracked, IEngulfable
 {
-<<<<<<< HEAD
-=======
-    /// <summary>
-    ///   The point towards which the microbe will move to point to
-    /// </summary>
-    public Vector3 LookAtPoint = new(0, 0, -1);
-
-    /// <summary>
-    ///   The direction the microbe wants to move. Doesn't need to be normalized
-    /// </summary>
-    public Vector3 MovementDirection = new(0, 0, 0);
-
 #pragma warning disable CA2213
->>>>>>> d4c45f73
     private HybridAudioPlayer engulfAudio = null!;
     private HybridAudioPlayer bindingAudio = null!;
     private HybridAudioPlayer movementAudio = null!;
