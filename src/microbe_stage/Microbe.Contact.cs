﻿using System;
using System.Collections.Generic;
using System.Linq;
using Godot;
using Newtonsoft.Json;

/// <summary>
///   Main script on each cell in the game.
///   Partial class: Engulf, Bind/Unbind, Colony,
///   Damage, Kill, Pilus, Membrane
/// </summary>
public partial class Microbe
{
    private SphereShape engulfShape;

    /// <summary>
    ///   Contains the pili this microbe has for collision checking
    /// </summary>
    private HashSet<uint> pilusPhysicsShapes = new HashSet<uint>();

    private bool membraneOrganellePositionsAreDirty = true;

    // variables for engulfing
    [JsonProperty]
    private bool previousEngulfMode;

    [JsonProperty]
    private EntityReference<Microbe> hostileEngulfer = new EntityReference<Microbe>();

    [JsonProperty]
    private bool wasBeingEngulfed;

    /// <summary>
    ///   Tracks other Microbes that are within the engulf area and are ignoring collisions with this body.
    /// </summary>
    private HashSet<Microbe> otherMicrobesInEngulfRange = new HashSet<Microbe>();

    /// <summary>
    ///   Tracks microbes this is touching, for beginning engulfing
    /// </summary>
    private HashSet<Microbe> touchedMicrobes = new HashSet<Microbe>();

    /// <summary>
    ///   Microbes that this cell is actively trying to engulf
    /// </summary>
    private HashSet<Microbe> attemptingToEngulf = new HashSet<Microbe>();

    [JsonProperty]
    private float escapeInterval;

    [JsonProperty]
    private bool hasEscaped;

    /// <summary>
    ///   Controls for how long the flashColour is held before going
    ///   back to species colour.
    /// </summary>
    [JsonProperty]
    private float flashDuration;

    [JsonProperty]
    private Color flashColour = new Color(0, 0, 0, 0);

    /// <summary>
    ///   This determines how important the current flashing action is. This allows higher priority flash colours to
    ///   take over.
    /// </summary>
    [JsonProperty]
    private int flashPriority;

    private PackedScene cellBurstEffectScene;

    [JsonProperty]
    private bool deathParticlesSpawned;

    [JsonProperty]
    private MicrobeState state;

    public enum MicrobeState
    {
        /// <summary>
        ///   Not in any special state
        /// </summary>
        Normal,

        /// <summary>
        ///   The microbe is currently in binding mode
        /// </summary>
        Binding,

        /// <summary>
        ///   The microbe is currently in unbinding mode and cannot move
        /// </summary>
        Unbinding,

        /// <summary>
        ///   The microbe is currently in engulf mode
        /// </summary>
        Engulf,
    }

    /// <summary>
    ///   The colony this microbe is currently in
    /// </summary>
    /// <remarks>
    ///   <para>
    ///     Order = 1 due to colony values requiring this to be fully initialized.
    ///   </para>
    /// </remarks>
    [JsonProperty(Order = 1)]
    public MicrobeColony Colony { get; set; }

    [JsonProperty]
    public Microbe ColonyParent { get; set; }

    [JsonProperty]
    public List<Microbe> ColonyChildren { get; set; }

    /// <summary>
    ///   The membrane of this Microbe. Used for grabbing radius / points from this.
    /// </summary>
    [JsonIgnore]
    public Membrane Membrane { get; private set; }

    [JsonProperty]
    public float Hitpoints { get; private set; } = Constants.DEFAULT_HEALTH;

    [JsonProperty]
    public float MaxHitpoints { get; private set; } = Constants.DEFAULT_HEALTH;

    [JsonProperty]
    public bool IsBeingEngulfed { get; private set; }

    [JsonIgnore]
    public override AliveMarker AliveMarker { get; } = new();

    /// <summary>
    ///   The current state of the microbe. Shared across the colony
    /// </summary>
    [JsonIgnore]
    public MicrobeState State
    {
        get => Colony?.State ?? state;
        set
        {
            if (state == value)
                return;

            // Engulfing is not legal for microbes will cell walls
            if (value == MicrobeState.Engulf && Membrane.Type.CellWall)
            {
                GD.PrintErr("Illegal Action: microbe attempting to engulf with a membrane that does not allow it!");
                return;
            }

            state = value;
            if (Colony != null)
                Colony.State = value;

            if (value == MicrobeState.Unbinding && IsPlayerMicrobe)
                OnUnbindEnabled?.Invoke(this);
        }
    }

    /// <summary>
    ///   The size this microbe is for engulfing calculations
    /// </summary>
    [JsonIgnore]
    public float EngulfSize
    {
        get
        {
            if (Species.IsBacteria)
            {
                return HexCount * 0.5f;
            }

            return HexCount;
        }
    }

    /// <summary>
    ///   Returns true when this microbe can enable binding mode
    /// </summary>
    public bool CanBind => organelles.Any(p => p.IsBindingAgent) || Colony != null;

    /// <summary>
    ///   Called when this Microbe dies
    /// </summary>
    [JsonProperty]
    public Action<Microbe> OnDeath { get; set; }

    [JsonProperty]
    public Action<Microbe> OnUnbindEnabled { get; set; }

    [JsonProperty]
    public Action<Microbe> OnUnbound { get; set; }

    /// <summary>
    ///   Updates the intensity of wigglyness of this cell's membrane based on membrane type, taking
    ///   membrane rigidity into account.
    /// </summary>
    public void ApplyMembraneWigglyness()
    {
        Membrane.WigglyNess = Membrane.Type.BaseWigglyness - (Species.MembraneRigidity /
            Membrane.Type.BaseWigglyness) * 0.2f;
        Membrane.MovementWigglyNess = Membrane.Type.MovementWigglyness - (Species.MembraneRigidity /
            Membrane.Type.MovementWigglyness) * 0.2f;
    }

    /// <summary>
    ///   Flashes the membrane a specific colour for duration. A new
    ///   flash is not started if currently flashing and priority is lower than the current flash priority.
    /// </summary>
    /// <returns>True when a new flash was started, false if already flashing</returns>
    public bool Flash(float duration, Color colour, int priority = 0)
    {
        if (colour != flashColour && (priority > flashPriority || flashDuration <= 0))
        {
            AbortFlash();
        }
        else if (flashDuration > 0)
        {
            return false;
        }

        flashDuration = duration;
        flashColour = colour;
        flashPriority = priority;
        return true;
    }

    public void AbortFlash()
    {
        flashDuration = 0;
        flashColour = new Color(0, 0, 0, 0);
        flashPriority = 0;
        Membrane.Tint = Species.Colour;
    }

    /// <summary>
    ///   Applies damage to this cell. killing it if its hitpoints drop low enough
    /// </summary>
    public void Damage(float amount, string source)
    {
        if (IsPlayerMicrobe && CheatManager.GodMode)
            return;

        if (amount == 0 || Dead)
            return;

        if (string.IsNullOrEmpty(source))
            throw new ArgumentException("damage type is empty");

        // This seems to be triggered sometimes, even though our logic for damage seems right everywhere.
        // One possible explanation is that delta is negative sometimes? So we just print an error and do nothing
        // else here
        if (amount < 0)
        {
            GD.PrintErr("Trying to deal negative damage");
            return;
        }

        if (source is "toxin" or "oxytoxy")
        {
            // TODO: Replace this take damage sound with a more appropriate one.

            // Play the toxin sound
            PlaySoundEffect("res://assets/sounds/soundeffects/microbe-release-toxin.ogg");

            // Divide damage by toxin resistance
            amount /= Species.MembraneType.ToxinResistance;
        }
        else if (source == "pilus")
        {
            // Play the pilus sound
            PlaySoundEffect("res://assets/sounds/soundeffects/pilus_puncture_stab.ogg");

            // TODO: this may get triggered a lot more than the toxin
            // so this might need to be rate limited or something
            // Divide damage by physical resistance
            amount /= Species.MembraneType.PhysicalResistance;
        }
        else if (source == "chunk")
        {
            // TODO: Replace this take damage sound with a more appropriate one.

            PlaySoundEffect("res://assets/sounds/soundeffects/microbe-toxin-damage.ogg");

            // Divide damage by physical resistance
            amount /= Species.MembraneType.PhysicalResistance;
        }
        else if (source == "atpDamage")
        {
            // TODO: Replace this take damage sound with a more appropriate one.

            PlaySoundEffect("res://assets/sounds/soundeffects/microbe-release-toxin.ogg");
        }

        Hitpoints -= amount;

        ModLoader.ModInterface.TriggerOnDamageReceived(this, amount, IsPlayerMicrobe);

        // Flash the microbe red
        Flash(1.0f, new Color(1, 0, 0, 0.5f), 1);

        // Kill if ran out of health
        if (Hitpoints <= 0.0f)
        {
            Hitpoints = 0.0f;
            Kill();
        }
    }

    /// <summary>
    ///   Returns true when this microbe can engulf the target
    /// </summary>
    public bool CanEngulf(Microbe target)
    {
        // Disallow cannibalism
        if (target.Species == Species)
            return false;

        // Membranes with Cell Wall cannot engulf
        if (Membrane.Type.CellWall)
            return false;

        // Needs to be big enough to engulf
        return EngulfSize >= target.EngulfSize * Constants.ENGULF_SIZE_RATIO_REQ;
    }

    public Vector3 GetOffsetRelativeToMaster()
    {
        return (GlobalTransform.origin - Colony.Master.GlobalTransform.origin).Rotated(Vector3.Down,
            Colony.Master.Rotation.y);
    }

    /// <summary>
    ///  Public because it needs to be called by external organelles only
    ///  Not meant for other uses
    /// </summary>
    public void SendOrganellePositionsToMembrane()
    {
        var organellePositions = new List<Vector2>();

        foreach (var entry in organelles.Organelles)
        {
            var cartesian = Hex.AxialToCartesian(entry.Position);
            organellePositions.Add(new Vector2(cartesian.x, cartesian.z));
        }

        Membrane.OrganellePositions = organellePositions;
        Membrane.Dirty = true;
        membraneOrganellePositionsAreDirty = false;
    }

    /// <summary>
    ///   Instantly kills this microbe and queues this entity to be destroyed
    /// </summary>
    public void Kill()
    {
        if (Dead)
            return;

        Dead = true;

        OnDeath?.Invoke(this);
        ModLoader.ModInterface.TriggerOnMicrobeDied(this, IsPlayerMicrobe);

        OnDestroyed();

        // Reset some stuff
        State = MicrobeState.Normal;
        MovementDirection = new Vector2(0, 0);
        LinearVelocity = new Vector3(0, 0, 0);
        allOrganellesDivided = false;

        var random = new Random();

        // Releasing all the agents.
        // To not completely deadlock in this there is a maximum limit
        int createdAgents = 0;

        if (AgentVacuoleCount > 0)
        {
            var oxytoxy = SimulationParameters.Instance.GetCompound("oxytoxy");

            var amount = Compounds.GetCompoundAmount(oxytoxy);

            var props = new AgentProperties();
            props.Compound = oxytoxy;
            props.Species = Species;

            var agentScene = SpawnHelpers.LoadAgentScene();

            while (amount > Constants.MAXIMUM_AGENT_EMISSION_AMOUNT)
            {
                var direction = new Vector2(random.Next(0.0f, 1.0f) * 2 - 1,
                    random.Next(0.0f, 1.0f) * 2 - 1);

                var agent = SpawnHelpers.SpawnAgent(props, Constants.MAXIMUM_AGENT_EMISSION_AMOUNT,
                    Constants.EMITTED_AGENT_LIFETIME, Translation.ToVector2(), direction, GetStageAsParent(),
                    agentScene, this);

                ModLoader.ModInterface.TriggerOnToxinEmitted(agent);

                amount -= Constants.MAXIMUM_AGENT_EMISSION_AMOUNT;
                ++createdAgents;

                if (createdAgents >= Constants.MAX_EMITTED_AGENTS_ON_DEATH)
                    break;
            }
        }

        // Eject the compounds that was in the microbe
        var compoundsToRelease = new Dictionary<Compound, float>();

        foreach (var type in SimulationParameters.Instance.GetCloudCompounds())
        {
            var amount = Compounds.GetCompoundAmount(type) *
                Constants.COMPOUND_RELEASE_PERCENTAGE;

            compoundsToRelease[type] = amount;
        }

        // Eject some part of the build cost of all the organelles
        foreach (var organelle in organelles)
        {
            foreach (var entry in organelle.Definition.InitialComposition)
            {
                float existing = 0;

                if (compoundsToRelease.ContainsKey(entry.Key))
                    existing = compoundsToRelease[entry.Key];

                compoundsToRelease[entry.Key] = existing + (entry.Value *
                    Constants.COMPOUND_MAKEUP_RELEASE_PERCENTAGE);
            }
        }

        int chunksToSpawn = Math.Max(1, HexCount / Constants.CORPSE_CHUNK_DIVISOR);

        var chunkScene = SpawnHelpers.LoadChunkScene();

        for (int i = 0; i < chunksToSpawn; ++i)
        {
            // Amount of compound in one chunk
            float amount = HexCount / Constants.CORPSE_CHUNK_AMOUNT_DIVISOR;

            var positionAdded = new Vector2(random.Next(-2.0f, 2.0f), random.Next(-2.0f, 2.0f));

            var chunkType = new ChunkConfiguration
            {
                ChunkScale = 1.0f,
                Dissolves = true,
                Mass = 1.0f,
                Radius = 1.0f,
                Size = 3.0f,
                VentAmount = 0.1f,

                // Add compounds
                Compounds = new Dictionary<Compound, ChunkConfiguration.ChunkCompound>(),
            };

            // They were added in order already so looping through this other thing is fine
            foreach (var entry in compoundsToRelease)
            {
                var compoundValue = new ChunkConfiguration.ChunkCompound
                {
                    // Randomize compound amount a bit so things "rot away"
                    Amount = (entry.Value / random.Next(amount / 3.0f, amount)) *
                        Constants.CORPSE_COMPOUND_COMPENSATION,
                };

                chunkType.Compounds[entry.Key] = compoundValue;
            }

            chunkType.Meshes = new List<ChunkConfiguration.ChunkScene>();

            var sceneToUse = new ChunkConfiguration.ChunkScene();

            // Try all organelles in random order and use the first one with a scene for model
            foreach (var organelle in organelles.OrderBy(_ => random.Next()))
            {
                if (!string.IsNullOrEmpty(organelle.Definition.CorpseChunkScene))
                {
                    sceneToUse.LoadedScene = organelle.Definition.LoadedCorpseChunkScene;
                    break;
                }

                if (!string.IsNullOrEmpty(organelle.Definition.DisplayScene))
                {
                    sceneToUse.LoadedScene = organelle.Definition.LoadedScene;
                    sceneToUse.SceneModelPath = organelle.Definition.DisplaySceneModelPath;
                    break;
                }
            }

            // ReSharper disable once ConditionIsAlwaysTrueOrFalse
            // ReSharper disable once HeuristicUnreachableCode
            if (sceneToUse == null)
                throw new Exception("sceneToUse is null");

            chunkType.Meshes.Add(sceneToUse);

            // Finally spawn a chunk with the settings
            var chunk = SpawnHelpers.SpawnChunk(chunkType, Translation.ToVector2() + positionAdded, GetStageAsParent(),
                chunkScene, cloudSystem, random);

            ModLoader.ModInterface.TriggerOnChunkSpawned(chunk, false);
        }

        // Subtract population
        if (!IsPlayerMicrobe && !Species.PlayerSpecies)
        {
            GameWorld.AlterSpeciesPopulation(Species,
                Constants.CREATURE_DEATH_POPULATION_LOSS, TranslationServer.Translate("DEATH"));
        }

        if (IsPlayerMicrobe)
        {
            // If you died before entering the editor disable that
            OnReproductionStatus?.Invoke(this, false);
        }

        if (IsPlayerMicrobe)
        {
            // Playing from a positional audio player won't have any effect since the listener is
            // directly on it.
            PlayNonPositionalSoundEffect("res://assets/sounds/soundeffects/microbe-death-2.ogg", 0.5f);
        }
        else
        {
            PlaySoundEffect("res://assets/sounds/soundeffects/microbe-death-2.ogg");
        }

        // Disable collisions
        CollisionLayer = 0;
        CollisionMask = 0;

        // Some pre-death actions are going to be run now
    }

    public override void OnDestroyed()
    {
        Colony?.RemoveFromColony(this);

        AliveMarker.Alive = false;
    }

    /// <summary>
    ///   Removes this cell and child cells from the colony.
    /// </summary>
    /// <remarks>
    ///   <para>
    ///     If this is the colony master, this disbands the whole colony
    ///   </para>
    /// </remarks>
    public void UnbindAll()
    {
        if (State is MicrobeState.Unbinding or MicrobeState.Binding)
            State = MicrobeState.Normal;

        // TODO: once the colony leader can leave without the entire colony disbanding this perhaps should keep the
        // disband entire colony functionality
        Colony?.RemoveFromColony(this);
    }

    internal void OnColonyMemberRemoved(Microbe microbe)
    {
        if (microbe == this)
        {
            OnUnbound?.Invoke(this);

            RevertNodeParent();
            ai?.ResetAI();

            Mode = ModeEnum.Rigid;

            return;
        }

        if (hostileEngulfer != microbe)
            microbe.RemoveCollisionExceptionWith(this);
        if (microbe.hostileEngulfer != this)
            RemoveCollisionExceptionWith(microbe);
    }

    internal void ReParentShapes(Microbe to, Vector2 offset)
    {
        // TODO: if microbeRotation is the rotation of *this* instance we should use the variable here directly
        // An object doesn't need to be told its own member variable in a method...
        // https://github.com/Revolutionary-Games/Thrive/issues/2504
        foreach (var organelle in organelles)
            organelle.ReParentShapes(to, offset);
    }

    internal void OnColonyMemberAdded(Microbe microbe)
    {
        if (microbe == this)
        {
            OnIGotAddedToColony();

            if (Colony.Master != this)
            {
                Mode = ModeEnum.Static;
            }

            ReParentShapes(Colony.Master, GetOffsetRelativeToMaster());
        }
        else
        {
            AddCollisionExceptionWith(microbe);
            microbe.AddCollisionExceptionWith(this);
        }
    }

    internal void SuccessfulScavenge()
    {
        GameWorld.AlterSpeciesPopulation(Species,
            Constants.CREATURE_SCAVENGE_POPULATION_GAIN,
            TranslationServer.Translate("SUCCESSFUL_SCAVENGE"));
    }

    internal void SuccessfulKill()
    {
        GameWorld.AlterSpeciesPopulation(Species,
            Constants.CREATURE_KILL_POPULATION_GAIN,
            TranslationServer.Translate("SUCCESSFUL_KILL"));
    }

    private Microbe GetColonyMemberWithShapeOwner(uint ownerID, MicrobeColony colony)
    {
        foreach (var microbe in colony.ColonyMembers)
        {
            if (microbe.organelles.Any(o => o.HasShape(ownerID)) || microbe.IsPilus(ownerID))
                return microbe;
        }

        // Now as we consider 0 valid, still don't want to crash here
        // TODO: re-check this once this issue is done: https://github.com/Revolutionary-Games/Thrive/issues/2671
        if (ownerID == 0)
            return null;

        // TODO: I really hope there is no way to hit this. I would really hate to reduce the game stability due to
        // possibly bogus ownerID values that sometimes seem to come from Godot
        // https://github.com/Revolutionary-Games/Thrive/issues/2504
        throw new InvalidOperationException();
    }

<<<<<<< HEAD
    private Vector2 GetOffsetRelativeToMaster()
    {
        return (GlobalTransform.origin - Colony.Master.GlobalTransform.origin).ToVector2()
            .Rotated(Colony.Master.Rotation.y);
    }

=======
>>>>>>> f5e55f33
    private void OnIGotAddedToColony()
    {
        State = MicrobeState.Normal;
        UnreadyToReproduce();

        if (ColonyParent == null)
            return;

        var newTransform = GetNewRelativeTransform();

        Rotation = new Vector3(0, newTransform.Rotation, 0);
        Translation = newTransform.Translation.ToVector3();

        ChangeNodeParent(ColonyParent);
    }

    private void SetMembraneFromSpecies()
    {
        Membrane.Type = Species.MembraneType;
        Membrane.Tint = Species.Colour;
        Membrane.Dirty = true;
        ApplyMembraneWigglyness();
    }

    private void CheckEngulfShapeSize()
    {
        var wanted = Radius;
        if (engulfShape.Radius != wanted)
            engulfShape.Radius = wanted;
    }

    /// <summary>
    ///   Flashes the membrane colour when Flash has been called
    /// </summary>
    private void HandleFlashing(float delta)
    {
        // Flash membrane if something happens.
        if (flashDuration > 0 && flashColour != new Color(0, 0, 0, 0))
        {
            flashDuration -= delta;

            // How frequent it flashes, would be nice to update
            // the flash void to have this variable{
            if (flashDuration % 0.6f < 0.3f)
            {
                Membrane.Tint = flashColour;
            }
            else
            {
                // Restore colour
                Membrane.Tint = Species.Colour;
            }

            // Flashing ended
            if (flashDuration <= 0)
            {
                flashDuration = 0;

                // Restore colour
                Membrane.Tint = Species.Colour;
            }
        }
    }

    /// <summary>
    ///   Handles things related to binding
    /// </summary>
    private void HandleBinding(float delta)
    {
        if (State != MicrobeState.Binding)
        {
            if (bindingAudio.Playing)
                bindingAudio.Stop();
            return;
        }

        // Drain atp
        var cost = Constants.BINDING_ATP_COST_PER_SECOND * delta;

        if (Compounds.TakeCompound(atp, cost) < cost - 0.001f)
        {
            State = MicrobeState.Normal;
        }

        if (!bindingAudio.Playing)
            bindingAudio.Play();

        Flash(1, new Color(0.2f, 0.5f, 0.0f, 0.5f));
    }

    /// <summary>
    ///   Handles things related to unbinding
    /// </summary>
    private void HandleUnbinding()
    {
        if (State != MicrobeState.Unbinding)
            return;

        if (IsHoveredOver)
        {
            Flash(1, new Color(1.0f, 0.0f, 0.0f, 0.5f));
        }
        else
        {
            Flash(1, new Color(1.0f, 0.5f, 0.2f, 0.5f));
        }
    }

    /// <summary>
    ///   Handles things related to engulfing. Works together with the physics callbacks
    /// </summary>
    private void HandleEngulfing(float delta)
    {
        if (State == MicrobeState.Engulf)
        {
            // Drain atp
            var cost = Constants.ENGULFING_ATP_COST_PER_SECOND * delta;

            if (Compounds.TakeCompound(atp, cost) < cost - 0.001f)
            {
                State = MicrobeState.Normal;
            }
        }

        ProcessPhysicsForEngulfing();

        // Play sound
        if (State == MicrobeState.Engulf)
        {
            if (!engulfAudio.Playing)
                engulfAudio.Play();

            // To balance loudness, here the engulfment audio's max volume is reduced to 0.6 in linear volume

            if (engulfAudio.Volume < 0.6f)
            {
                engulfAudio.Volume += delta;
            }
            else if (engulfAudio.Volume >= 0.6f)
            {
                engulfAudio.Volume = 0.6f;
            }

            // Flash the membrane blue.
            Flash(1, new Color(0.2f, 0.5f, 1.0f, 0.5f));
        }
        else
        {
            if (engulfAudio.Playing && engulfAudio.Volume > 0)
            {
                engulfAudio.Volume -= delta;

                if (engulfAudio.Volume <= 0)
                    engulfAudio.Stop();
            }
        }

        // Movement modifier
        if (State == MicrobeState.Engulf)
        {
            MovementFactor /= Constants.ENGULFING_MOVEMENT_DIVISION;
        }

        if (IsBeingEngulfed)
        {
            MovementFactor /= Constants.ENGULFED_MOVEMENT_DIVISION;

            Damage(Constants.ENGULF_DAMAGE * delta, "isBeingEngulfed");
            wasBeingEngulfed = true;
        }
        else if (wasBeingEngulfed && !IsBeingEngulfed)
        {
            // Else If we were but are no longer, being engulfed
            wasBeingEngulfed = false;

            if (!IsPlayerMicrobe && !Species.PlayerSpecies)
            {
                hasEscaped = true;
                escapeInterval = 0;
            }

            RemoveEngulfedEffect();
        }

        // Still considered to be chased for CREATURE_ESCAPE_INTERVAL milliseconds
        if (hasEscaped)
        {
            escapeInterval += delta;
            if (escapeInterval >= Constants.CREATURE_ESCAPE_INTERVAL)
            {
                hasEscaped = false;
                escapeInterval = 0;

                GameWorld.AlterSpeciesPopulation(Species,
                    Constants.CREATURE_ESCAPE_POPULATION_GAIN,
                    TranslationServer.Translate("ESCAPE_ENGULFING"));
            }
        }

        // Check whether we should not be being engulfed anymore
        var hostile = hostileEngulfer.Value;
        if (hostile != null)
        {
            // Dead things can't engulf us
            if (hostile.Dead)
            {
                hostileEngulfer.Value = null;
                IsBeingEngulfed = false;
            }
        }
        else
        {
            IsBeingEngulfed = false;
        }

        previousEngulfMode = State == MicrobeState.Engulf;
    }

    private void ProcessPhysicsForEngulfing()
    {
        if (State != MicrobeState.Engulf)
        {
            // Reset the engulfing ignores and potential targets
            foreach (var body in attemptingToEngulf)
            {
                StopEngulfingOnTarget(body);
            }

            attemptingToEngulf.Clear();

            return;
        }

        // Check for starting engulfing on things we already touched
        if (!previousEngulfMode)
            CheckStartEngulfingOnCandidates();

        // Apply engulf effect (which will cause damage in their process call) to the cells we are engulfing
        foreach (var microbe in attemptingToEngulf)
        {
            microbe.hostileEngulfer.Value = this;
            microbe.IsBeingEngulfed = true;
        }
    }

    private void RemoveEngulfedEffect()
    {
        // This kept getting doubled for some reason, so i just set it to default
        MovementFactor = 1.0f;
        wasBeingEngulfed = false;
        IsBeingEngulfed = false;

        if (hostileEngulfer.Value != null)
        {
            // Currently unused
            // hostileEngulfer.isCurrentlyEngulfing = false;
        }

        hostileEngulfer.Value = null;
    }

    /// <summary>
    ///   Handles the death of this microbe. This queues this object
    ///   for deletion and handles some pre-death actions.
    /// </summary>
    private void HandleDeath(float delta)
    {
        // Spawn cell death particles
        if (!deathParticlesSpawned)
        {
            deathParticlesSpawned = true;

            var cellBurstEffectParticles = (CellBurstEffect)cellBurstEffectScene.Instance();
            cellBurstEffectParticles.Translation = Translation;
            cellBurstEffectParticles.Radius = Radius;
            cellBurstEffectParticles.AddToGroup(Constants.TIMED_GROUP);

            GetParent().AddChild(cellBurstEffectParticles);

            // Hide the particles if being engulfed since they are
            // supposed to be already "absorbed" by the engulfing cell
            if (IsBeingEngulfed)
            {
                cellBurstEffectParticles.Hide();
            }
        }

        foreach (var organelle in organelles)
        {
            organelle.Hide();
        }

        Membrane.DissolveEffectValue += delta * Constants.MEMBRANE_DISSOLVE_SPEED;

        if (Membrane.DissolveEffectValue >= 1)
        {
            this.DestroyDetachAndQueueFree();
        }
    }

<<<<<<< HEAD
    private void SendOrganellePositionsToMembrane()
    {
        var organellePositions = new List<Vector2>();

        foreach (var entry in organelles.Organelles)
        {
            var cartesian = Hex.AxialToCartesian(entry.Position);
            organellePositions.Add(new Vector2(cartesian.x, cartesian.y));
        }

        Membrane.OrganellePositions = organellePositions;
        Membrane.Dirty = true;
        membraneOrganellePositionsAreDirty = false;
    }

=======
>>>>>>> f5e55f33
    private void ChangeNodeParent(Microbe parent)
    {
        // We unset Colony temporarily as otherwise our exit tree callback would remove us from the colony immediately
        // TODO: it would be perhaps a nicer code approach to only set the Colony after this is re-parented
        var savedColony = Colony;
        Colony = null;

        this.ReParent(parent);

        // And restore the colony after completing the re-parenting of this node
        Colony = savedColony;
    }

    private void RevertNodeParent()
    {
        var pos = GlobalTransform;

        if (Colony.Master != this)
        {
            var newParent = GetStageAsParent();

            // See the comment in ChangeNodeParent
            var savedColony = Colony;
            Colony = null;

            this.ReParent(newParent);

            Colony = savedColony;
        }

        GlobalTransform = pos;
    }

    private void OnContactBegin(int bodyID, Node body, int bodyShape, int localShape)
    {
        _ = bodyID;

        if (body is Microbe colonyLeader)
        {
            var touchedOwnerId = colonyLeader.ShapeFindOwner(bodyShape);
            var thisOwnerId = ShapeFindOwner(localShape);

            var touchedMicrobe = colonyLeader.GetMicrobeFromShape(bodyShape);

            var thisMicrobe = GetMicrobeFromShape(localShape);

            // bodyShape or localShape are invalid. This can happen during re-parenting
            if (touchedMicrobe == null || thisMicrobe == null)
                return;

            // TODO: does this need to check for disposed exception?
            // https://github.com/Revolutionary-Games/Thrive/issues/2504
            if (touchedMicrobe.Dead || (Colony != null && Colony == touchedMicrobe.Colony))
                return;

            bool otherIsPilus = touchedMicrobe.IsPilus(touchedOwnerId);
            bool oursIsPilus = thisMicrobe.IsPilus(thisOwnerId);

            // Pilus logic
            if (otherIsPilus && oursIsPilus)
            {
                // Pilus on pilus doesn't deal damage and you can't engulf
                return;
            }

            if (otherIsPilus || oursIsPilus)
            {
                // Us attacking the other microbe, or it is attacking us

                // Disallow cannibalism
                if (touchedMicrobe.Species == thisMicrobe.Species)
                    return;

                var target = otherIsPilus ? thisMicrobe : touchedMicrobe;

                target.Damage(Constants.PILUS_BASE_DAMAGE, "pilus");
                return;
            }

            // Pili don't stop engulfing
            if (thisMicrobe.touchedMicrobes.Add(touchedMicrobe))
            {
                thisMicrobe.CheckStartEngulfingOnCandidates();
                thisMicrobe.CheckBinding();
            }
        }
    }

    private void OnContactEnd(int bodyID, Node body, int bodyShape, int localShape)
    {
        _ = bodyID;
        _ = bodyShape;

        if (body is Microbe microbe)
        {
            // GetMicrobeFromShape returns null when it was provided an invalid shape id.
            // This can happen when re-parenting is in progress.
            // https://github.com/Revolutionary-Games/Thrive/issues/2504
            var hitMicrobe = GetMicrobeFromShape(localShape) ?? this;

            // TODO: should this also check for pilus before removing the collision?
            hitMicrobe.touchedMicrobes.Remove(microbe);
        }
    }

    private void OnBodyEnteredEngulfArea(Node body)
    {
        if (body == this)
            return;

        if (body is Microbe microbe)
        {
            // TODO: does this need to check for disposed exception?
            if (microbe.Dead)
                return;

            if (otherMicrobesInEngulfRange.Add(microbe))
            {
                CheckStartEngulfingOnCandidates();
            }
        }
    }

    private void OnBodyExitedEngulfArea(Node body)
    {
        if (body is Microbe microbe)
        {
            if (otherMicrobesInEngulfRange.Remove(microbe))
            {
                CheckStopEngulfingOnTarget(microbe);
            }
        }
    }

    private bool CanBindToMicrobe(Microbe other)
    {
        // Cannot hijack the player, other species or other colonies (TODO: yet)
        return !other.IsPlayerMicrobe && other.Colony == null && other.Species == Species;
    }

    private void CheckBinding()
    {
        if (State != MicrobeState.Binding)
            return;

        if (!CanBind)
        {
            State = MicrobeState.Normal;
            return;
        }

        var other = touchedMicrobes.FirstOrDefault(CanBindToMicrobe);

        // If there is no touching microbe that can bind, no need to invoke binding.
        if (other == null)
            return;

        // Invoke this on the next frame to avoid crashing when adding a third cell
        Invoke.Instance.Queue(BeginBind);
    }

    private void BeginBind()
    {
        var other = touchedMicrobes.FirstOrDefault(CanBindToMicrobe);

        if (other == null)
        {
            GD.PrintErr("Touched eligible microbe has disappeared before binding could start");
            return;
        }

        touchedMicrobes.Remove(other);
        other.touchedMicrobes.Remove(this);

        other.MovementDirection = Vector2.Zero;

        // Create a colony if there isn't one yet
        if (Colony == null)
        {
            MicrobeColony.CreateColonyForMicrobe(this);

            if (Colony == null)
            {
                GD.PrintErr("An issue occured during colony creation!");
                return;
            }

            GD.Print("Created a new colony");
        }

        // Move out of binding state before adding the colony member to avoid accidental collisions being able to
        // recursively trigger colony attachment
        State = MicrobeState.Normal;
        other.State = MicrobeState.Normal;

        Colony.AddToColony(other, this);
    }

    /// <summary>
    ///   This checks if we can start engulfing
    /// </summary>
    private void CheckStartEngulfingOnCandidates()
    {
        if (State != MicrobeState.Engulf)
            return;

        // In the case that the microbe first comes into engulf range, we don't want to start engulfing yet
        // foreach (var microbe in touchedMicrobes.Concat(otherMicrobesInEngulfRange))
        foreach (var microbe in touchedMicrobes)
        {
            if (!attemptingToEngulf.Contains(microbe) && CanEngulf(microbe))
            {
                StartEngulfingTarget(microbe);
                attemptingToEngulf.Add(microbe);
            }
        }
    }

    private void CheckStopEngulfingOnTarget(Microbe microbe)
    {
        if (touchedMicrobes.Contains(microbe) || otherMicrobesInEngulfRange.Contains(microbe))
            return;

        StopEngulfingOnTarget(microbe);
        attemptingToEngulf.Remove(microbe);
    }

    private void StartEngulfingTarget(Microbe microbe)
    {
        AddCollisionExceptionWith(microbe);
        microbe.hostileEngulfer.Value = this;
        microbe.IsBeingEngulfed = true;
    }

    private void StopEngulfingOnTarget(Microbe microbe)
    {
        if (IsInstanceValid(microbe) && (Colony == null || Colony != microbe.Colony))
            RemoveCollisionExceptionWith(microbe);

        microbe.hostileEngulfer.Value = null;
    }
}<|MERGE_RESOLUTION|>--- conflicted
+++ resolved
@@ -329,12 +329,6 @@
         return EngulfSize >= target.EngulfSize * Constants.ENGULF_SIZE_RATIO_REQ;
     }
 
-    public Vector3 GetOffsetRelativeToMaster()
-    {
-        return (GlobalTransform.origin - Colony.Master.GlobalTransform.origin).Rotated(Vector3.Down,
-            Colony.Master.Rotation.y);
-    }
-
     /// <summary>
     ///  Public because it needs to be called by external organelles only
     ///  Not meant for other uses
@@ -346,12 +340,18 @@
         foreach (var entry in organelles.Organelles)
         {
             var cartesian = Hex.AxialToCartesian(entry.Position);
-            organellePositions.Add(new Vector2(cartesian.x, cartesian.z));
+            organellePositions.Add(new Vector2(cartesian.x, cartesian.y));
         }
 
         Membrane.OrganellePositions = organellePositions;
         Membrane.Dirty = true;
         membraneOrganellePositionsAreDirty = false;
+    }
+
+    public Vector2 GetOffsetRelativeToMaster()
+    {
+        return (GlobalTransform.origin - Colony.Master.GlobalTransform.origin).ToVector2()
+            .Rotated(Colony.Master.Rotation.y);
     }
 
     /// <summary>
@@ -648,15 +648,6 @@
         throw new InvalidOperationException();
     }
 
-<<<<<<< HEAD
-    private Vector2 GetOffsetRelativeToMaster()
-    {
-        return (GlobalTransform.origin - Colony.Master.GlobalTransform.origin).ToVector2()
-            .Rotated(Colony.Master.Rotation.y);
-    }
-
-=======
->>>>>>> f5e55f33
     private void OnIGotAddedToColony()
     {
         State = MicrobeState.Normal;
@@ -957,24 +948,6 @@
         }
     }
 
-<<<<<<< HEAD
-    private void SendOrganellePositionsToMembrane()
-    {
-        var organellePositions = new List<Vector2>();
-
-        foreach (var entry in organelles.Organelles)
-        {
-            var cartesian = Hex.AxialToCartesian(entry.Position);
-            organellePositions.Add(new Vector2(cartesian.x, cartesian.y));
-        }
-
-        Membrane.OrganellePositions = organellePositions;
-        Membrane.Dirty = true;
-        membraneOrganellePositionsAreDirty = false;
-    }
-
-=======
->>>>>>> f5e55f33
     private void ChangeNodeParent(Microbe parent)
     {
         // We unset Colony temporarily as otherwise our exit tree callback would remove us from the colony immediately
