﻿using System;
using System.Collections.Generic;
using System.Linq;
using Godot;
using Newtonsoft.Json;
using Array = Godot.Collections.Array;

/// <summary>
///   Main script on each cell in the game.
///   Partial class: Engulf, Bind/Unbind, Colony,
///   Damage, Kill, Pilus, Membrane
/// </summary>
public partial class Microbe
{
#pragma warning disable CA2213
    private PackedScene endosomeScene = null!;

    private PackedScene cellBurstEffectScene = null!;
#pragma warning restore CA2213

    // private SphereShape pseudopodRangeSphereShape = null!;

    /// <summary>
    ///   Contains the pili this microbe has for collision checking
    /// </summary>
    private HashSet<uint> pilusPhysicsShapes = new();

    private bool membraneOrganellePositionsAreDirty = true;
    private bool membraneOrganellesWereUpdatedThisFrame;

    private bool destroyed;

    private bool networkDeathInvoked;

    [JsonProperty]
    private float escapeInterval;

    [JsonProperty]
    private bool hasEscaped;

    /// <summary>
    ///   Tracks entities this is touching, for beginning engulfing and cell binding.
    /// </summary>
    private HashSet<IEntity> touchedEntities = new();

    /// <summary>
    ///   Tracks entities this is trying to engulf.
    /// </summary>
    [JsonProperty]
    private HashSet<IEngulfable> attemptingToEngulf = new();

    /// <summary>
    ///   Tracks entities this already engulfed.
    /// </summary>
    [JsonProperty]
    private List<EngulfedObject> engulfedObjects = new();

    /// <summary>
    ///   Tracks entities this has previously engulfed.
    /// </summary>
    [JsonProperty]
    private List<EngulfedObject> expelledObjects = new();

    // private HashSet<IEngulfable> engulfablesInPseudopodRange = new();

    // private MeshInstance pseudopodTarget = null!;

    /// <summary>
    ///   Controls for how long the flashColour is held before going
    ///   back to species colour.
    /// </summary>
    [JsonProperty]
    private float flashDuration;

    [JsonProperty]
    private Color flashColour = new(0, 0, 0, 0);

    /// <summary>
    ///   This determines how important the current flashing action is. This allows higher priority flash colours to
    ///   take over.
    /// </summary>
    [JsonProperty]
    private int flashPriority;

    /// <summary>
    ///   This determines how much time is left (in seconds) until this cell can take damage again after becoming
    ///   invulnerable due to a damage source. This was added to balance pili but might extend to more sources.
    /// </summary>
    [JsonProperty]
    private float invulnerabilityDuration;

    [JsonProperty]
    private bool deathParticlesSpawned;

    /// <summary>
    ///   Used to log just once when the touched microbe disposed issue happens to reduce log spam
    /// </summary>
    private bool loggedTouchedDisposeIssue;

    [JsonProperty]
    private MicrobeState state;

    public enum MicrobeState
    {
        /// <summary>
        ///   Not in any special state
        /// </summary>
        Normal,

        /// <summary>
        ///   The microbe is currently in binding mode
        /// </summary>
        Binding,

        /// <summary>
        ///   The microbe is currently in unbinding mode and cannot move
        /// </summary>
        Unbinding,

        /// <summary>
        ///   The microbe is currently in engulf mode
        /// </summary>
        Engulf,
    }

    /// <summary>
    ///   The colony this microbe is currently in
    /// </summary>
    /// <remarks>
    ///   <para>
    ///     Order = 1 due to colony values requiring this to be fully initialized.
    ///   </para>
    /// </remarks>
    [JsonProperty(Order = 1)]
    public MicrobeColony? Colony { get; set; }

    [JsonProperty]
    public Microbe? ColonyParent { get; set; }

    [JsonProperty]
    public List<Microbe>? ColonyChildren { get; set; }

    /// <summary>
    ///   The membrane of this Microbe. Used for grabbing radius / points from this.
    /// </summary>
    [JsonIgnore]
    public Membrane Membrane { get; private set; } = null!;

    [JsonProperty]
    public float Hitpoints { get; private set; } = Constants.DEFAULT_HEALTH;

    [JsonProperty]
    public float MaxHitpoints { get; private set; } = Constants.DEFAULT_HEALTH;

    // Properties for engulfing
    [JsonProperty]
    public PhagocytosisPhase PhagocytosisStep { get; set; }

    /// <summary>
    ///   The amount of space all of the currently engulfed objects occupy in the cytoplasm. This is used to determine
    ///   whether a cell can ingest any more objects or not due to being full.
    /// </summary>
    /// <remarks>
    ///   <para>
    ///     In a more technical sense, this is the accumulated <see cref="IEngulfable.EngulfSize"/> from all
    ///     the ingested objects. Maximum should be this cell's own <see cref="EngulfSize"/>.
    ///   </para>
    /// </remarks>
    [JsonProperty]
    public float UsedIngestionCapacity { get; private set; }

    [JsonProperty]
    public EntityReference<Microbe> HostileEngulfer { get; private set; } = new();

    /// <summary>
    ///   The current state of the microbe. Shared across the colony
    /// </summary>
    [JsonIgnore]
    public MicrobeState State
    {
        get
        {
            if (Colony == null)
                return state;

            var colonyState = Colony.State;

            // Override engulf mode in colony cells that can't engulf
            if (colonyState == MicrobeState.Engulf && Membrane.Type.CellWall)
                return MicrobeState.Normal;

            return colonyState;
        }
        set
        {
            if (state == value)
                return;

            // Engulfing is not legal for microbes will cell walls
            if (value == MicrobeState.Engulf && Membrane.Type.CellWall)
            {
                // Don't warn when in a multicellular colony as the other cells there can enter engulf mode
                if (ColonyParent != null && IsMulticellular)
                    return;

                GD.PrintErr("Illegal Action: microbe attempting to engulf with a membrane that does not allow it!");
                return;
            }

            state = value;
            if (Colony != null)
                Colony.State = value;

            if (value == MicrobeState.Unbinding && IsPlayerMicrobe)
                OnUnbindEnabled?.Invoke(this);
        }
    }

    /// <summary>
    ///   The size this microbe is for engulfing calculations
    /// </summary>
    [JsonIgnore]
    public float EngulfSize
    {
        get
        {
            // Scale with digested progress
            var size = HexCount * (1 - DigestedAmount);

            if (CellTypeProperties.IsBacteria)
                return size * 0.5f;

            return size;
        }
    }

    /// <summary>
    ///   Returns true when this microbe can enable binding mode. Multicellular species can't attach random cells
    ///   to themselves anymore
    /// </summary>
    [JsonIgnore]
    public bool CanBind => !IsMulticellular && (organelles?.Any(p => p.IsBindingAgent) == true || Colony != null);

    [JsonIgnore]
    public bool CanUnbind => !IsMulticellular && Colony != null;

    /// <summary>
    ///   Called when this Microbe dies
    /// </summary>
    [JsonProperty]
    public Action<Microbe>? OnDeath { get; set; }

    [JsonProperty]
    public Action<Microbe>? OnUnbindEnabled { get; set; }

    [JsonProperty]
    public Action<Microbe>? OnUnbound { get; set; }

    [JsonProperty]
    public Action<Microbe, Microbe>? OnIngestedByHostile { get; set; }

    [JsonProperty]
    public Action<Microbe, IEngulfable>? OnSuccessfulEngulfment { get; set; }

    [JsonProperty]
    public Action<Microbe>? OnEngulfmentStorageFull { get; set; }

    /// <summary>
    ///   Updates the intensity of wigglyness of this cell's membrane based on membrane type, taking
    ///   membrane rigidity into account.
    /// </summary>
    public void ApplyMembraneWigglyness()
    {
        Membrane.WigglyNess = Membrane.Type.BaseWigglyness - (CellTypeProperties.MembraneRigidity /
            Membrane.Type.BaseWigglyness) * 0.2f;
        Membrane.MovementWigglyNess = Membrane.Type.MovementWigglyness - (CellTypeProperties.MembraneRigidity /
            Membrane.Type.MovementWigglyness) * 0.2f;
    }

    /// <summary>
    ///   Give this microbe a specified amount of invulnerability time. Overrides previous value.
    ///   NOTE: Not all damage sources apply invulnerability, check method usages.
    /// </summary>
    public void MakeInvulnerable(float duration)
    {
        invulnerabilityDuration = duration;
    }

    /// <summary>
    ///   Flashes the membrane a specific colour for duration. A new
    ///   flash is not started if currently flashing and priority is lower than the current flash priority.
    /// </summary>
    /// <returns>True when a new flash was started, false if already flashing</returns>
    public bool Flash(float duration, Color colour, int priority = 0)
    {
        if (colour != flashColour && (priority > flashPriority || flashDuration <= 0))
        {
            AbortFlash();
        }
        else if (flashDuration > 0)
        {
            return false;
        }

        flashDuration = duration;
        flashColour = colour;
        flashPriority = priority;

        return true;
    }

    public void AbortFlash()
    {
        flashDuration = 0;
        flashColour = new Color(0, 0, 0, 0);
        flashPriority = 0;
        Membrane.Tint = CellTypeProperties.Colour;
    }

    /// <summary>
    ///   Applies damage to this cell. killing it if its hitpoints drop low enough
    /// </summary>
    public void Damage(float amount, string source, int? attackerPeerId = null)
    {
        if (IsPlayerMicrobe && (CheatManager.GodMode || NetworkManager.Instance.IsClient))
            return;

        if (amount == 0 || Dead)
            return;

        if (string.IsNullOrEmpty(source))
            throw new ArgumentException("damage type is empty");

        // This seems to be triggered sometimes, even though our logic for damage seems right everywhere.
        // One possible explanation is that delta is negative sometimes? So we just print an error and do nothing
        // else here
        if (amount < 0)
        {
            GD.PrintErr("Trying to deal negative damage");
            return;
        }

        // Damage reduction is only wanted for non-starving damage
        bool canApplyDamageReduction = true;

        if (source is "toxin" or "oxytoxy")
        {
            // TODO: Replace this take damage sound with a more appropriate one.

            // Play the toxin sound
            PlaySoundEffect("res://assets/sounds/soundeffects/microbe-release-toxin.ogg");

            // Divide damage by toxin resistance
            amount /= CellTypeProperties.MembraneType.ToxinResistance;
        }
        else if (source == "pilus")
        {
            if (invulnerabilityDuration > 0)
                return;

            // Play the pilus sound
            PlaySoundEffect("res://assets/sounds/soundeffects/pilus_puncture_stab.ogg", 4.0f);

            // Give immunity to prevent massive damage at some angles
            // https://github.com/Revolutionary-Games/Thrive/issues/3267
            MakeInvulnerable(Constants.PILUS_INVULNERABLE_TIME);

            // TODO: this may get triggered a lot more than the toxin
            // so this might need to be rate limited or something
            // Divide damage by physical resistance
            amount /= CellTypeProperties.MembraneType.PhysicalResistance;
        }
        else if (source == "chunk")
        {
            // TODO: Replace this take damage sound with a more appropriate one.

            PlaySoundEffect("res://assets/sounds/soundeffects/microbe-toxin-damage.ogg");

            // Divide damage by physical resistance
            amount /= CellTypeProperties.MembraneType.PhysicalResistance;
        }
        else if (source == "atpDamage")
        {
            PlaySoundEffect("res://assets/sounds/soundeffects/microbe-atp-damage.ogg");
            canApplyDamageReduction = false;
        }
        else if (source == "ice")
        {
            PlayNonPositionalSoundEffect("res://assets/sounds/soundeffects/microbe-ice-damage.ogg", 0.5f);

            // Divide damage by physical resistance
            amount /= CellTypeProperties.MembraneType.PhysicalResistance;
        }

        if (!CellTypeProperties.IsBacteria && canApplyDamageReduction)
        {
            amount /= 2;
        }

        Hitpoints -= amount;

        ModLoader.ModInterface.TriggerOnDamageReceived(this, amount, IsPlayerMicrobe);

        // Flash the microbe red
        Flash(1.0f, new Color(1, 0, 0, 0.5f), 1);

        // Kill if ran out of health
        if (Hitpoints <= 0.0f)
        {
            Hitpoints = 0.0f;
            Kill();

            if (Dead && attackerPeerId.HasValue && NetworkManager.Instance.IsNetworked)
                OnKilledByAnotherPlayer?.Invoke(attackerPeerId.Value, PeerId, source);
        }
    }

    /// <summary>
    ///   Overrides this microbe's health. Used by testing code to ensure microbes don't die when not wanted
    /// </summary>
    /// <param name="newHitpoints">
    ///   The new health to set the microbe to. Setting to 0 won't immediately kill the microbe
    /// </param>
    public void TestOverrideHitpoints(float newHitpoints)
    {
        Hitpoints = Mathf.Clamp(newHitpoints, 0, MaxHitpoints);
    }

    /// <summary>
    ///   Returns true when this microbe can engulf the target
    /// </summary>
    public bool CanEngulf(IEngulfable target)
    {
        if (target.PhagocytosisStep != PhagocytosisPhase.None)
            return false;

        // Can't engulf recently ejected objects, this act as a cooldown
        if (expelledObjects.Any(m => m.Object == target))
            return false;

        var targetAsMicrobe = target as Microbe;

        // Can't engulf already destroyed microbes. We don't use entity references so we need to manually check if
        // something is destroyed or not here (especially now that the Invoke the engulf start callback)
        if (targetAsMicrobe != null && targetAsMicrobe.destroyed)
            return false;

        // Can't engulf dead microbes (unlikely to happen but this is fail-safe)
        if (targetAsMicrobe != null && targetAsMicrobe.Dead)
            return false;

        // Log error if trying to engulf something that is disposed, we got a crash log trace with an error with that
        // TODO: find out why disposed microbes can be attempted to be engulfed
        try
        {
            if (targetAsMicrobe != null)
            {
                // Access a Godot property to throw disposed exception
                _ = targetAsMicrobe.GlobalTransform;
            }
        }
        catch (ObjectDisposedException)
        {
            if (!loggedTouchedDisposeIssue)
            {
                GD.PrintErr("Touched microbe has been disposed before engulfing could start");
                loggedTouchedDisposeIssue = true;
            }

            return false;
        }

        // Limit amount of things that can be engulfed at once
        if (UsedIngestionCapacity >= EngulfSize || UsedIngestionCapacity + target.EngulfSize >= EngulfSize)
            return false;

        // Too many things attempted to be pulled in at once
        if (UsedIngestionCapacity + attemptingToEngulf.Sum(e => e.EngulfSize) + target.EngulfSize >= EngulfSize)
            return false;

        // Disallow cannibalism
        if (targetAsMicrobe != null && targetAsMicrobe.Species == Species)
            return false;

        // Membranes with Cell Wall cannot engulf
        if (Membrane.Type.CellWall)
            return false;

        // Godmode grants player complete engulfment invulnerability
        if (targetAsMicrobe != null && targetAsMicrobe.IsPlayerMicrobe && CheatManager.GodMode)
            return false;

        // Needs to be big enough to engulf
        return EngulfSize > target.EngulfSize * Constants.ENGULF_SIZE_RATIO_REQ;
    }

    /// <summary>
    ///   Attempts to engulf the given target into the cytoplasm. Does not check whether the target
    ///   can be engulfed or not.
    /// </summary>
    public void IngestEngulfable(IEngulfable target, float animationSpeed = 2.0f)
    {
        if (target.PhagocytosisStep != PhagocytosisPhase.None)
            return;

        var body = target as RigidBody;
        if (body == null)
        {
            // Engulfable must be of rigidbody type to be ingested
            return;
        }

        attemptingToEngulf.Add(target);

        target.HostileEngulfer.Value = this;
        target.PhagocytosisStep = PhagocytosisPhase.Ingestion;

        // Disable collisions
        body.CollisionLayer = 0;
        body.CollisionMask = 0;

        body.ReParentWithTransform(this);

        var originalRenderPriority = target.RenderPriority;

        // We want the ingested material to be always visible over the organelles
        target.RenderPriority += OrganelleMaxRenderPriority + 1;

        // Below is for figuring out where to place the object attempted to be engulfed inside the cytoplasm,
        // calculated accordingly to hopefully minimize any part of the object sticking out the membrane.
        // Note: extremely long and thin objects might still stick out

        var targetRadiusNormalized = Mathf.Clamp(target.Radius / Radius, 0.0f, 1.0f);

        var nearestPointOfMembraneToTarget = Membrane.GetVectorTowardsNearestPointOfMembrane(
            body.Translation.x, body.Translation.z);

        // The point nearest to the membrane calculation doesn't take being bacteria into account
        if (CellTypeProperties.IsBacteria)
            nearestPointOfMembraneToTarget *= 0.5f;

        // From the calculated nearest point of membrane above we then linearly interpolate it by the engulfed's
        // normalized radius to this cell's center in order to "shrink" the point relative to this cell's origin.
        // This will then act as a "maximum extent/edge" that qualifies as the interior of the engulfer's membrane
        var viableStoringAreaEdge = nearestPointOfMembraneToTarget.LinearInterpolate(
            Vector3.Zero, targetRadiusNormalized);

        // Get the final storing position by taking a value between this cell's center and the storing area edge.
        // This would lessen the possibility of engulfed things getting bunched up in the same position.
        var ingestionPoint = new Vector3(
            random.Next(0.0f, viableStoringAreaEdge.x),
            body.Translation.y,
            random.Next(0.0f, viableStoringAreaEdge.z));

        var boundingBoxSize = target.EntityGraphics.GetAabb().Size;

        // In the case of flat mesh (like membrane) we don't want the endosome to end up completely flat
        // as it can cause unwanted visual glitch
        if (boundingBoxSize.y < Mathf.Epsilon)
            boundingBoxSize = new Vector3(boundingBoxSize.x, 0.1f, boundingBoxSize.z);

        // Form phagosome
        var phagosome = endosomeScene.Instance<Endosome>();
        phagosome.Transform = target.EntityGraphics.Transform.Scaled(Vector3.Zero);
        phagosome.Tint = CellTypeProperties.Colour;
        phagosome.RenderPriority = target.RenderPriority + engulfedObjects.Count + 1;
        target.EntityGraphics.AddChild(phagosome);

        var engulfedObject = new EngulfedObject(target, phagosome)
        {
            TargetValuesToLerp = (ingestionPoint, body.Scale / 2, boundingBoxSize),
            OriginalScale = body.Scale,
            OriginalRenderPriority = originalRenderPriority,
        };

        engulfedObjects.Add(engulfedObject);

        foreach (string group in engulfedObject.OriginalGroups)
        {
            if (group != Constants.RUNNABLE_MICROBE_GROUP)
                target.EntityNode.RemoveFromGroup(group);
        }

        StartBulkTransport(engulfedObject, animationSpeed);

        target.OnAttemptedToBeEngulfed();
    }

    /// <summary>
    ///   Expels an ingested object from this microbe out into the environment.
    /// </summary>
    public void EjectEngulfable(IEngulfable target, float animationSpeed = 2.0f)
    {
        if (PhagocytosisStep != PhagocytosisPhase.None || target.PhagocytosisStep is PhagocytosisPhase.Exocytosis or
                PhagocytosisPhase.None)
        {
            return;
        }

        attemptingToEngulf.Remove(target);

        var body = target as RigidBody;
        if (body == null)
        {
            // Engulfable must be of rigidbody type to be ejected
            return;
        }

        var engulfedObject = engulfedObjects.Find(e => e.Object == target);
        if (engulfedObject == null)
            return;

        target.PhagocytosisStep = PhagocytosisPhase.Exocytosis;

        // The back of the microbe
        var exit = Hex.AxialToCartesian(new Hex(0, 1));
        var nearestPointOfMembraneToTarget = Membrane.GetVectorTowardsNearestPointOfMembrane(exit.x, exit.z);

        // The point nearest to the membrane calculation doesn't take being bacteria into account
        if (CellTypeProperties.IsBacteria)
            nearestPointOfMembraneToTarget *= 0.5f;

        // If engulfer cell is dead (us) or the engulfed is positioned outside any of our closest membrane, immediately
        // eject it without animation
        // TODO: Asses performance cost in massive cells?
        if (Dead || !Membrane.Contains(body.Translation.x, body.Translation.z))
        {
            CompleteEjection(engulfedObject);
            body.Scale = engulfedObject.OriginalScale;
            engulfedObjects.Remove(engulfedObject);
            return;
        }

        // Animate object move to the nearest point of the membrane
        engulfedObject.TargetValuesToLerp = (nearestPointOfMembraneToTarget, null, Vector3.One * Mathf.Epsilon);
        StartBulkTransport(engulfedObject, animationSpeed);

        // The rest of the operation is done in CompleteEjection
    }

    public void OnAttemptedToBeEngulfed()
    {
        Membrane.WigglyNess = 0;

        UnreadyToReproduce();

        // Make the render priority of our organelles be on top of the highest possible render priority
        // of the hostile engulfer's organelles
        var hostile = HostileEngulfer.Value;
        if (hostile != null)
        {
            foreach (var organelle in organelles!)
            {
                var newPriority = Mathf.Clamp(Hex.GetRenderPriority(organelle.Position) +
                    hostile.OrganelleMaxRenderPriority, 0, Material.RenderPriorityMax);
                organelle.UpdateRenderPriority(newPriority);
            }
        }

        Colony?.RemoveFromColony(this);

        // Just in case player is engulfed again after escaping
        playerEngulfedDeathTimer = 0;
    }

    public void OnIngestedFromEngulfment()
    {
        OnIngestedByHostile?.Invoke(this, HostileEngulfer.Value!);
    }

    public void OnExpelledFromEngulfment()
    {
        var hostile = HostileEngulfer.Value;

        // Reset wigglyness
        ApplyMembraneWigglyness();

        // Reset our organelles' render priority back to their original values
        foreach (var organelle in organelles!)
        {
            organelle.UpdateRenderPriority(Hex.GetRenderPriority(organelle.Position));
        }

        if (DigestedAmount >= Constants.PARTIALLY_DIGESTED_THRESHOLD)
        {
            // Cell is too damaged from digestion, can't live in open environment and is considered dead
            // Kill() is not called here because it's already called during partial digestion
            OnDestroyed();
            var droppedChunks = OnKilled().ToList();

            if (hostile == null)
                return;

            foreach (var chunk in droppedChunks)
            {
                var direction = hostile.Transform.origin.DirectionTo(chunk.Transform.origin);
                chunk.Translation += direction *
                    Constants.EJECTED_PARTIALLY_DIGESTED_CELL_CORPSE_CHUNKS_SPAWN_OFFSET;

                var impulse = direction * chunk.Mass * Constants.ENGULF_EJECTION_FORCE;

                // Apply outwards ejection force
                chunk.ApplyCentralImpulse(impulse + LinearVelocity);
            }
        }
        else
        {
            hasEscaped = true;
            escapeInterval = 0;
            playerEngulfedDeathTimer = 0;
        }
    }

    public void ClearEngulfedObjects()
    {
        foreach (var engulfed in engulfedObjects.ToList())
        {
            if (engulfed.Object.Value != null)
            {
                engulfedObjects.Remove(engulfed);
                engulfed.Object.Value.DestroyDetachAndQueueFree();
            }

            engulfed.Phagosome.Value?.DestroyDetachAndQueueFree();
        }

        engulfedObjects.Clear();
    }

    /// <summary>
    ///   Returns true if this microbe is currently in the process of ingesting engulfables.
    /// </summary>
    public bool IsPullingInEngulfables()
    {
        return attemptingToEngulf.Any();
    }

    public bool HasEngulfed(IEngulfable engulfable)
    {
        return engulfedObjects.Any(o => o.Object == engulfable);
    }

    /// <summary>
    ///   Offset relative to the colony lead cell. Throws if this cell is not part of a colony
    /// </summary>
    /// <returns>The offset</returns>
    public Vector3 GetOffsetRelativeToMaster()
    {
        return (GlobalTransform.origin - Colony!.Master.GlobalTransform.origin).Rotated(Vector3.Down,
            Colony.Master.Rotation.y);
    }

    /// <summary>
    ///  Public because it needs to be called by external organelles only.
    ///  Not meant for other uses.
    /// </summary>
    public void SendOrganellePositionsToMembrane()
    {
        if (organelles == null)
            throw new InvalidOperationException("Microbe must be initialized first");

        var organellePositions = new List<Vector2>();

        foreach (var entry in organelles.Organelles)
        {
            var cartesian = Hex.AxialToCartesian(entry.Position);
            organellePositions.Add(new Vector2(cartesian.x, cartesian.z));
        }

        Membrane.OrganellePositions = organellePositions;
        Membrane.Dirty = true;
        membraneOrganellePositionsAreDirty = false;
    }

    /// <summary>
    ///   Instantly kills this microbe and queues this entity to be destroyed
    /// </summary>
    /// <returns>
    ///   The dropped corpse chunks. Null if this cell is already dead or is engulfed.
    /// </returns>
    public IEnumerable<FloatingChunk>? Kill()
    {
        if (Dead)
            return null;

        Dead = true;

        OnDeath?.Invoke(this);
        ModLoader.ModInterface.TriggerOnMicrobeDied(this, IsPlayerMicrobe);

        // If being phagocytized don't continue further because the entity reference is still needed to
        // maintain related functions, also dropping corpse chunks won't make sense while inside a cell
        if (PhagocytosisStep != PhagocytosisPhase.None)
            return null;

        // Still need to be a valid entity to be able to sync death to clients
        if (!NetworkManager.Instance.IsServer)
            OnDestroyed();

        // Post-death handling is done in HandleDeath

        return OnKilled();
    }

    public override void OnDestroyed()
    {
        if (destroyed)
            return;

        base.OnDestroyed();

        destroyed = true;

        // TODO: find out a way to cleanly despawn colonies without having to run the reproduction progress lost logic
        Colony?.RemoveFromColony(this);
    }

    /// <summary>
    ///   Removes this cell and child cells from the colony.
    /// </summary>
    /// <remarks>
    ///   <para>
    ///     If this is the colony master, this disbands the whole colony
    ///   </para>
    /// </remarks>
    public void UnbindAll()
    {
        if (State is MicrobeState.Unbinding or MicrobeState.Binding)
            State = MicrobeState.Normal;

        if (!CanUnbind)
            return;

        // TODO: once the colony leader can leave without the entire colony disbanding this perhaps should keep the
        // disband entire colony functionality
        Colony!.RemoveFromColony(this);
    }

    internal void OnColonyMemberRemoved(Microbe microbe)
    {
        cachedColonyRotationMultiplier = null;

        if (microbe == this)
        {
            OnUnbound?.Invoke(this);

            if (PhagocytosisStep == PhagocytosisPhase.None)
                RevertNodeParent();

            ai?.ResetAI();

            Mode = ModeEnum.Rigid;

            return;
        }

        if (IsMulticellular && Colony?.Master == this)
        {
            // Lost a member of the multicellular organism
            OnMulticellularColonyCellLost(microbe);
        }

        if (HostileEngulfer != microbe)
            microbe.RemoveCollisionExceptionWith(this);
        if (microbe.HostileEngulfer != this)
            RemoveCollisionExceptionWith(microbe);
    }

    internal void ReParentShapes(Microbe to, Vector3 offset)
    {
        // TODO: if microbeRotation is the rotation of *this* instance we should use the variable here directly
        // An object doesn't need to be told its own member variable in a method...
        // https://github.com/Revolutionary-Games/Thrive/issues/2504
        foreach (var organelle in organelles!)
            organelle.ReParentShapes(to, offset);
    }

    internal void OnColonyMemberAdded(Microbe microbe)
    {
        cachedColonyRotationMultiplier = null;

        if (microbe == this)
        {
            if (Colony == null)
            {
                throw new InvalidOperationException(
                    $"{nameof(Colony)} must be set before calling {nameof(OnColonyMemberAdded)}");
            }

            OnIGotAddedToColony();

            if (Colony.Master != this)
            {
                Mode = ModeEnum.Static;
            }

            ReParentShapes(Colony.Master, GetOffsetRelativeToMaster());
        }
        else
        {
            AddCollisionExceptionWith(microbe);
            microbe.AddCollisionExceptionWith(this);
        }
    }

    internal void SuccessfulScavenge()
    {
        GameWorld.AlterSpeciesPopulationInCurrentPatch(Species,
            Constants.CREATURE_SCAVENGE_POPULATION_GAIN,
            TranslationServer.Translate("SUCCESSFUL_SCAVENGE"));
    }

    internal void SuccessfulKill()
    {
        GameWorld.AlterSpeciesPopulationInCurrentPatch(Species,
            Constants.CREATURE_KILL_POPULATION_GAIN,
            TranslationServer.Translate("SUCCESSFUL_KILL"));
    }

    /// <summary>
    ///   Operations that should be done when this cell is killed. ONLY use this independently of <see cref="Kill"/>
    ///   if you've already made sure that this microbe is marked as dead since this doesn't do that.
    /// </summary>
    /// <returns>
    ///   The dropped corpse chunks.
    /// </returns>
    private IEnumerable<FloatingChunk> OnKilled()
    {
        // Reset some stuff
        State = MicrobeState.Normal;
        MovementDirection = new Vector3(0, 0, 0);
        LinearVelocity = new Vector3(0, 0, 0);
        allOrganellesDivided = false;

        // Disable collisions
        CollisionLayer = 0;
        CollisionMask = 0;

        if (NetworkManager.Instance.IsClient)
            return new List<FloatingChunk>();

        // Releasing all the agents.
        // To not completely deadlock in this there is a maximum limit
        int createdAgents = 0;

        if (AgentVacuoleCount > 0)
        {
            var amount = Compounds.GetCompoundAmount(oxytoxy);

            var props = new AgentProperties(Species, oxytoxy);

            var agentScene = SpawnHelpers.LoadAgentScene();

            while (amount > Constants.MAXIMUM_AGENT_EMISSION_AMOUNT)
            {
                var direction = new Vector3(random.Next(0.0f, 1.0f) * 2 - 1,
                    0, random.Next(0.0f, 1.0f) * 2 - 1);

                var agent = SpawnHelpers.SpawnAgent(props, Constants.MAXIMUM_AGENT_EMISSION_AMOUNT,
                    Constants.EMITTED_AGENT_LIFETIME,
                    Translation, direction, GetStageAsParent(),
                    agentScene, this);

                ModLoader.ModInterface.TriggerOnToxinEmitted(agent);

                amount -= Constants.MAXIMUM_AGENT_EMISSION_AMOUNT;
                ++createdAgents;

                if (createdAgents >= Constants.MAX_EMITTED_AGENTS_ON_DEATH)
                    break;
            }
        }

        // Eject the compounds that was in the microbe
        var compoundsToRelease = new Dictionary<Compound, float>();

        foreach (var type in SimulationParameters.Instance.GetCloudCompounds())
        {
            var amount = Compounds.GetCompoundAmount(type) *
                Constants.COMPOUND_RELEASE_FRACTION;

            compoundsToRelease[type] = amount;
        }

        // Eject some part of the build cost of all the organelles
        foreach (var organelle in organelles!)
        {
            foreach (var entry in organelle.Definition.InitialComposition)
            {
                compoundsToRelease.TryGetValue(entry.Key, out var existing);

                // Only add up if there's still some compounds left, otherwise
                // we're releasing compounds out of thin air.
                if (existing > 0)
                {
                    compoundsToRelease[entry.Key] = existing + (entry.Value *
                        Constants.COMPOUND_MAKEUP_RELEASE_FRACTION);
                }
            }
        }

        CalculateBonusDigestibleGlucose(compoundsToRelease);

        // Queues either 1 corpse chunk or a factor of the hexes
        int chunksToSpawn = Math.Max(1, HexCount / Constants.CORPSE_CHUNK_DIVISOR);

        var droppedCorpseChunks = new HashSet<FloatingChunk>(chunksToSpawn);

        var chunkScene = SpawnHelpers.LoadChunkScene();

        // An enumerator to step through all available organelles in a random order when making chunks
        using var organellesAvailableEnumerator = organelles.OrderBy(_ => random.Next()).GetEnumerator();

        // The default model for chunks is the cytoplasm model in case there isn't a model left in the species
        var defaultChunkScene = SimulationParameters.Instance
                .GetOrganelleType(Constants.DEFAULT_CHUNK_MODEL_NAME).LoadedCorpseChunkScene ??
            throw new Exception("No default chunk scene");

        for (int i = 0; i < chunksToSpawn; ++i)
        {
            // Amount of compound in one chunk
            float amount = HexCount / Constants.CORPSE_CHUNK_AMOUNT_DIVISOR;

            var positionAdded = new Vector3(random.Next(-2.0f, 2.0f), 0,
                random.Next(-2.0f, 2.0f));

            var chunkType = new ChunkConfiguration
            {
                ChunkScale = 1.0f,
                Dissolves = true,
                Mass = 1.0f,
                Radius = 1.0f,
                Size = 3.0f,
                VentAmount = 0.1f,

                // Add compounds
                Compounds = new Dictionary<Compound, ChunkConfiguration.ChunkCompound>(),
            };

            // They were added in order already so looping through this other thing is fine
            foreach (var entry in compoundsToRelease)
            {
                var compoundValue = new ChunkConfiguration.ChunkCompound
                {
                    // Randomize compound amount a bit so things "rot away"
                    Amount = (entry.Value / (random.Next(amount / 3.0f, amount) *
                        Constants.CHUNK_ENGULF_COMPOUND_DIVISOR)) * Constants.CORPSE_COMPOUND_COMPENSATION,
                };

                chunkType.Compounds[entry.Key] = compoundValue;
            }

            chunkType.Meshes = new List<ChunkConfiguration.ChunkScene>();

            var sceneToUse = new ChunkConfiguration.ChunkScene
            {
                LoadedScene = defaultChunkScene,
            };

            // Will only loop if there are still organelles available
            while (organellesAvailableEnumerator.MoveNext() && organellesAvailableEnumerator.Current != null)
            {
                if (!string.IsNullOrEmpty(organellesAvailableEnumerator.Current.Definition.CorpseChunkScene))
                {
                    sceneToUse.LoadedScene =
                        organellesAvailableEnumerator.Current.Definition.LoadedCorpseChunkScene;
                }
                else if (!string.IsNullOrEmpty(organellesAvailableEnumerator.Current.Definition.DisplayScene))
                {
                    sceneToUse.LoadedScene = organellesAvailableEnumerator.Current.Definition.LoadedScene;
                    sceneToUse.SceneModelPath =
                        organellesAvailableEnumerator.Current.Definition.DisplaySceneModelPath;
                }
                else
                {
                    continue;
                }

                if (sceneToUse.LoadedScene != null)
                    break;
            }

            if (sceneToUse.LoadedScene == null)
                throw new Exception("loaded scene is null");

            chunkType.Meshes.Add(sceneToUse);

            // Finally spawn a chunk with the settings
            var chunk = SpawnHelpers.SpawnChunk(chunkType, Translation + positionAdded, GetStageAsParent(),
                chunkScene, random);
            droppedCorpseChunks.Add(chunk);

            // Add to the spawn system to make these chunks limit possible number of entities
            spawnSystem!.AddEntityToTrack(chunk);

            ModLoader.ModInterface.TriggerOnChunkSpawned(chunk, false);
        }

        // Subtract population
        if (!IsPlayerMicrobe && !Species.PlayerSpecies)
        {
            GameWorld.AlterSpeciesPopulationInCurrentPatch(Species,
                Constants.CREATURE_DEATH_POPULATION_LOSS, TranslationServer.Translate("DEATH"));
        }

        if (IsPlayerMicrobe)
        {
            // If you died before entering the editor disable that
            OnReproductionStatus?.Invoke(this, false);
        }

        if (IsPlayerMicrobe)
        {
            // Playing from a positional audio player won't have any effect since the listener is
            // directly on it.
            PlayNonPositionalSoundEffect("res://assets/sounds/soundeffects/microbe-death-2.ogg", 0.5f);
        }
        else
        {
            PlaySoundEffect("res://assets/sounds/soundeffects/microbe-death-2.ogg");
        }

        return droppedCorpseChunks;
    }

    private Microbe? GetColonyMemberWithShapeOwner(uint ownerID, MicrobeColony colony)
    {
        foreach (var microbe in colony.ColonyMembers)
        {
            if (microbe.organelles!.Any(o => o.HasShape(ownerID)) || microbe.IsPilus(ownerID))
                return microbe;
        }

        // Now as we consider 0 valid, still don't want to crash here
        // TODO: re-check this once this issue is done: https://github.com/Revolutionary-Games/Thrive/issues/2671
        if (ownerID == 0)
            return null;

        // TODO: I really hope there is no way to hit this. I would really hate to reduce the game stability due to
        // possibly bogus ownerID values that sometimes seem to come from Godot
        // https://github.com/Revolutionary-Games/Thrive/issues/2504
        throw new InvalidOperationException();
    }

    private void OnIGotAddedToColony()
    {
        // Multicellular creature can stay in engulf mode when growing things
        if (!IsMulticellular || State != MicrobeState.Engulf)
        {
            State = MicrobeState.Normal;
        }

        UnreadyToReproduce();

        if (ColonyParent == null)
            return;

        var newTransform = GetNewRelativeTransform();

        Rotation = newTransform.Rotation;
        Translation = newTransform.Translation;

        ChangeNodeParent(ColonyParent);
    }

    private void SetMembraneFromSpecies()
    {
        Membrane.Type = CellTypeProperties.MembraneType;
        Membrane.Tint = CellTypeProperties.Colour;
        Membrane.Dirty = true;
        ApplyMembraneWigglyness();

        foreach (var engulfed in engulfedObjects)
        {
            if (engulfed.Phagosome.Value != null)
                engulfed.Phagosome.Value.Tint = CellTypeProperties.Colour;
        }
    }

    private void CheckEngulfShape()
    {
        /*
        var wantedRadius = Radius * 5;
        if (pseudopodRangeSphereShape.Radius != wantedRadius)
        {
            pseudopodRangeSphereShape.Radius = wantedRadius;
        }
        */
    }

    /// <summary>
    ///   Decrease the remaining invulnerability time
    /// </summary>
    private void HandleInvulnerabilityDecay(float delta)
    {
        if (invulnerabilityDuration > 0)
        {
            invulnerabilityDuration -= delta;
        }
    }

    /// <summary>
    ///   Flashes the membrane colour when Flash has been called
    /// </summary>
    private void HandleFlashing(float delta)
    {
        // Flash membrane if something happens.
        if (flashDuration > 0 && flashColour != new Color(0, 0, 0, 0))
        {
            flashDuration -= delta;

            // How frequent it flashes, would be nice to update
            // the flash void to have this variable{
            if (flashDuration % 0.6f < 0.3f)
            {
                Membrane.Tint = flashColour;
            }
            else
            {
                // Restore colour
                Membrane.Tint = CellTypeProperties.Colour;
            }

            // Flashing ended
            if (flashDuration <= 0)
            {
                flashDuration = 0;

                // Restore colour
                Membrane.Tint = CellTypeProperties.Colour;
            }
        }
    }

    /// <summary>
    ///   Handles things related to binding
    /// </summary>
    private void HandleBinding(float delta)
    {
        if (State != MicrobeState.Binding)
        {
            if (bindingAudio.Playing && bindingAudio.Volume > 0)
            {
                bindingAudio.Volume -= delta;

                if (bindingAudio.Volume <= 0)
                    bindingAudio.Stop();
            }

            return;
        }

        // Drain atp
        var cost = Constants.BINDING_ATP_COST_PER_SECOND * delta;

        if (Compounds.TakeCompound(atp, cost) < cost - 0.001f)
        {
            State = MicrobeState.Normal;
        }

        if (!bindingAudio.Playing)
            bindingAudio.Play();

        // To balance loudness, here the binding audio's max volume is reduced to 0.6 in linear volume
        if (bindingAudio.Volume < 0.6f)
        {
            bindingAudio.Volume += delta;
        }
        else if (bindingAudio.Volume >= 0.6f)
        {
            bindingAudio.Volume = 0.6f;
        }

        Flash(1, new Color(0.2f, 0.5f, 0.0f, 0.5f));
    }

    /// <summary>
    ///   Handles things related to unbinding
    /// </summary>
    private void HandleUnbinding()
    {
        if (State != MicrobeState.Unbinding)
            return;

        if (IsHoveredOver)
        {
            Flash(1, new Color(1.0f, 0.0f, 0.0f, 0.5f));
        }
        else
        {
            Flash(1, new Color(1.0f, 0.5f, 0.2f, 0.5f));
        }
    }

    /// <summary>
    ///   Handles things related to engulfing. Works together with the physics callbacks
    /// </summary>
    private void HandleEngulfing(float delta)
    {
        if (NetworkManager.Instance.IsClient)
        {
            ProcessEngulfedObjects(delta);
            HandleEngulfFeedback(delta);
            return;
        }

        if (State == MicrobeState.Engulf)
        {
            // Drain atp
            var cost = Constants.ENGULFING_ATP_COST_PER_SECOND * delta;

            if (Compounds.TakeCompound(atp, cost) < cost - 0.001f || PhagocytosisStep != PhagocytosisPhase.None)
            {
                State = MicrobeState.Normal;
            }
        }
        else
        {
            attemptingToEngulf.Clear();
        }

        HandleEngulfFeedback(delta);

        // Movement modifier
        if (State == MicrobeState.Engulf)
        {
            MovementFactor /= Constants.ENGULFING_MOVEMENT_DIVISION;
        }

        // Still considered to be chased for CREATURE_ESCAPE_INTERVAL milliseconds
        if (hasEscaped)
        {
            escapeInterval += delta;
            if (escapeInterval >= Constants.CREATURE_ESCAPE_INTERVAL)
            {
                hasEscaped = false;
                escapeInterval = 0;

                GameWorld.AlterSpeciesPopulationInCurrentPatch(Species,
                    Constants.CREATURE_ESCAPE_POPULATION_GAIN,
                    TranslationServer.Translate("ESCAPE_ENGULFING"));
            }
        }

        ProcessEngulfedObjects(delta);

        /* Membrane engulf stretch debug code
        if (state == MicrobeState.Engulf)
        {
            foreach (Spatial engulfable in engulfablesInPseudopodRange)
            {
                pseudopodTarget.Translation = ToLocal(pseudopodTarget.GlobalTransform.origin.LinearInterpolate(
                    engulfable.GlobalTransform.origin, 0.5f * delta));
            }
        }
        else
        {
            pseudopodTarget.Translation = ToLocal(
                pseudopodTarget.GlobalTransform.origin.LinearInterpolate(GlobalTransform.origin, 0.5f * delta));
        }

        Membrane.EngulfPosition = pseudopodTarget.Translation;
        Membrane.EngulfRadius = ((SphereMesh)pseudopodTarget.Mesh).Radius;
        Membrane.EngulfOffset = 1.0f;
        */
    }

    /// <summary>
    ///   Handles the death of this microbe. This queues this object
    ///   for deletion and handles some post-death actions.
    /// </summary>
    private void HandleDeath(float delta)
    {
        if (PhagocytosisStep != PhagocytosisPhase.None)
            return;

        // Spawn cell death particles.
        if (!deathParticlesSpawned && DigestedAmount <= 0)
        {
            deathParticlesSpawned = true;

            var cellBurstEffectParticles = (CellBurstEffect)cellBurstEffectScene.Instance();
            cellBurstEffectParticles.Translation = Translation;
            cellBurstEffectParticles.Radius = Radius;
            cellBurstEffectParticles.AddToGroup(Constants.TIMED_GROUP);

            GetParent().AddChild(cellBurstEffectParticles);

            // This loop is placed here (which isn't related to the particles but for convenience)
            // so this loop is run only once
            foreach (var engulfed in engulfedObjects.ToList())
            {
                if (engulfed.Object.Value != null)
                    EjectEngulfable(engulfed.Object.Value);
            }
        }

        foreach (var organelle in organelles!)
        {
            organelle.Hide();
        }

        Membrane.DissolveEffectValue += delta * Constants.MEMBRANE_DISSOLVE_SPEED;

        if (Membrane.DissolveEffectValue >= 1)
        {
            if (NetworkManager.Instance.IsNetworked && !networkDeathInvoked && OnNetworkDeathFinished != null)
            {
                OnNetworkDeathFinished.Invoke(PeerId);

                // I assumed RPCs don't work very well as a loop breaker
                // TODO: Check if it still breaks without this
                networkDeathInvoked = true;
            }
            else
            {
                this.DestroyDetachAndQueueFree();
            }
        }
    }

    private void ChangeNodeParent(Microbe parent)
    {
        // We unset Colony temporarily as otherwise our exit tree callback would remove us from the colony immediately
        // TODO: it would be perhaps a nicer code approach to only set the Colony after this is re-parented
        var savedColony = Colony;
        Colony = null;

        this.ReParent(parent);

        // And restore the colony after completing the re-parenting of this node
        Colony = savedColony;
    }

    private void RevertNodeParent()
    {
        if (Colony == null)
        {
            throw new InvalidOperationException(
                $"{nameof(RevertNodeParent)} can only be called on microbes in a colony");
        }

        var pos = GlobalTransform;

        if (Colony.Master != this)
        {
            var newParent = GetStageAsParent();

            // See the comment in ChangeNodeParent
            var savedColony = Colony;
            Colony = null;

            this.ReParent(newParent);

            Colony = savedColony;
        }

        GlobalTransform = pos;
    }

    private void OnContactBegin(int bodyID, Node body, int bodyShape, int localShape)
    {
        _ = bodyID;

        var thisOwnerId = ShapeFindOwner(localShape);
        var thisMicrobe = GetMicrobeFromShape(localShape);

        // localShape is invalid. This can happen during re-parenting
        if (thisMicrobe == null)
            return;

        if (body is Microbe colonyLeader)
        {
            var touchedOwnerId = colonyLeader.ShapeFindOwner(bodyShape);
            var touchedMicrobe = colonyLeader.GetMicrobeFromShape(bodyShape);

            // bodyShape is invalid. This can happen during re-parenting
            // Disabled this warning here as touchedMicrobe is used so diversely that it's much more convenient to
            // do null check just once
            // ReSharper disable once UseNullPropagationWhenPossible
            if (touchedMicrobe == null)
                return;

            // TODO: does this need to check for disposed exception?
            // https://github.com/Revolutionary-Games/Thrive/issues/2504
            if (touchedMicrobe.Dead || (Colony != null && Colony == touchedMicrobe.Colony))
                return;

            bool otherIsPilus = touchedMicrobe.IsPilus(touchedOwnerId);
            bool oursIsPilus = thisMicrobe.IsPilus(thisOwnerId);

            // Pilus logic
            if (otherIsPilus && oursIsPilus)
            {
                // Pilus on pilus doesn't deal damage and you can't engulf
                return;
            }

            if (otherIsPilus || oursIsPilus)
            {
                // Us attacking the other microbe, or it is attacking us

                // Disallow cannibalism
                if (touchedMicrobe.Species == thisMicrobe.Species)
                    return;

                var target = otherIsPilus ? thisMicrobe : touchedMicrobe;
                var inflicter = otherIsPilus ? touchedMicrobe : thisMicrobe;

                Invoke.Instance.Perform(() => target.Damage(Constants.PILUS_BASE_DAMAGE, "pilus", inflicter.PeerId));
                return;
            }

            // Pili don't stop engulfing
            if (thisMicrobe.touchedEntities.Add(touchedMicrobe))
            {
                Invoke.Instance.Perform(() =>
                {
                    thisMicrobe.CheckStartEngulfingOnCandidate(touchedMicrobe);
                    thisMicrobe.CheckBinding();
                });
            }

            // Play bump sound if certain total collision impulse is reached (adjusted by mass)
            if (thisMicrobe.collisionForce / Mass > Constants.CONTACT_IMPULSE_TO_BUMP_SOUND)
            {
                Invoke.Instance.Perform(() =>
                    thisMicrobe.PlaySoundEffect("res://assets/sounds/soundeffects/microbe-collision.ogg"));
            }
        }
        else if (body is IEngulfable engulfable)
        {
            if (thisMicrobe.touchedEntities.Add(engulfable))
            {
                thisMicrobe.CheckStartEngulfingOnCandidate(engulfable);
            }
        }
    }

    private void OnContactEnd(int bodyID, Node body, int bodyShape, int localShape)
    {
        _ = bodyID;
        _ = bodyShape;

        if (body is IEngulfable engulfable)
        {
            // GetMicrobeFromShape returns null when it was provided an invalid shape id.
            // This can happen when re-parenting is in progress.
            // https://github.com/Revolutionary-Games/Thrive/issues/2504
            var hitMicrobe = GetMicrobeFromShape(localShape) ?? this;

            // TODO: should this also check for pilus before removing the collision?
            hitMicrobe.touchedEntities.Remove(engulfable);

            if (engulfable.PhagocytosisStep == PhagocytosisPhase.None)
                hitMicrobe.attemptingToEngulf.Remove(engulfable);
        }
    }

    /*
    private void OnBodyEnteredPseudopodRange(Node body)
    {
        if (body == this)
            return;

        if (body is IEngulfable engulfable)
        {
            engulfablesInPseudopodRange.Add(engulfable);
        }
    }

    private void OnBodyExitedPseudopodRange(Node body)
    {
        if (body is IEngulfable engulfable)
        {
            engulfablesInPseudopodRange.Remove(engulfable);
        }
    }
    */

<<<<<<< HEAD
=======
    /// <summary>
    ///   Attempts to engulf the given target into the cytoplasm. Does not check whether the target
    ///   can be engulfed or not.
    /// </summary>
    private void IngestEngulfable(IEngulfable target, float animationSpeed = 2.0f)
    {
        if (target.PhagocytosisStep != PhagocytosisPhase.None)
            return;

        var body = target as RigidBody;
        if (body == null)
        {
            // Engulfable must be of rigidbody type to be ingested
            return;
        }

        attemptingToEngulf.Add(target);
        touchedEntities.Remove(target);

        target.HostileEngulfer.Value = this;
        target.PhagocytosisStep = PhagocytosisPhase.Ingestion;

        body.ReParentWithTransform(this);

        // Below is for figuring out where to place the object attempted to be engulfed inside the cytoplasm,
        // calculated accordingly to hopefully minimize any part of the object sticking out the membrane.
        // Note: extremely long and thin objects might still stick out

        var targetRadiusNormalized = Mathf.Clamp(target.Radius / Radius, 0.0f, 1.0f);

        var nearestPointOfMembraneToTarget = Membrane.GetVectorTowardsNearestPointOfMembrane(
            body.Translation.x, body.Translation.z);

        // The point nearest to the membrane calculation doesn't take being bacteria into account
        if (CellTypeProperties.IsBacteria)
            nearestPointOfMembraneToTarget *= 0.5f;

        // From the calculated nearest point of membrane above we then linearly interpolate it by the engulfed's
        // normalized radius to this cell's center in order to "shrink" the point relative to this cell's origin.
        // This will then act as a "maximum extent/edge" that qualifies as the interior of the engulfer's membrane
        var viableStoringAreaEdge = nearestPointOfMembraneToTarget.LinearInterpolate(
            Vector3.Zero, targetRadiusNormalized);

        // Get the final storing position by taking a value between this cell's center and the storing area edge.
        // This would lessen the possibility of engulfed things getting bunched up in the same position.
        var ingestionPoint = new Vector3(
            random.Next(0.0f, viableStoringAreaEdge.x),
            body.Translation.y,
            random.Next(0.0f, viableStoringAreaEdge.z));

        var boundingBoxSize = target.EntityGraphics.GetAabb().Size;

        // In the case of flat mesh (like membrane) we don't want the endosome to end up completely flat
        // as it can cause unwanted visual glitch
        if (boundingBoxSize.y < Mathf.Epsilon)
            boundingBoxSize = new Vector3(boundingBoxSize.x, 0.1f, boundingBoxSize.z);

        // Form phagosome
        var phagosome = endosomeScene.Instance<Endosome>();
        phagosome.Transform = target.EntityGraphics.Transform.Scaled(Vector3.Zero);
        phagosome.Tint = CellTypeProperties.Colour;
        phagosome.RenderPriority = target.RenderPriority + engulfedObjects.Count + 1;
        target.EntityGraphics.AddChild(phagosome);

        var engulfedObject = new EngulfedObject(target, phagosome)
        {
            TargetValuesToLerp = (ingestionPoint, body.Scale / 2, boundingBoxSize),
            OriginalScale = body.Scale,
            OriginalRenderPriority = target.RenderPriority,
            OriginalCollisionLayer = body.CollisionLayer,
            OriginalCollisionMask = body.CollisionMask,
        };

        engulfedObjects.Add(engulfedObject);

        // We want the ingested material to be always visible over the organelles
        target.RenderPriority += OrganelleMaxRenderPriority + 1;

        // Disable collisions
        body.CollisionLayer = 0;
        body.CollisionMask = 0;

        foreach (string group in engulfedObject.OriginalGroups)
        {
            if (group != Constants.RUNNABLE_MICROBE_GROUP)
                target.EntityNode.RemoveFromGroup(group);
        }

        StartBulkTransport(engulfedObject, animationSpeed);

        target.OnAttemptedToBeEngulfed();
    }

    /// <summary>
    ///   Expels an ingested object from this microbe out into the environment.
    /// </summary>
    private void EjectEngulfable(IEngulfable target, float animationSpeed = 2.0f)
    {
        if (PhagocytosisStep != PhagocytosisPhase.None || target.PhagocytosisStep is PhagocytosisPhase.Exocytosis or
                PhagocytosisPhase.None)
        {
            return;
        }

        attemptingToEngulf.Remove(target);

        var body = target as RigidBody;
        if (body == null)
        {
            // Engulfable must be of rigidbody type to be ejected
            return;
        }

        var engulfedObject = engulfedObjects.Find(e => e.Object == target);
        if (engulfedObject == null)
            return;

        target.PhagocytosisStep = PhagocytosisPhase.Exocytosis;

        // The back of the microbe
        var exit = Hex.AxialToCartesian(new Hex(0, 1));
        var nearestPointOfMembraneToTarget = Membrane.GetVectorTowardsNearestPointOfMembrane(exit.x, exit.z);

        // The point nearest to the membrane calculation doesn't take being bacteria into account
        if (CellTypeProperties.IsBacteria)
            nearestPointOfMembraneToTarget *= 0.5f;

        // If engulfer cell is dead (us) or the engulfed is positioned outside any of our closest membrane, immediately
        // eject it without animation
        // TODO: Asses performance cost in massive cells?
        if (Dead || !Membrane.Contains(body.Translation.x, body.Translation.z))
        {
            CompleteEjection(engulfedObject);
            body.Scale = engulfedObject.OriginalScale;
            engulfedObjects.Remove(engulfedObject);
            return;
        }

        // Animate object move to the nearest point of the membrane
        engulfedObject.TargetValuesToLerp = (nearestPointOfMembraneToTarget, null, Vector3.One * Mathf.Epsilon);
        StartBulkTransport(engulfedObject, animationSpeed);

        // The rest of the operation is done in CompleteEjection
    }

>>>>>>> d4c45f73
    private bool CanBindToMicrobe(IEntity other)
    {
        if (other is Microbe microbe)
        {
            // Cannot hijack the player, other species or other colonies (TODO: yet)
            return !microbe.Dead && !microbe.IsPlayerMicrobe && microbe.Colony == null && microbe.Species == Species;
        }

        return false;
    }

    private void CheckBinding()
    {
        if (State != MicrobeState.Binding)
            return;

        if (!CanBind)
        {
            State = MicrobeState.Normal;
            return;
        }

        var other = touchedEntities.FirstOrDefault(CanBindToMicrobe);

        // If there is no touching microbe that can bind, no need to invoke binding.
        if (other == null)
            return;

        // Invoke this on the next frame to avoid crashing when adding a third cell
        Invoke.Instance.Queue(BeginBind);
    }

    private void BeginBind()
    {
        var other = touchedEntities.FirstOrDefault(CanBindToMicrobe) as Microbe;

        if (other == null)
        {
            GD.PrintErr("Touched eligible microbe has disappeared before binding could start");
            return;
        }

        touchedEntities.Remove(other);

        try
        {
            other.touchedEntities.Remove(this);

            other.MovementDirection = Vector3.Zero;

            // This should ensure that Godot side will not throw disposed exception in an unexpected place causing
            // binding problems
            _ = other.GlobalTransform;
        }
        catch (ObjectDisposedException)
        {
            GD.PrintErr("Touched eligible microbe has been disposed before binding could start");
            return;
        }

        // This is probably unnecessary, but I'd like to make sure we have proper logging if this condition is ever
        // reached -hhyyrylainen
        try
        {
            _ = GlobalTransform;
        }
        catch (ObjectDisposedException e)
        {
            GD.PrintErr("Microbe that should be bound to is disposed. This should never happen. Please report this. ",
                e);
            return;
        }

        // Create a colony if there isn't one yet
        if (Colony == null)
        {
            MicrobeColony.CreateColonyForMicrobe(this);

            if (Colony == null)
            {
                GD.PrintErr("An issue occured during colony creation!");
                return;
            }

            GD.Print("Created a new colony");
        }

        // Move out of binding state before adding the colony member to avoid accidental collisions being able to
        // recursively trigger colony attachment
        State = MicrobeState.Normal;
        other.State = MicrobeState.Normal;

        Colony.AddToColony(other, this);
    }

    /// <summary>
    ///   This checks if we can start engulfing
    /// </summary>
    private void CheckStartEngulfingOnCandidate(IEngulfable engulfable)
    {
        if (State != MicrobeState.Engulf)
            return;

        foreach (var entity in touchedEntities)
        {
            if (entity is Microbe microbe && microbe.destroyed)
            {
                GD.Print($"Removed destroyed microbe from {nameof(touchedEntities)}");
                touchedEntities.Remove(microbe);
                break;
            }
        }

        var full = UsedIngestionCapacity >= EngulfSize || UsedIngestionCapacity + engulfable.EngulfSize >= EngulfSize;

        if (CanEngulf(engulfable))
        {
            IngestEngulfable(engulfable);
        }
        else if (EngulfSize > engulfable.EngulfSize * Constants.ENGULF_SIZE_RATIO_REQ && full)
        {
            OnEngulfmentStorageFull?.Invoke(this);
        }
    }

    /// <summary>
    ///   Animates transporting objects from phagocytosis process with linear interpolation.
    /// </summary>
    /// <returns>True when Lerp finishes.</returns>
    private bool AnimateBulkTransport(float delta, EngulfedObject engulfed)
    {
        if (engulfed.Object.Value == null || engulfed.Phagosome.Value == null)
            return false;

        var body = (RigidBody)engulfed.Object.Value;

        if (engulfed.AnimationTimeElapsed < engulfed.LerpDuration)
        {
            engulfed.AnimationTimeElapsed += delta;

            var fraction = engulfed.AnimationTimeElapsed / engulfed.LerpDuration;

            // Ease out
            fraction = Mathf.Sin(fraction * Mathf.Pi * 0.5f);

            if (engulfed.TargetValuesToLerp.Translation.HasValue)
            {
                body.Translation = engulfed.InitialValuesToLerp.Translation.LinearInterpolate(
                    engulfed.TargetValuesToLerp.Translation.Value, fraction);
            }

            if (engulfed.TargetValuesToLerp.Scale.HasValue)
            {
                body.Scale = engulfed.InitialValuesToLerp.Scale.LinearInterpolate(
                    engulfed.TargetValuesToLerp.Scale.Value, fraction);
            }

            if (engulfed.TargetValuesToLerp.EndosomeScale.HasValue)
            {
                engulfed.Phagosome.Value.Scale = engulfed.InitialValuesToLerp.EndosomeScale.LinearInterpolate(
                    engulfed.TargetValuesToLerp.EndosomeScale.Value, fraction);
            }

            return false;
        }

        // Snap values
        if (engulfed.TargetValuesToLerp.Translation.HasValue)
            body.Translation = engulfed.TargetValuesToLerp.Translation.Value;

        if (engulfed.TargetValuesToLerp.Scale.HasValue)
            body.Scale = engulfed.TargetValuesToLerp.Scale.Value;

        if (engulfed.TargetValuesToLerp.EndosomeScale.HasValue)
            engulfed.Phagosome.Value.Scale = engulfed.TargetValuesToLerp.EndosomeScale.Value;

        StopBulkTransport(engulfed);

        return true;
    }

    /// <summary>
    ///   Begins phagocytosis related lerp animation
    /// </summary>
    private void StartBulkTransport(EngulfedObject engulfedObject, float duration, bool resetElapsedTime = true)
    {
        if (engulfedObject.Object.Value == null || engulfedObject.Phagosome.Value == null)
            return;

        if (resetElapsedTime)
            engulfedObject.AnimationTimeElapsed = 0;

        var body = (RigidBody)engulfedObject.Object.Value;
        engulfedObject.InitialValuesToLerp = (body.Translation, body.Scale, engulfedObject.Phagosome.Value.Scale);
        engulfedObject.LerpDuration = duration;
        engulfedObject.Interpolate = true;
    }

    /// <summary>
    ///   Stops phagocytosis related lerp animation
    /// </summary>
    private void StopBulkTransport(EngulfedObject engulfedObject)
    {
        engulfedObject.AnimationTimeElapsed = 0;
        engulfedObject.Interpolate = false;
    }

    private void ProcessEngulfedObjects(float delta)
    {
        for (int i = engulfedObjects.Count - 1; i >= 0; --i)
        {
            var engulfedObject = engulfedObjects[i];

            var engulfable = engulfedObject.Object.Value;

            // ReSharper disable once UseNullPropagation
            if (engulfable == null)
                continue;

            var body = engulfable as RigidBody;
            if (body == null)
            {
                attemptingToEngulf.Remove(engulfable);
                engulfedObjects.Remove(engulfedObject);
                continue;
            }

            body.Mode = ModeEnum.Static;

            if (engulfable.PhagocytosisStep == PhagocytosisPhase.Digested)
            {
                engulfedObject.TargetValuesToLerp = (null, null, Vector3.One * Mathf.Epsilon);
                StartBulkTransport(engulfedObject, 1.5f, false);
            }

            if (!engulfedObject.Interpolate)
                continue;

            if (AnimateBulkTransport(delta, engulfedObject))
            {
                switch (engulfable.PhagocytosisStep)
                {
                    case PhagocytosisPhase.Ingestion:
                        CompleteIngestion(engulfedObject);
                        break;
                    case PhagocytosisPhase.Digested:
                        if (NetworkManager.Instance.IsServer)
                            engulfable.DestroyAndQueueFree();

                        engulfedObjects.Remove(engulfedObject);
                        break;
                    case PhagocytosisPhase.Exocytosis:
                        engulfedObject.Phagosome.Value?.Hide();
                        engulfedObject.TargetValuesToLerp = (null, engulfedObject.OriginalScale, null);
                        StartBulkTransport(engulfedObject, 1.0f);
                        engulfable.PhagocytosisStep = PhagocytosisPhase.Ejection;
                        continue;
                    case PhagocytosisPhase.Ejection:
                        CompleteEjection(engulfedObject);
                        break;
                }
            }
        }

        foreach (var expelled in expelledObjects)
            expelled.TimeElapsedSinceEjection += delta;

        expelledObjects.RemoveAll(e => e.TimeElapsedSinceEjection >= Constants.ENGULF_EJECTED_COOLDOWN);
    }

    private void HandleEngulfFeedback(float delta)
    {
        // Play sound
        if (State == MicrobeState.Engulf)
        {
            if (!engulfAudio.Playing)
                engulfAudio.Play();

            // To balance loudness, here the engulfment audio's max volume is reduced to 0.6 in linear volume

            if (engulfAudio.Volume < 0.6f)
            {
                engulfAudio.Volume += delta;
            }
            else if (engulfAudio.Volume >= 0.6f)
            {
                engulfAudio.Volume = 0.6f;
            }

            // Flash the membrane blue.
            Flash(1, new Color(0.2f, 0.5f, 1.0f, 0.5f));
        }
        else
        {
            if (engulfAudio.Playing && engulfAudio.Volume > 0)
            {
                engulfAudio.Volume -= delta;

                if (engulfAudio.Volume <= 0)
                    engulfAudio.Stop();
            }
        }
    }

    private void CompleteIngestion(EngulfedObject engulfed)
    {
        var engulfable = engulfed.Object.Value;
        if (engulfable == null)
            return;

        engulfable.PhagocytosisStep = PhagocytosisPhase.Ingested;

        attemptingToEngulf.Remove(engulfable);
        touchedEntities.Remove(engulfable);

        OnSuccessfulEngulfment?.Invoke(this, engulfable);
        engulfable.OnIngestedFromEngulfment();
    }

    private void CompleteEjection(EngulfedObject engulfed)
    {
        var engulfable = engulfed.Object.Value;
        if (engulfable == null)
            return;

        attemptingToEngulf.Remove(engulfable);
        engulfedObjects.Remove(engulfed);
        expelledObjects.Add(engulfed);

        engulfable.PhagocytosisStep = PhagocytosisPhase.None;

        foreach (string group in engulfed.OriginalGroups)
        {
            if (group != Constants.RUNNABLE_MICROBE_GROUP)
                engulfable.EntityNode.AddToGroup(group);
        }

        // Reset render priority
        engulfable.RenderPriority = engulfed.OriginalRenderPriority;

        engulfed.Phagosome.Value?.DestroyDetachAndQueueFree();

        // Ignore possible invalid cast as the engulfed node should be a rigidbody either way
        var body = (RigidBody)engulfable;

        body.Mode = ModeEnum.Rigid;

        // Re-parent to world node
        body.ReParentWithTransform(GetStageAsParent());

        // Reset collision layer and mask
        body.CollisionLayer = engulfed.OriginalCollisionLayer;
        body.CollisionMask = engulfed.OriginalCollisionMask;

        var impulse = Transform.origin.DirectionTo(body.Transform.origin) * body.Mass *
            Constants.ENGULF_EJECTION_FORCE;

        // Apply outwards ejection force
        body.ApplyCentralImpulse(impulse + LinearVelocity);

        // We have our own engulfer and it wants to claim this object we've just expelled
        HostileEngulfer.Value?.IngestEngulfable(engulfable);

        engulfable.OnExpelledFromEngulfment();
        engulfable.HostileEngulfer.Value = null;
    }

    /// <summary>
    ///   Stores extra information to the objects that have been engulfed.
    /// </summary>
    private class EngulfedObject
    {
        public EngulfedObject(IEngulfable @object, Endosome phagosome)
        {
            Object = new EntityReference<IEngulfable>(@object);
            Phagosome = new EntityReference<Endosome>(phagosome);

            AdditionalEngulfableCompounds = @object.CalculateAdditionalDigestibleCompounds()?
                .Where(c => c.Key.Digestible)
                .ToDictionary(c => c.Key, c => c.Value);

            InitialTotalEngulfableCompounds = @object.Compounds.Compounds
                .Where(c => c.Key.Digestible)
                .Sum(c => c.Value);

            if (AdditionalEngulfableCompounds != null)
                InitialTotalEngulfableCompounds += AdditionalEngulfableCompounds.Sum(c => c.Value);

            OriginalGroups = @object.EntityNode.GetGroups();
        }

        [JsonConstructor]
        public EngulfedObject(IEngulfable @object, Endosome phagosome,
            Dictionary<Compound, float> additionalEngulfableCompounds, float initialTotalEngulfableCompounds)
        {
            Object = new EntityReference<IEngulfable>(@object);
            Phagosome = new EntityReference<Endosome>(phagosome);
            AdditionalEngulfableCompounds = additionalEngulfableCompounds;
            InitialTotalEngulfableCompounds = initialTotalEngulfableCompounds;
        }

        /// <summary>
        ///   The solid matter that has been engulfed.
        /// </summary>
        public EntityReference<IEngulfable> Object { get; private set; }

        /// <summary>
        ///   A food vacuole containing the engulfed object. Only decorative.
        /// </summary>
        public EntityReference<Endosome> Phagosome { get; private set; }

        [JsonProperty]
        public Dictionary<Compound, float>? AdditionalEngulfableCompounds { get; private set; }

        [JsonProperty]
        public float? InitialTotalEngulfableCompounds { get; private set; }

        [JsonProperty]
        public Array OriginalGroups { get; private set; } = new();

        public bool Interpolate { get; set; }
        public float LerpDuration { get; set; }
        public float AnimationTimeElapsed { get; set; }
        public float TimeElapsedSinceEjection { get; set; }
        public (Vector3? Translation, Vector3? Scale, Vector3? EndosomeScale) TargetValuesToLerp { get; set; }
        public (Vector3 Translation, Vector3 Scale, Vector3 EndosomeScale) InitialValuesToLerp { get; set; }
        public Vector3 OriginalScale { get; set; }
        public int OriginalRenderPriority { get; set; }

        // These values (default microbe collision layer & mask) are here for save compatibility
        public uint OriginalCollisionLayer { get; set; } = 3;
        public uint OriginalCollisionMask { get; set; } = 3;
    }
}<|MERGE_RESOLUTION|>--- conflicted
+++ resolved
@@ -492,150 +492,6 @@
 
         // Needs to be big enough to engulf
         return EngulfSize > target.EngulfSize * Constants.ENGULF_SIZE_RATIO_REQ;
-    }
-
-    /// <summary>
-    ///   Attempts to engulf the given target into the cytoplasm. Does not check whether the target
-    ///   can be engulfed or not.
-    /// </summary>
-    public void IngestEngulfable(IEngulfable target, float animationSpeed = 2.0f)
-    {
-        if (target.PhagocytosisStep != PhagocytosisPhase.None)
-            return;
-
-        var body = target as RigidBody;
-        if (body == null)
-        {
-            // Engulfable must be of rigidbody type to be ingested
-            return;
-        }
-
-        attemptingToEngulf.Add(target);
-
-        target.HostileEngulfer.Value = this;
-        target.PhagocytosisStep = PhagocytosisPhase.Ingestion;
-
-        // Disable collisions
-        body.CollisionLayer = 0;
-        body.CollisionMask = 0;
-
-        body.ReParentWithTransform(this);
-
-        var originalRenderPriority = target.RenderPriority;
-
-        // We want the ingested material to be always visible over the organelles
-        target.RenderPriority += OrganelleMaxRenderPriority + 1;
-
-        // Below is for figuring out where to place the object attempted to be engulfed inside the cytoplasm,
-        // calculated accordingly to hopefully minimize any part of the object sticking out the membrane.
-        // Note: extremely long and thin objects might still stick out
-
-        var targetRadiusNormalized = Mathf.Clamp(target.Radius / Radius, 0.0f, 1.0f);
-
-        var nearestPointOfMembraneToTarget = Membrane.GetVectorTowardsNearestPointOfMembrane(
-            body.Translation.x, body.Translation.z);
-
-        // The point nearest to the membrane calculation doesn't take being bacteria into account
-        if (CellTypeProperties.IsBacteria)
-            nearestPointOfMembraneToTarget *= 0.5f;
-
-        // From the calculated nearest point of membrane above we then linearly interpolate it by the engulfed's
-        // normalized radius to this cell's center in order to "shrink" the point relative to this cell's origin.
-        // This will then act as a "maximum extent/edge" that qualifies as the interior of the engulfer's membrane
-        var viableStoringAreaEdge = nearestPointOfMembraneToTarget.LinearInterpolate(
-            Vector3.Zero, targetRadiusNormalized);
-
-        // Get the final storing position by taking a value between this cell's center and the storing area edge.
-        // This would lessen the possibility of engulfed things getting bunched up in the same position.
-        var ingestionPoint = new Vector3(
-            random.Next(0.0f, viableStoringAreaEdge.x),
-            body.Translation.y,
-            random.Next(0.0f, viableStoringAreaEdge.z));
-
-        var boundingBoxSize = target.EntityGraphics.GetAabb().Size;
-
-        // In the case of flat mesh (like membrane) we don't want the endosome to end up completely flat
-        // as it can cause unwanted visual glitch
-        if (boundingBoxSize.y < Mathf.Epsilon)
-            boundingBoxSize = new Vector3(boundingBoxSize.x, 0.1f, boundingBoxSize.z);
-
-        // Form phagosome
-        var phagosome = endosomeScene.Instance<Endosome>();
-        phagosome.Transform = target.EntityGraphics.Transform.Scaled(Vector3.Zero);
-        phagosome.Tint = CellTypeProperties.Colour;
-        phagosome.RenderPriority = target.RenderPriority + engulfedObjects.Count + 1;
-        target.EntityGraphics.AddChild(phagosome);
-
-        var engulfedObject = new EngulfedObject(target, phagosome)
-        {
-            TargetValuesToLerp = (ingestionPoint, body.Scale / 2, boundingBoxSize),
-            OriginalScale = body.Scale,
-            OriginalRenderPriority = originalRenderPriority,
-        };
-
-        engulfedObjects.Add(engulfedObject);
-
-        foreach (string group in engulfedObject.OriginalGroups)
-        {
-            if (group != Constants.RUNNABLE_MICROBE_GROUP)
-                target.EntityNode.RemoveFromGroup(group);
-        }
-
-        StartBulkTransport(engulfedObject, animationSpeed);
-
-        target.OnAttemptedToBeEngulfed();
-    }
-
-    /// <summary>
-    ///   Expels an ingested object from this microbe out into the environment.
-    /// </summary>
-    public void EjectEngulfable(IEngulfable target, float animationSpeed = 2.0f)
-    {
-        if (PhagocytosisStep != PhagocytosisPhase.None || target.PhagocytosisStep is PhagocytosisPhase.Exocytosis or
-                PhagocytosisPhase.None)
-        {
-            return;
-        }
-
-        attemptingToEngulf.Remove(target);
-
-        var body = target as RigidBody;
-        if (body == null)
-        {
-            // Engulfable must be of rigidbody type to be ejected
-            return;
-        }
-
-        var engulfedObject = engulfedObjects.Find(e => e.Object == target);
-        if (engulfedObject == null)
-            return;
-
-        target.PhagocytosisStep = PhagocytosisPhase.Exocytosis;
-
-        // The back of the microbe
-        var exit = Hex.AxialToCartesian(new Hex(0, 1));
-        var nearestPointOfMembraneToTarget = Membrane.GetVectorTowardsNearestPointOfMembrane(exit.x, exit.z);
-
-        // The point nearest to the membrane calculation doesn't take being bacteria into account
-        if (CellTypeProperties.IsBacteria)
-            nearestPointOfMembraneToTarget *= 0.5f;
-
-        // If engulfer cell is dead (us) or the engulfed is positioned outside any of our closest membrane, immediately
-        // eject it without animation
-        // TODO: Asses performance cost in massive cells?
-        if (Dead || !Membrane.Contains(body.Translation.x, body.Translation.z))
-        {
-            CompleteEjection(engulfedObject);
-            body.Scale = engulfedObject.OriginalScale;
-            engulfedObjects.Remove(engulfedObject);
-            return;
-        }
-
-        // Animate object move to the nearest point of the membrane
-        engulfedObject.TargetValuesToLerp = (nearestPointOfMembraneToTarget, null, Vector3.One * Mathf.Epsilon);
-        StartBulkTransport(engulfedObject, animationSpeed);
-
-        // The rest of the operation is done in CompleteEjection
     }
 
     public void OnAttemptedToBeEngulfed()
@@ -1578,8 +1434,6 @@
     }
     */
 
-<<<<<<< HEAD
-=======
     /// <summary>
     ///   Attempts to engulf the given target into the cytoplasm. Does not check whether the target
     ///   can be engulfed or not.
@@ -1725,7 +1579,6 @@
         // The rest of the operation is done in CompleteEjection
     }
 
->>>>>>> d4c45f73
     private bool CanBindToMicrobe(IEntity other)
     {
         if (other is Microbe microbe)
