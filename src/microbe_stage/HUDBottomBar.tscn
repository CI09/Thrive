--- conflicted
+++ resolved
@@ -126,14 +126,8 @@
 expand = true
 
 [node name="StatisticsButton" type="TextureButton" parent="."]
-<<<<<<< HEAD
-modulate = Color( 0.384314, 0.384314, 0.384314, 1 )
-margin_left = 239.0
-margin_right = 274.0
-=======
 margin_left = 200.0
 margin_right = 235.0
->>>>>>> ab150d97
 margin_bottom = 35.0
 rect_min_size = Vector2( 35, 35 )
 hint_tooltip = "STATISTICS"
