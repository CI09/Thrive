--- conflicted
+++ resolved
@@ -21,14 +21,7 @@
 
     public void OnBodyEntered(Node body)
     {
-<<<<<<< HEAD
-        if (body == Emitter)
-            return; // Kinda hacky.
-
         if (body is Microbe microbe)
-=======
-        if (body is Microbe)
->>>>>>> e11241fd
         {
             if (microbe.Species != Properties.Species)
             {
