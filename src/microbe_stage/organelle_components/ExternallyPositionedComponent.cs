--- conflicted
+++ resolved
@@ -8,7 +8,7 @@
     /// <summary>
     ///   The default visual position if the organelle is on the microbe's center
     /// </summary>
-    protected static readonly Vector3 DefaultVisualPos = Vector3.Forward;
+    protected static readonly Vector2 DefaultVisualPos = Vector2.Up;
 
     protected PlacedOrganelle organelle;
 
@@ -20,11 +20,7 @@
     /// <summary>
     ///   Last calculated position, Used to not have to recreate the physics all the time
     /// </summary>
-<<<<<<< HEAD
-    protected Vector2 lastCalculatedPosition = new Vector2(0, 0);
-=======
-    protected Vector3 lastCalculatedPosition = Vector3.Zero;
->>>>>>> f5e55f33
+    protected Vector2 lastCalculatedPosition = Vector2.Zero;
 
     public void OnAttachToCell(PlacedOrganelle organelle)
     {
@@ -46,35 +42,20 @@
         // TODO: it would be nicer if this were notified when the
         // membrane changes to not recheck this constantly
 
-<<<<<<< HEAD
         Vector2 middle = Hex.AxialToCartesian(new Hex(0, 0));
-        var delta = middle - organellePos;
-        Vector2 exit = middle - delta;
-=======
-        Vector3 middle = Hex.AxialToCartesian(new Hex(0, 0));
         var relativeOrganellePosition = middle - organellePos;
 
-        if (relativeOrganellePosition == Vector3.Zero)
+        if (relativeOrganellePosition == Vector2.Zero)
             relativeOrganellePosition = DefaultVisualPos;
 
-        Vector3 exit = middle - relativeOrganellePosition;
->>>>>>> f5e55f33
+        Vector2 exit = middle - relativeOrganellePosition;
+
         var membraneCoords = organelle.ParentMicrobe.Membrane.GetVectorTowardsNearestPointOfMembrane(exit.x,
             exit.y);
 
         if (!membraneCoords.Equals(lastCalculatedPosition) || NeedsUpdateAnyway())
         {
-<<<<<<< HEAD
-            float angle = Mathf.Atan2(-delta.y, delta.x);
-            if (angle < 0)
-            {
-                angle = angle + (2 * Mathf.Pi);
-            }
-
-            angle = (angle * 180 / Mathf.Pi - 90) % 360;
-=======
             float angle = GetAngle(relativeOrganellePosition);
->>>>>>> f5e55f33
 
             var rotation = MathUtils.CreateRotationForExternal(angle);
 
@@ -84,7 +65,7 @@
         }
     }
 
-    public virtual void OnShapeParentChanged(Microbe newShapeParent, Vector3 offset)
+    public virtual void OnShapeParentChanged(Microbe newShapeParent, Vector2 offset)
     {
     }
 
@@ -92,9 +73,9 @@
     ///  Gets the angle of rotation of an externally placed organelle
     /// </summary>
     /// <param name="delta"> the difference between the cell middle and the external organelle position</param>
-    protected float GetAngle(Vector3 delta)
+    protected float GetAngle(Vector2 delta)
     {
-        float angle = Mathf.Atan2(-delta.z, delta.x);
+        float angle = Mathf.Atan2(-delta.y, delta.x);
         if (angle < 0)
         {
             angle = angle + (2 * Mathf.Pi);
