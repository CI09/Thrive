--- conflicted
+++ resolved
@@ -10,7 +10,7 @@
 
     private Microbe currentShapesParent;
 
-    public override void OnShapeParentChanged(Microbe newShapeParent, Vector3 offset)
+    public override void OnShapeParentChanged(Microbe newShapeParent, Vector2 offset)
     {
         // Check if the pilus exists
         if (NeedsUpdateAnyway())
@@ -26,14 +26,13 @@
 
             // Then the position
             position += offset;
-            Vector3 middle = offset;
-            Vector3 membranePointDirection = (position - middle).Normalized();
+            Vector2 membranePointDirection = (position - offset).Normalized();
             position += membranePointDirection * Constants.DEFAULT_HEX_SIZE * 2;
 
             // Pilus rotation
-            var angle = GetAngle(middle - position);
+            var angle = GetAngle(offset - position);
             var rotation = MathUtils.CreateRotationForPhysicsOrganelle(angle);
-            var transform = new Transform(rotation, position);
+            var transform = new Transform(rotation, position.ToVector3());
 
             // New ownerId
             var ownerId = currentShapesParent.CreateNewOwnerId(newShapeParent, transform, addedChildShapes[0]);
@@ -67,18 +66,8 @@
     {
         organelle.OrganelleGraphics.Transform = new Transform(rotation, membraneCoords.ToVector3());
 
-<<<<<<< HEAD
-        // TODO: fix attaching to the wrong parent
-        // This if is only true when loading a save
-        if (organelle.ParentMicrobe.ColonyParent != null)
-            return;
-
         Vector2 middle = Hex.AxialToCartesian(new Hex(0, 0));
         Vector2 membranePointDirection = (membraneCoords - middle).Normalized();
-=======
-        Vector3 middle = Hex.AxialToCartesian(new Hex(0, 0));
-        Vector3 membranePointDirection = (membraneCoords - middle).Normalized();
->>>>>>> f5e55f33
 
         membraneCoords += membranePointDirection * Constants.DEFAULT_HEX_SIZE * 2;
 
@@ -97,7 +86,7 @@
             membraneCoords += parentMicrobe.GetOffsetRelativeToMaster();
         }
 
-        var transform = new Transform(physicsRotation, membraneCoords);
+        var transform = new Transform(physicsRotation, membraneCoords.ToVector3());
         if (NeedsUpdateAnyway())
             CreateShape(parentMicrobe);
 
@@ -122,25 +111,10 @@
         shape.Radius = pilusSize / 10.0f;
         shape.Height = pilusSize;
 
-<<<<<<< HEAD
-        var parentMicrobe = organelle.ParentMicrobe;
-
-        var ownerId = parentMicrobe.CreateShapeOwner(shape);
-        parentMicrobe.ShapeOwnerAddShape(ownerId, shape);
-
-        // TODO: find a way to pass the information to the shape /
-        // parentMicrobe what is a pilus part of the collision
-        // pilusShape.SetCustomTag(PHYSICS_PILUS_TAG);
-
-        var transform = new Transform(physicsRotation, membraneCoords.ToVector3());
-        parentMicrobe.ShapeOwnerSetTransform(ownerId, transform);
-
-        parentMicrobe.AddPilus(ownerId);
-=======
         var ownerId = parent.CreateShapeOwner(shape);
         parent.ShapeOwnerAddShape(ownerId, shape);
         parent.AddPilus(ownerId);
->>>>>>> f5e55f33
+
         addedChildShapes.Add(ownerId);
     }
 
