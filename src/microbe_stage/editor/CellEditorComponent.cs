--- conflicted
+++ resolved
@@ -18,14 +18,10 @@
     public bool IsMulticellularEditor;
 
     [Export]
-<<<<<<< HEAD
     public bool IsMicrobialArenaEditor;
 
     [Export]
-    public NodePath TopPanelPath = null!;
-=======
     public NodePath? TopPanelPath;
->>>>>>> d4c45f73
 
     [Export]
     public NodePath DayButtonPath = null!;
