--- conflicted
+++ resolved
@@ -18,9 +18,9 @@
     public bool IsMulticellularEditor;
 
     [Export]
-<<<<<<< HEAD
     public bool IsMicrobialArenaEditor;
-=======
+
+    [Export]
     public NodePath TopPanelPath = null!;
 
     [Export]
@@ -31,7 +31,6 @@
 
     [Export]
     public NodePath AverageLightButtonPath = null!;
->>>>>>> ab150d97
 
     [Export]
     public NodePath StructureTabButtonPath = null!;
