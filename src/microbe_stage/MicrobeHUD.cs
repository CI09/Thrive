--- conflicted
+++ resolved
@@ -612,71 +612,34 @@
 
         if (showMouseCoordinates)
         {
-<<<<<<< HEAD
-            builder.AppendFormat(CultureInfo.CurrentCulture,
-                TranslationServer.Translate("STUFF_AT"),
-=======
-            mousePosLabel.Text = string.Format(CultureInfo.CurrentCulture, "Stuff at {0:F1}, {1:F1}:",
->>>>>>> c7fee552
+            mousePosLabel.Text = string.Format(CultureInfo.CurrentCulture, TranslationServer.Translate("STUFF_AT"),
                 stage.Camera.CursorWorldPos.x, stage.Camera.CursorWorldPos.z);
         }
 
         if (compounds.Count == 0)
         {
-<<<<<<< HEAD
-            builder.Append(TranslationServer.Translate("NOTHING_TO_EAT_HERE"));
+            hoveredCompoundsContainer.GetParent<VBoxContainer>().Visible = false;
         }
         else
         {
-            builder.Append(TranslationServer.Translate("AT_CURSOR"));
-
-            bool first = true;
-=======
-            hoveredCompoundsContainer.GetParent<VBoxContainer>().Visible = false;
-        }
-        else
-        {
             hoveredCompoundsContainer.GetParent<VBoxContainer>().Visible = true;
->>>>>>> c7fee552
 
             // Create for each compound the information in GUI
             foreach (var entry in compounds)
             {
-<<<<<<< HEAD
-                if (first)
-                {
-                    var compoundsLabel = new Label();
-                    compoundsLabel.Valign = Label.VAlign.Center;
-                    hoveredItems.AddChild(compoundsLabel);
-                    compoundsLabel.AddConstantOverride("line_spacing", -5);
-                    compoundsLabel.Text = TranslationServer.Translate("COMPOUNDS_LIST");
-                }
-
-                first = false;
-=======
                 // It is not useful to show trace amounts of a compound, so those are skipped
                 if (entry.Value < 0.1)
                     continue;
->>>>>>> c7fee552
 
                 var hBox = new HBoxContainer();
                 var compoundName = new Label();
                 var compoundValue = new Label();
 
-<<<<<<< HEAD
-                var readableName = entry.Key.GetName();
-                var compoundIcon = GUICommon.Instance.CreateCompoundIcon(readableName, 25, 25);
-
-                var compoundsText = new StringBuilder(readableName, 150);
-
-                compoundsText.AppendFormat(CultureInfo.CurrentCulture, ": {0:F1}", entry.Value);
-=======
                 var readableName = entry.Key.Name;
                 var compoundIcon = GUICommon.Instance.CreateCompoundIcon(readableName, 20, 20);
 
                 compoundName.SizeFlagsHorizontal = (int)Control.SizeFlags.ExpandFill;
                 compoundName.Text = readableName;
->>>>>>> c7fee552
 
                 compoundValue.Text = string.Format(CultureInfo.CurrentCulture, "{0:F1}", entry.Value);
 
@@ -706,13 +669,7 @@
             microbeText.Valign = Label.VAlign.Center;
             hoveredCellsContainer.AddChild(microbeText);
 
-<<<<<<< HEAD
-            // Cell of species {0}
-            microbeText.Text = string.Format(CultureInfo.CurrentCulture,
-                TranslationServer.Translate("CELL_OF_SPECIES"), entry.Species.FormattedName);
-=======
             microbeText.Text = entry.Species.FormattedName;
->>>>>>> c7fee552
         }
 
         hoveredCellsSeparator.Visible = hoveredCellsContainer.GetChildCount() > 0 &&
