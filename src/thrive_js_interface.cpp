// ------------------------------------ //
#include "thrive_js_interface.h"

#include "ThriveGame.h"

#include "thrive_version.h"

using namespace thrive;
// ------------------------------------ //
ThriveJSInterface::ThriveJSInterface() {}

ThriveJSInterface::~ThriveJSInterface() {}
// ------------------------------------ //
#define JS_ACCESSCHECKPTR(x, y)           \
    if(y->_VerifyJSAccess(x, callback)) { \
        return true;                      \
    }
// ------------------------------------ //
bool
    ThriveJSInterface::ProcessQuery(
        Leviathan::GUI::LeviathanJavaScriptAsync* caller,
        const CefString& request,
        int64 queryid,
        bool persists,
        CefRefPtr<Callback>& callback)
{
    // Do whatever to handle this //
    if(request == "thriveVersion") {
        // Check rights //
        JS_ACCESSCHECKPTR(
            Leviathan::GUI::VIEW_SECURITYLEVEL_ACCESS_ALL, caller);

        // Return the result //
        callback->Success(Thrive_VERSIONS);
        return true;
    }

    // Not handled //
    return false;
}

void
    ThriveJSInterface::CancelQuery(
        Leviathan::GUI::LeviathanJavaScriptAsync* caller,
        int64 queryid)
{
    // Remove the query matching caller and queryid //
}
// ------------------------------------ //
void
    ThriveJSInterface::CancelAllMine(
        Leviathan::GUI::LeviathanJavaScriptAsync* me)
{
    // Remove all stored queries matching me and any id //
}
// ------------------------------------ //


// ------------------------------------ //
// ThriveJSHandler
ThriveJSHandler::ThriveJSHandler(Leviathan::GUI::CefApplication* owner) :
    Owner(owner)
{}

ThriveJSHandler::~ThriveJSHandler() {}
// ------------------------------------ //
bool
    ThriveJSHandler::Execute(const CefString& name,
        CefRefPtr<CefV8Value> object,
        const CefV8ValueList& arguments,
        CefRefPtr<CefV8Value>& retval,
        CefString& exception)
{
    if(name == "startNewGame") {

        auto message = CefProcessMessage::Create("Custom");
        auto args = message->GetArgumentList();
        args->SetString(0, "startNewGame");

        Owner->SendCustomExtensionMessage(message);
        return true;

    } else if(name == "editorButtonClicked") {

        auto message = CefProcessMessage::Create("Custom");
        auto args = message->GetArgumentList();
        args->SetString(0, "editorButtonClicked");

        Owner->SendCustomExtensionMessage(message);
        return true;

    } else if(name == "freebuildEditorButtonClicked") {

        auto message = CefProcessMessage::Create("Custom");
        auto args = message->GetArgumentList();
        args->SetString(0, "freebuildEditorButtonClicked");

        Owner->SendCustomExtensionMessage(message);
        return true;

    } else if(name == "finishEditingClicked") {

        auto message = CefProcessMessage::Create("Custom");
        auto args = message->GetArgumentList();
        args->SetString(0, "finishEditingClicked");

        Owner->SendCustomExtensionMessage(message);
        return true;
    } else if(name == "killPlayerCellClicked") {
        auto message = CefProcessMessage::Create("Custom");
        auto args = message->GetArgumentList();
        args->SetString(0, "killPlayerCellClicked");

        Owner->SendCustomExtensionMessage(message);
        return true;
    } else if(name == "exitToMenuClicked") {
        auto message = CefProcessMessage::Create("Custom");
        auto args = message->GetArgumentList();
        args->SetString(0, "exitToMenuClicked");

        Owner->SendCustomExtensionMessage(message);
        return true;
    } else if(name == "connectToServer") {

        if(arguments.size() < 1 || !arguments[0]->IsString()) {
            // Invalid arguments //
            exception = "Invalid arguments passed, expected: string";
            return true;
        }

        auto message = CefProcessMessage::Create("Custom");
        auto args = message->GetArgumentList();
        args->SetString(0, "connectToServer");
        args->SetString(1, arguments[0]->GetStringValue());

        Owner->SendCustomExtensionMessage(message);
        return true;
    } else if(name == "disconnectFromServer") {
        auto message = CefProcessMessage::Create("Custom");
        auto args = message->GetArgumentList();
        args->SetString(0, "disconnectFromServer");

        Owner->SendCustomExtensionMessage(message);
        return true;
<<<<<<< HEAD
    } else if(name == "enterPlanetEditor") {
        auto message = CefProcessMessage::Create("Custom");
        auto args = message->GetArgumentList();
        args->SetString(0, "enterPlanetEditor");

        Owner->SendCustomExtensionMessage(message);
        return true;
    } else if(name == "editPlanet") {

        if(arguments.size() < 2 || !arguments[0]->IsString() ||
            !arguments[1]->IsDouble()) {
            // Invalid arguments //
            exception = "Invalid arguments passed, expected: string, double";
=======
    } else if(name == "pause") {

        if(arguments.size() < 1 || !arguments[0]->IsBool()) {
            // Invalid arguments //
            exception = "Invalid arguments passed, expected: bool";
>>>>>>> 2014f7ec
            return true;
        }

        auto message = CefProcessMessage::Create("Custom");
        auto args = message->GetArgumentList();
<<<<<<< HEAD
        args->SetString(0, "editPlanet");
        args->SetString(1, arguments[0]->GetStringValue());
        args->SetDouble(2, arguments[1]->GetDoubleValue());
=======
        args->SetString(0, "pause");
        args->SetBool(1, arguments[0]->GetBoolValue());
>>>>>>> 2014f7ec

        Owner->SendCustomExtensionMessage(message);
        return true;
    }

    // This might be a bit expensive...
    exception = L"Unknown ThriveJSHandler function: " + name.ToWString();
    return true;
}
// ------------------------------------ //
// Factory
CefRefPtr<CefV8Handler>
    thrive::makeThriveJSHandler(Leviathan::GUI::CefApplication* application)
{
    return new ThriveJSHandler(application);
}

// ------------------------------------ //
// ThriveJSMessageHandler
bool
    ThriveJSMessageHandler::OnProcessMessageReceived(
        CefRefPtr<CefBrowser> browser,
        CefProcessId source_process,
        CefRefPtr<CefProcessMessage> message)
{
    const auto args = message->GetArgumentList();
    const auto& customType = args->GetString(0);

    if(customType == "startNewGame") {

        LOG_INFO("Got start game message from GUI process");
        ThriveGame::Get()->startNewGame();
        return true;

    } else if(customType == "editorButtonClicked") {

        ThriveGame::Get()->editorButtonClicked();
        return true;

    } else if(customType == "freebuildEditorButtonClicked") {

        ThriveGame::Get()->enableFreebuild();
        ThriveGame::Get()->editorButtonClicked();
        return true;
    } else if(customType == "finishEditingClicked") {

        ThriveGame::Get()->finishEditingClicked();
        return true;
    } else if(customType == "killPlayerCellClicked") {

        ThriveGame::Get()->killPlayerCellClicked();
        return true;
    } else if(customType == "exitToMenuClicked") {

        ThriveGame::Get()->exitToMenuClicked();
        return true;
    } else if(customType == "connectToServer") {

        ThriveGame::Get()->connectToServer(args->GetString(1));
        return true;
    } else if(customType == "disconnectFromServer") {

        ThriveGame::Get()->disconnectFromServer(true);
        return true;
<<<<<<< HEAD
    } else if(customType == "enterPlanetEditor") {

        ThriveGame::Get()->enterPlanetEditor();
        return true;
    } else if(customType == "editPlanet") {

        ThriveGame::Get()->editPlanet(args->GetString(1), args->GetDouble(2));
=======
    } else if(customType == "pause") {

        ThriveGame::Get()->pause(args->GetBool(1));
>>>>>>> 2014f7ec
        return true;
    }

    // Not ours
    return false;
}<|MERGE_RESOLUTION|>--- conflicted
+++ resolved
@@ -142,7 +142,6 @@
 
         Owner->SendCustomExtensionMessage(message);
         return true;
-<<<<<<< HEAD
     } else if(name == "enterPlanetEditor") {
         auto message = CefProcessMessage::Create("Custom");
         auto args = message->GetArgumentList();
@@ -156,34 +155,40 @@
             !arguments[1]->IsDouble()) {
             // Invalid arguments //
             exception = "Invalid arguments passed, expected: string, double";
-=======
-    } else if(name == "pause") {
-
-        if(arguments.size() < 1 || !arguments[0]->IsBool()) {
-            // Invalid arguments //
-            exception = "Invalid arguments passed, expected: bool";
->>>>>>> 2014f7ec
             return true;
         }
 
         auto message = CefProcessMessage::Create("Custom");
         auto args = message->GetArgumentList();
-<<<<<<< HEAD
         args->SetString(0, "editPlanet");
         args->SetString(1, arguments[0]->GetStringValue());
         args->SetDouble(2, arguments[1]->GetDoubleValue());
-=======
-        args->SetString(0, "pause");
-        args->SetBool(1, arguments[0]->GetBoolValue());
->>>>>>> 2014f7ec
-
-        Owner->SendCustomExtensionMessage(message);
-        return true;
-    }
-
-    // This might be a bit expensive...
-    exception = L"Unknown ThriveJSHandler function: " + name.ToWString();
+
+        Owner->SendCustomExtensionMessage(message);
+        return true;
+    }
+}
+else if(name == "pause")
+{
+
+    if(arguments.size() < 1 || !arguments[0]->IsBool()) {
+        // Invalid arguments //
+        exception = "Invalid arguments passed, expected: bool";
+        return true;
+    }
+
+    auto message = CefProcessMessage::Create("Custom");
+    auto args = message->GetArgumentList();
+    args->SetString(0, "pause");
+    args->SetBool(1, arguments[0]->GetBoolValue());
+
+    Owner->SendCustomExtensionMessage(message);
     return true;
+}
+
+// This might be a bit expensive...
+exception = L"Unknown ThriveJSHandler function: " + name.ToWString();
+return true;
 }
 // ------------------------------------ //
 // Factory
@@ -240,19 +245,20 @@
 
         ThriveGame::Get()->disconnectFromServer(true);
         return true;
-<<<<<<< HEAD
+
     } else if(customType == "enterPlanetEditor") {
 
         ThriveGame::Get()->enterPlanetEditor();
         return true;
+
     } else if(customType == "editPlanet") {
 
         ThriveGame::Get()->editPlanet(args->GetString(1), args->GetDouble(2));
-=======
+        return true;
+
     } else if(customType == "pause") {
 
         ThriveGame::Get()->pause(args->GetBool(1));
->>>>>>> 2014f7ec
         return true;
     }
 
