--- conflicted
+++ resolved
@@ -376,12 +376,12 @@
         SpawnPlayer();
     }
 
-<<<<<<< HEAD
     public virtual bool IsGameOver()
     {
         return GameWorld.Map.GetSpeciesGlobalGameplayPopulation(CurrentGame!.GameWorld.PlayerSpecies) <= 0 &&
             !CurrentGame.FreeBuild;
-=======
+    }
+
     protected override void Dispose(bool disposing)
     {
         if (disposing)
@@ -394,7 +394,6 @@
         }
 
         base.Dispose(disposing);
->>>>>>> d4c45f73
     }
 
     /// <summary>
