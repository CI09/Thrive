[gd_scene load_steps=7 format=2]

[ext_resource path="res://src/general/PauseMenu.cs" type="Script" id=1]
[ext_resource path="res://src/gui_common/thrive_theme.tres" type="Theme" id=2]
[ext_resource path="res://src/saving/SaveList.tscn" type="PackedScene" id=3]
[ext_resource path="res://src/general/HelpScreen.tscn" type="PackedScene" id=4]
[ext_resource path="res://src/saving/NewSaveMenu.tscn" type="PackedScene" id=5]
[ext_resource path="res://src/general/OptionsMenu.tscn" type="PackedScene" id=6]

[node name="PauseMenu" type="Control"]
pause_mode = 2
anchor_right = 1.0
anchor_bottom = 1.0
script = ExtResource( 1 )
__meta__ = {
"_edit_use_anchors_": false
}
HelpCategory = "MicrobeStage"
PrimaryMenuPath = NodePath("CenterContainer/PrimaryMenu")
HelpScreenPath = NodePath("HelpScreen")
LoadMenuPath = NodePath("CenterContainer/LoadMenu")
OptionsMenuPath = NodePath("OptionsMenu")
SaveMenuPath = NodePath("CenterContainer/NewSaveMenu")
LoadSaveListPath = NodePath("CenterContainer/LoadMenu/SaveList")

[node name="Overlay" type="ColorRect" parent="."]
anchor_right = 1.0
anchor_bottom = 1.0
color = Color( 0, 0, 0, 0.588235 )
__meta__ = {
"_edit_use_anchors_": false
}

[node name="CenterContainer" type="CenterContainer" parent="."]
anchor_right = 1.0
anchor_bottom = 1.0
mouse_filter = 2
__meta__ = {
"_edit_use_anchors_": false
}

[node name="PrimaryMenu" type="VBoxContainer" parent="CenterContainer"]
margin_left = 515.0
margin_top = 165.0
margin_right = 765.0
margin_bottom = 555.0
theme = ExtResource( 2 )
custom_constants/separation = 10
__meta__ = {
"_edit_use_anchors_": false
}

[node name="Resume" type="Button" parent="CenterContainer/PrimaryMenu"]
margin_right = 250.0
margin_bottom = 40.0
rect_min_size = Vector2( 250, 40 )
text = "RESUME"

[node name="SaveGame" type="Button" parent="CenterContainer/PrimaryMenu"]
margin_top = 50.0
margin_right = 250.0
margin_bottom = 90.0
rect_min_size = Vector2( 250, 40 )
text = "SAVE_GAME"

[node name="LoadGame" type="Button" parent="CenterContainer/PrimaryMenu"]
margin_top = 100.0
margin_right = 250.0
margin_bottom = 140.0
rect_min_size = Vector2( 250, 40 )
text = "LOAD_GAME"

[node name="Statistics" type="Button" parent="CenterContainer/PrimaryMenu"]
margin_top = 150.0
margin_right = 250.0
margin_bottom = 190.0
rect_min_size = Vector2( 250, 40 )
disabled = true
text = "STATISTICS"

[node name="Help" type="Button" parent="CenterContainer/PrimaryMenu"]
margin_top = 200.0
margin_right = 250.0
margin_bottom = 240.0
rect_min_size = Vector2( 250, 40 )
text = "HELP"

[node name="Options" type="Button" parent="CenterContainer/PrimaryMenu"]
margin_top = 250.0
margin_right = 250.0
margin_bottom = 290.0
rect_min_size = Vector2( 250, 40 )
<<<<<<< HEAD
disabled = true
text = "OPTIONS"
=======
text = "Options"
>>>>>>> 15b9337e

[node name="ReturnToMenu" type="Button" parent="CenterContainer/PrimaryMenu"]
margin_top = 300.0
margin_right = 250.0
margin_bottom = 340.0
rect_min_size = Vector2( 250, 40 )
text = "RETURN_TO_MENU"

[node name="Exit" type="Button" parent="CenterContainer/PrimaryMenu"]
margin_top = 350.0
margin_right = 250.0
margin_bottom = 390.0
rect_min_size = Vector2( 250, 40 )
text = "EXIT"

[node name="LoadMenu" type="VBoxContainer" parent="CenterContainer"]
visible = false
margin_left = 140.0
<<<<<<< HEAD
margin_top = 85.0
margin_right = 1140.0
margin_bottom = 635.0
rect_min_size = Vector2( 1000, 550 )
=======
margin_top = 60.0
margin_right = 1140.0
margin_bottom = 660.0
rect_min_size = Vector2( 1000, 600 )
>>>>>>> 15b9337e

[node name="SaveList" parent="CenterContainer/LoadMenu" instance=ExtResource( 3 )]
anchor_right = 0.0
anchor_bottom = 0.0
margin_right = 800.0
margin_bottom = 559.0
size_flags_vertical = 3
AutoRefreshOnFirstVisible = false

[node name="Back" type="Button" parent="CenterContainer/LoadMenu"]
margin_left = 350.0
margin_top = 563.0
margin_right = 450.0
margin_bottom = 600.0
rect_min_size = Vector2( 100, 37 )
size_flags_horizontal = 4
theme = ExtResource( 2 )
text = "BACK"
__meta__ = {
"_edit_use_anchors_": false
}

[node name="NewSaveMenu" parent="CenterContainer" instance=ExtResource( 5 )]
visible = false
anchor_right = 0.0
anchor_bottom = 0.0
<<<<<<< HEAD
margin_left = 190.0
margin_top = 85.0
margin_right = 1090.0
margin_bottom = 635.0
rect_min_size = Vector2( 900, 550 )
=======
margin_left = 140.0
margin_top = 60.0
margin_right = 1140.0
margin_bottom = 660.0
rect_min_size = Vector2( 1000, 600 )
>>>>>>> 15b9337e

[node name="HelpScreen" parent="." instance=ExtResource( 4 )]
visible = false
Category = "MicrobeStage"

[node name="OptionsMenu" parent="." instance=ExtResource( 6 )]
visible = false
[connection signal="pressed" from="CenterContainer/PrimaryMenu/Resume" to="." method="ClosePressed"]
[connection signal="pressed" from="CenterContainer/PrimaryMenu/SaveGame" to="." method="OpenSavePressed"]
[connection signal="pressed" from="CenterContainer/PrimaryMenu/LoadGame" to="." method="OpenLoadPressed"]
[connection signal="pressed" from="CenterContainer/PrimaryMenu/Help" to="." method="OpenHelpPressed"]
[connection signal="pressed" from="CenterContainer/PrimaryMenu/Options" to="." method="OpenOptionsPressed"]
[connection signal="pressed" from="CenterContainer/PrimaryMenu/ReturnToMenu" to="." method="ReturnToMenuPressed"]
[connection signal="pressed" from="CenterContainer/PrimaryMenu/Exit" to="." method="ExitPressed"]
[connection signal="pressed" from="CenterContainer/LoadMenu/Back" to="." method="CloseLoadPressed"]
[connection signal="OnClosed" from="CenterContainer/NewSaveMenu" to="." method="CloseSavePressed"]
[connection signal="OnSaveNameChosen" from="CenterContainer/NewSaveMenu" to="." method="ForwardSaveAction"]
[connection signal="HelpScreenClosed" from="HelpScreen" to="." method="CloseHelpPressed"]
[connection signal="OnOptionsClosed" from="OptionsMenu" to="." method="CloseOptionsPressed"]<|MERGE_RESOLUTION|>--- conflicted
+++ resolved
@@ -90,12 +90,7 @@
 margin_right = 250.0
 margin_bottom = 290.0
 rect_min_size = Vector2( 250, 40 )
-<<<<<<< HEAD
-disabled = true
 text = "OPTIONS"
-=======
-text = "Options"
->>>>>>> 15b9337e
 
 [node name="ReturnToMenu" type="Button" parent="CenterContainer/PrimaryMenu"]
 margin_top = 300.0
@@ -114,17 +109,10 @@
 [node name="LoadMenu" type="VBoxContainer" parent="CenterContainer"]
 visible = false
 margin_left = 140.0
-<<<<<<< HEAD
-margin_top = 85.0
-margin_right = 1140.0
-margin_bottom = 635.0
-rect_min_size = Vector2( 1000, 550 )
-=======
 margin_top = 60.0
 margin_right = 1140.0
 margin_bottom = 660.0
 rect_min_size = Vector2( 1000, 600 )
->>>>>>> 15b9337e
 
 [node name="SaveList" parent="CenterContainer/LoadMenu" instance=ExtResource( 3 )]
 anchor_right = 0.0
@@ -151,19 +139,11 @@
 visible = false
 anchor_right = 0.0
 anchor_bottom = 0.0
-<<<<<<< HEAD
-margin_left = 190.0
-margin_top = 85.0
-margin_right = 1090.0
-margin_bottom = 635.0
-rect_min_size = Vector2( 900, 550 )
-=======
 margin_left = 140.0
 margin_top = 60.0
 margin_right = 1140.0
 margin_bottom = 660.0
 rect_min_size = Vector2( 1000, 600 )
->>>>>>> 15b9337e
 
 [node name="HelpScreen" parent="." instance=ExtResource( 4 )]
 visible = false
