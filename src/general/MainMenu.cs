﻿using System;
using System.Collections.Generic;
using System.Diagnostics.CodeAnalysis;
using Godot;
using Array = Godot.Collections.Array;

/// <summary>
///   Class managing the main menu and everything in it
/// </summary>
/// <remarks>
///   <para>
///     This needs a major refactoring.
///   </para>
/// </remarks>
public class MainMenu : NodeWithInput
{
    /// <summary>
    ///   Index of the current menu.
    /// </summary>
    [Export]
    public uint CurrentMenuIndex;

    [Export]
    public NodePath? ThriveLogoPath;

    [SuppressMessage("ReSharper", "CollectionNeverUpdated.Global", Justification = "Set from editor")]
    [Export]
    public List<Texture> MenuBackgrounds = null!;

    [Export]
    public NodePath FreebuildButtonPath = null!;

    [Export]
    public NodePath AutoEvoExploringButtonPath = null!;

    [Export]
    public NodePath MicrobeBenchmarkButtonPath = null!;

    [Export]
    public NodePath ExitToLauncherButtonPath = null!;

    [Export]
    public NodePath CreditsContainerPath = null!;

    [Export]
    public NodePath CreditsScrollPath = null!;

    [Export]
    public NodePath LicensesDisplayPath = null!;

    [Export]
    public NodePath GLES2PopupPath = null!;

    [Export]
    public NodePath SteamFailedPopupPath = null!;

    [Export]
    public NodePath ModLoadFailuresPath = null!;

    [Export]
    public NodePath SafeModeWarningPath = null!;

    [Export]
    public NodePath ModsInstalledButNotEnabledWarningPath = null!;

    [Export]
    public NodePath PermanentlyDismissModsNotEnabledWarningPath = null!;

    [Export]
    public NodePath SocialMediaContainerPath = null!;

    [Export]
    public NodePath WebsiteButtonsContainerPath = null!;

    [Export]
    public NodePath ItchButtonPath = null!;

    [Export]
    public NodePath PatreonButtonPath = null!;

    [Export]
    public NodePath StoreLoggedInDisplayPath = null!;

    [Export]
    public NodePath ModManagerPath = null!;

    [Export]
    public NodePath GalleryViewerPath = null!;

    [Export]
    public NodePath NewsFeedPath = null!;

    [Export]
    public NodePath NewsFeedDisablerPath = null!;

    [Export]
    public NodePath PatchNotesPath = null!;

    [Export]
    public NodePath PatchNotesDisablerPath = null!;

    [Export]
    public NodePath FeedPositionerPath = null!;

    [Export]
    public NodePath ThanksDialogPath = null!;

    [Export]
    public NodePath ThanksDialogTextPath = null!;

    [Export]
    public NodePath PermanentlyDismissThanksDialogPath = null!;

<<<<<<< HEAD
    [Export]
    public NodePath MultiplayerMenuPath = null!;

    public Array? MenuArray;
    public TextureRect Background = null!;

    public bool IsReturningToMenu;
=======
#pragma warning disable CA2213
    private TextureRect background = null!;
>>>>>>> d4c45f73

    private TextureRect thriveLogo = null!;
    private OptionsMenu options = null!;
    private NewGameSettings newGameSettings = null!;
    private AnimationPlayer guiAnimations = null!;
    private SaveManagerGUI saves = null!;
    private Thriveopedia thriveopedia = null!;
    private ModManager modManager = null!;
    private GalleryViewer galleryViewer = null!;
    private MultiplayerGUI multiplayerMenu = null!;

    private ThriveFeedDisplayer newsFeed = null!;
    private Control newsFeedDisabler = null!;

    private PatchNotesDisplayer patchNotes = null!;
    private Control patchNotesDisabler = null!;

    private Control feedPositioner = null!;

    private Control creditsContainer = null!;
    private CreditsScroll credits = null!;
    private LicensesDisplay licensesDisplay = null!;
    private Button freebuildButton = null!;
    private Button autoEvoExploringButton = null!;
    private Button microbeBenchmarkButton = null!;

    private Button exitToLauncherButton = null!;

    private Label storeLoggedInDisplay = null!;

    private Control socialMediaContainer = null!;
    private PopupPanel websiteButtonsContainer = null!;

    private TextureButton itchButton = null!;
    private TextureButton patreonButton = null!;

    private CustomConfirmationDialog gles2Popup = null!;
    private ErrorDialog modLoadFailures = null!;

    private CustomConfirmationDialog steamFailedPopup = null!;

    private CustomDialog safeModeWarning = null!;

    private CustomDialog modsInstalledButNotEnabledWarning = null!;
    private CustomCheckBox permanentlyDismissModsNotEnabledWarning = null!;

    private CustomDialog thanksDialog = null!;
    private CustomRichTextLabel thanksDialogText = null!;
    private CustomCheckBox permanentlyDismissThanksDialog = null!;
#pragma warning restore CA2213

    private Array? menuArray;

    private bool introVideoPassed;

    private float timerForStartupSuccess = Constants.MAIN_MENU_TIME_BEFORE_STARTUP_SUCCESS;

    /// <summary>
    ///   True when we are able to show the thanks for buying popup due to being a store version
    /// </summary>
    private bool canShowThanks;

    /// <summary>
    ///   The store specific page link. Defaults to the website link if we don't know a valid store name
    /// </summary>
    private string storeBuyLink = "https://revolutionarygamesstudio.com/releases/";

    public bool IsReturningToMenu { get; set; }

    public static void OnEnteringGame()
    {
        CheatManager.OnCheatsDisabled();
        SaveHelper.ClearLastSaveTime();
        LastPlayedVersion.MarkCurrentVersionAsPlayed();
    }

    public override void _Ready()
    {
        // Unpause the game as the MainMenu should never be paused.
        PauseManager.Instance.ForceClear();

        RunMenuSetup();

        // Start intro video
        if (Settings.Instance.PlayIntroVideo && LaunchOptions.VideosEnabled && !IsReturningToMenu &&
            SafeModeStartupHandler.AreVideosAllowed())
        {
            SafeModeStartupHandler.ReportBeforeVideoPlaying();
            TransitionManager.Instance.AddSequence(
                TransitionManager.Instance.CreateCutscene("res://assets/videos/intro.ogv"), OnIntroEnded);
        }
        else
        {
            OnIntroEnded();
        }

        // Let all suppressed deletions happen (if we came back directly from the editor that was loaded from a save)
        TemporaryLoadedNodeDeleter.Instance.ReleaseAllHolds();

        CheckModFailures();

        // Start this early here to make sure this is ready as soon as possible
        // In the case where patch notes take up the news feed, this is still not a complete waste as if the player
        // exits to the menu after playing a bit they'll see the news feed
        if (Settings.Instance.ThriveNewsFeedEnabled)
        {
            ThriveNewsFeed.GetFeedContents();
        }
    }

    public override void _Process(float delta)
    {
        base._Process(delta);

        // Do startup success only after the intro video is played or skipped (and this is the first time in this run
        // that we are in the menu)
        if (introVideoPassed && !IsReturningToMenu)
        {
            if (canShowThanks)
            {
                if (!IsReturningToMenu &&
                    !Settings.Instance.IsNoticePermanentlyDismissed(DismissibleNotice.ThanksForBuying)
                    && !SteamFailed())
                {
                    GD.Print("We are most likely a store version of Thrive, showing the thanks dialog");

                    // The text has a store link template, so we need to update the right links into it
                    thanksDialogText.ExtendedBbcode =
                        TranslationServer.Translate("THANKS_FOR_BUYING_THRIVE").FormatSafe(storeBuyLink);

                    // This isn't strictly necessary but might make the fix to this popup more robust
                    Invoke.Instance.Queue(() => thanksDialog.PopupCenteredShrink());
                }

                canShowThanks = false;
            }

            if (timerForStartupSuccess > 0)
            {
                timerForStartupSuccess -= delta;

                if (timerForStartupSuccess <= 0)
                {
                    CheckStartupSuccess();
                    WarnAboutNoEnabledMods();

                    if (SteamFailed())
                    {
                        GD.PrintErr("Steam init has failed, showing failure popup");
                        steamFailedPopup.PopupCenteredShrink();
                    }
                }
            }
        }
    }

    public override void _Notification(int notification)
    {
        base._Notification(notification);

        if (notification == NotificationWmQuitRequest)
        {
            GD.Print("Main window close signal detected");
            Invoke.Instance.Queue(QuitPressed);
        }
    }

    public void StartMusic()
    {
        Jukebox.Instance.PlayCategory("Menu");
    }

    /// <summary>
    ///   Sets the current menu index and then switches the menu
    /// </summary>
    /// <param name="index">Index of the menu. Set to <see cref="uint.MaxValue"/> to hide all menus</param>
    /// <param name="slide">If false then the menu slide animation will not be played</param>
    public void SetCurrentMenu(uint index, bool slide = true)
    {
        if (menuArray == null)
            throw new InvalidOperationException("Main menu has not been initialized");

        // Hide the website button container whenever anything else is pressed, and only display the social media icons
        // if a menu is visible
        websiteButtonsContainer.Visible = false;
        socialMediaContainer.Visible = index != uint.MaxValue;
        feedPositioner.Visible = index != uint.MaxValue;

        // Allow disabling all the menus for going to the options menu
        if (index > menuArray.Count - 1 && index != uint.MaxValue)
        {
            GD.PrintErr("Selected menu index is out of range!");
            return;
        }

        CurrentMenuIndex = index;

        if (slide)
        {
            PlayGUIAnimation("MenuSlide");
        }
        else
        {
            // Just switch the menu
            SwitchMenu();
        }
    }

    public void OpenMultiplayerMenu(MultiplayerGUI.SubMenu submenu)
    {
        SetCurrentMenu(uint.MaxValue, false);
        multiplayerMenu.Show();
        multiplayerMenu.SetSubMenu(submenu);
    }

    public void ShowKickedDialog(string reason)
    {
        multiplayerMenu.ShowKickedDialog(reason);
    }

    public void ShowDisconnectedDialog()
    {
        multiplayerMenu.ShowDisconnectedDialog();
    }

    /// <summary>
    ///   This is when ESC is pressed. Main menu priority is lower than Options Menu
    ///   to avoid capturing ESC presses in the Options Menu.
    /// </summary>
    [RunOnKeyDown("ui_cancel", Priority = Constants.MAIN_MENU_CANCEL_PRIORITY)]
    public bool OnEscapePressed()
    {
        // In a sub menu (that doesn't have its own class)
        if (CurrentMenuIndex != 0 && CurrentMenuIndex < uint.MaxValue)
        {
            SetCurrentMenu(0);

            // Handled, stop here.
            return true;
        }

        if (CurrentMenuIndex == uint.MaxValue && saves.Visible)
        {
            OnReturnFromLoadGame();
            return true;
        }

        // Not handled, pass through.
        return false;
    }

    protected override void Dispose(bool disposing)
    {
        if (disposing)
        {
            if (ThriveLogoPath != null)
            {
                ThriveLogoPath.Dispose();
                FreebuildButtonPath.Dispose();
                AutoEvoExploringButtonPath.Dispose();
                MicrobeBenchmarkButtonPath.Dispose();
                ExitToLauncherButtonPath.Dispose();
                CreditsContainerPath.Dispose();
                CreditsScrollPath.Dispose();
                LicensesDisplayPath.Dispose();
                GLES2PopupPath.Dispose();
                SteamFailedPopupPath.Dispose();
                ModLoadFailuresPath.Dispose();
                SafeModeWarningPath.Dispose();
                ModsInstalledButNotEnabledWarningPath.Dispose();
                PermanentlyDismissModsNotEnabledWarningPath.Dispose();
                SocialMediaContainerPath.Dispose();
                WebsiteButtonsContainerPath.Dispose();
                ItchButtonPath.Dispose();
                PatreonButtonPath.Dispose();
                StoreLoggedInDisplayPath.Dispose();
                ModManagerPath.Dispose();
                GalleryViewerPath.Dispose();
                NewsFeedPath.Dispose();
                NewsFeedDisablerPath.Dispose();
                PatchNotesPath.Dispose();
                PatchNotesDisablerPath.Dispose();
                FeedPositionerPath.Dispose();
                ThanksDialogPath.Dispose();
                ThanksDialogTextPath.Dispose();
                PermanentlyDismissThanksDialogPath.Dispose();
            }

            menuArray?.Dispose();
        }

        base.Dispose(disposing);
    }

    /// <summary>
    ///   Setup the main menu.
    /// </summary>
    private void RunMenuSetup()
    {
        background = GetNode<TextureRect>("Background");
        guiAnimations = GetNode<AnimationPlayer>("GUIAnimations");
        thriveLogo = GetNode<TextureRect>(ThriveLogoPath);
        freebuildButton = GetNode<Button>(FreebuildButtonPath);
        autoEvoExploringButton = GetNode<Button>(AutoEvoExploringButtonPath);
        microbeBenchmarkButton = GetNode<Button>(MicrobeBenchmarkButtonPath);
        exitToLauncherButton = GetNode<Button>(ExitToLauncherButtonPath);
        creditsContainer = GetNode<Control>(CreditsContainerPath);
        credits = GetNode<CreditsScroll>(CreditsScrollPath);
        licensesDisplay = GetNode<LicensesDisplay>(LicensesDisplayPath);
        storeLoggedInDisplay = GetNode<Label>(StoreLoggedInDisplayPath);
        modManager = GetNode<ModManager>(ModManagerPath);
        galleryViewer = GetNode<GalleryViewer>(GalleryViewerPath);
        newsFeed = GetNode<ThriveFeedDisplayer>(NewsFeedPath);
        newsFeedDisabler = GetNode<Control>(NewsFeedDisablerPath);
        patchNotes = GetNode<PatchNotesDisplayer>(PatchNotesPath);
        patchNotesDisabler = GetNode<Control>(PatchNotesDisablerPath);
        feedPositioner = GetNode<Control>(FeedPositionerPath);
        socialMediaContainer = GetNode<Control>(SocialMediaContainerPath);
        websiteButtonsContainer = GetNode<PopupPanel>(WebsiteButtonsContainerPath);

        itchButton = GetNode<TextureButton>(ItchButtonPath);
        patreonButton = GetNode<TextureButton>(PatreonButtonPath);
        multiplayerMenu = GetNode<MultiplayerGUI>(MultiplayerMenuPath);

        menuArray?.Clear();

        // Get all of menu items
        menuArray = GetTree().GetNodesInGroup("MenuItem");

        if (menuArray == null)
        {
            GD.PrintErr("Failed to find all the menu items!");
            return;
        }

        RandomizeBackground();

        options = GetNode<OptionsMenu>("OptionsMenu");
        newGameSettings = GetNode<NewGameSettings>("NewGameSettings");
        saves = GetNode<SaveManagerGUI>("SaveManagerGUI");
        thriveopedia = GetNode<Thriveopedia>("Thriveopedia");
        gles2Popup = GetNode<CustomConfirmationDialog>(GLES2PopupPath);
        modLoadFailures = GetNode<ErrorDialog>(ModLoadFailuresPath);
        safeModeWarning = GetNode<CustomDialog>(SafeModeWarningPath);
        steamFailedPopup = GetNode<CustomConfirmationDialog>(SteamFailedPopupPath);

        modsInstalledButNotEnabledWarning = GetNode<CustomDialog>(ModsInstalledButNotEnabledWarningPath);
        permanentlyDismissModsNotEnabledWarning = GetNode<CustomCheckBox>(PermanentlyDismissModsNotEnabledWarningPath);

        thanksDialog = GetNode<CustomDialog>(ThanksDialogPath);
        thanksDialogText = GetNode<CustomRichTextLabel>(ThanksDialogTextPath);
        permanentlyDismissThanksDialog = GetNode<CustomCheckBox>(PermanentlyDismissThanksDialogPath);

        // Set initial menu
        SwitchMenu();

        // Easter egg message
        thriveLogo.RegisterToolTipForControl("thriveLogoEasterEgg", "mainMenu");

        if (OS.GetCurrentVideoDriver() == OS.VideoDriver.Gles2 && !IsReturningToMenu)
            gles2Popup.PopupCenteredShrink();

        UpdateStoreVersionStatus();
        UpdateLauncherState();

        // Hide patch notes when it does not want to be shown
        if (!Settings.Instance.ShowNewPatchNotes)
        {
            patchNotesDisabler.Visible = false;
        }
        else
        {
            ShowPatchInfoIfPossible();
        }
    }

    /// <summary>
    ///   Randomizes background images.
    /// </summary>
    private void RandomizeBackground()
    {
        var random = new Random();

        var chosenBackground = MenuBackgrounds.Random(random);

        SetBackground(chosenBackground);
    }

    private void SetBackground(Texture backgroundImage)
    {
        background.Texture = backgroundImage;
    }

    private void UpdateStoreVersionStatus()
    {
        if (!IsReturningToMenu)
        {
            if (!string.IsNullOrEmpty(LaunchOptions.StoreVersionName))
            {
                GD.Print($"Launcher tells us that we are store version: {LaunchOptions.StoreVersionName}");
            }
        }

        canShowThanks = false;

        if (!string.IsNullOrEmpty(LaunchOptions.StoreVersionName))
        {
            GD.Print("Launcher told us store name: ", LaunchOptions.StoreVersionName);
            canShowThanks = true;

            switch (LaunchOptions.StoreVersionName)
            {
                case "steam":
                    // This is detected separately
                    break;
                case "itch":
                    storeBuyLink = "https://revolutionarygames.itch.io/thrive";
                    break;
                default:
                    GD.PrintErr("Unknown store name for link: ", LaunchOptions.StoreVersionName);
                    break;
            }
        }

        if (!SteamHandler.Instance.IsLoaded)
        {
            storeLoggedInDisplay.Visible = false;

            itchButton.Visible = true;
            patreonButton.Visible = true;
        }
        else
        {
            storeLoggedInDisplay.Visible = true;
            storeLoggedInDisplay.Text = TranslationServer.Translate("STORE_LOGGED_IN_AS")
                .FormatSafe(SteamHandler.Instance.DisplayName);

            // This is maybe unnecessary but this wasn't too difficult to add so this hiding logic is here
            itchButton.Visible = false;
            patreonButton.Visible = false;

            canShowThanks = true;
            storeBuyLink = "https://store.steampowered.com/app/1779200";
        }
    }

    private bool SteamFailed()
    {
        return SteamHandler.IsTaggedSteamRelease() && !SteamHandler.Instance.IsLoaded;
    }

    private void UpdateLauncherState()
    {
        if (!LaunchOptions.LaunchedThroughLauncher)
        {
            GD.Print("We are not started through the Thrive Launcher");
            exitToLauncherButton.Visible = false;
            return;
        }

        GD.Print("Thrive Launcher started us, launcher hidden: ", LaunchOptions.LaunchingLauncherIsHidden);

        // Exit to launcher button when the user might otherwise have trouble getting back there
        exitToLauncherButton.Visible = LaunchOptions.LaunchingLauncherIsHidden;
    }

    /// <summary>
    ///   Stops any currently playing animation and plays
    ///   the given one instead
    /// </summary>
    private void PlayGUIAnimation(string animation)
    {
        if (guiAnimations.IsPlaying())
            guiAnimations.Stop();

        guiAnimations.Play(animation);
    }

    /// <summary>
    ///   Switches the displayed menu
    /// </summary>
    private void SwitchMenu()
    {
        thriveLogo.Hide();

        // Hide other menus and only show the one of the current index
        foreach (Control menu in menuArray!)
        {
            menu.Hide();

            if (menu.GetIndex() == CurrentMenuIndex)
            {
                menu.Show();
                thriveLogo.Show();
            }
        }
    }

    private void CheckModFailures()
    {
        var errors = ModLoader.Instance.GetAndClearModErrors();

        if (errors.Count > 0)
        {
            modLoadFailures.ExceptionInfo = string.Join("\n", errors);
            modLoadFailures.PopupCenteredShrink();
        }
    }

    private void OnIntroEnded()
    {
        TransitionManager.Instance.AddSequence(
            ScreenFade.FadeType.FadeIn, IsReturningToMenu ? 0.5f : 1.0f, null, false);

        // Start music after the video
        StartMusic();

        introVideoPassed = true;
    }

    private void CheckStartupSuccess()
    {
        if (SafeModeStartupHandler.StartedInSafeMode())
        {
            GD.Print("We started in safe mode");
            safeModeWarning.PopupCenteredShrink();
        }

        SafeModeStartupHandler.ReportGameStartSuccessful();
    }

    /// <summary>
    ///   Updates feed visibilities if settings have been changed
    /// </summary>
    private void UpdateFeedVisibilities()
    {
        var settings = Settings.Instance;

        if (!settings.ShowNewPatchNotes && patchNotesDisabler.Visible)
        {
            patchNotesDisabler.Visible = false;
            newsFeedDisabler.Visible = true;
        }
        else if (settings.ShowNewPatchNotes && !patchNotesDisabler.Visible)
        {
            ShowPatchInfoIfPossible();
        }
    }

    private void ShowPatchInfoIfPossible()
    {
        if (patchNotes.ShowIfNewPatchNotesExist())
        {
            GD.Print("We are playing a new version of Thrive for the first time, showing patch notes");

            // Hide the news when patch notes are visible (and there's something to show there)
            newsFeedDisabler.Visible = false;

            patchNotesDisabler.Visible = true;
        }
        else
        {
            patchNotesDisabler.Visible = false;
        }
    }

    private void WarnAboutNoEnabledMods()
    {
        if (!ModLoader.Instance.HasEnabledMods() && ModLoader.Instance.HasAvailableMods() &&
            !Settings.Instance.IsNoticePermanentlyDismissed(DismissibleNotice.NoModsActiveButInstalled))
        {
            GD.Print("Player has installed mods but no enabled ones, giving a heads up");
            modsInstalledButNotEnabledWarning.PopupCenteredShrink();
        }
    }

    private void NewGamePressed()
    {
        GUICommon.Instance.PlayButtonPressSound();

        // Hide all the other menus
        SetCurrentMenu(uint.MaxValue, false);

        // Show the options
        newGameSettings.OpenFromMainMenu();

        thriveLogo.Hide();
    }

    private void ToolsPressed()
    {
        GUICommon.Instance.PlayButtonPressSound();
        SetCurrentMenu(1);
    }

    private void ExtrasPressed()
    {
        GUICommon.Instance.PlayButtonPressSound();
        SetCurrentMenu(2);
    }

    private void FreebuildEditorPressed()
    {
        GUICommon.Instance.PlayButtonPressSound();

        // Disable the button to prevent it being executed again.
        freebuildButton.Disabled = true;

        TransitionManager.Instance.AddSequence(ScreenFade.FadeType.FadeOut, 0.1f, () =>
        {
            OnEnteringGame();

            // Instantiate a new editor scene
            var editor = (MicrobeEditor)SceneManager.Instance.LoadScene(MainGameState.MicrobeEditor).Instance();

            // Start freebuild game
            editor.CurrentGame = GameProperties.StartNewMicrobeGame(new WorldGenerationSettings(), true);

            // Switch to the editor scene
            SceneManager.Instance.SwitchToScene(editor);
        }, false);
    }

    private void OnAutoEvoExploringPressed()
    {
        GUICommon.Instance.PlayButtonPressSound();

        autoEvoExploringButton.Disabled = true;

        TransitionManager.Instance.AddSequence(ScreenFade.FadeType.FadeOut, 0.1f,
            () => { SceneManager.Instance.SwitchToScene("res://src/auto-evo/AutoEvoExploringTool.tscn"); }, false);
    }

    // TODO: this is now used by another sub menu as well so renaming this to be more generic would be good
    private void BackFromToolsPressed()
    {
        GUICommon.Instance.PlayButtonPressSound();
        SetCurrentMenu(0);
    }

    private void ViewSourceCodePressed()
    {
        GUICommon.Instance.PlayButtonPressSound();
        OS.ShellOpen("https://github.com/Revolutionary-Games/Thrive");
    }

    private void QuitPressed()
    {
        SceneManager.Instance.QuitThrive();
    }

    private void QuitToLauncherPressed()
    {
        GD.Print("Exit to launcher pressed");

        // Output a special message which the launcher should detect
        GD.Print(Constants.REQUEST_LAUNCHER_OPEN);

        // Probably unnecessary, but we exit with a delay here
        Invoke.Instance.Queue(QuitPressed);
    }

    private void OptionsPressed()
    {
        GUICommon.Instance.PlayButtonPressSound();

        // Hide all the other menus
        SetCurrentMenu(uint.MaxValue, false);

        // Show the options
        options.OpenFromMainMenu();
    }

    private void OnReturnFromOptions()
    {
        options.Visible = false;
        SetCurrentMenu(0, false);

        // In case news settings are changed, update that state
        UpdateFeedVisibilities();
        newsFeed.CheckStartFetchNews();
    }

    private void OnReturnFromNewGameSettings()
    {
        newGameSettings.Visible = false;

        SetCurrentMenu(0, false);

        thriveLogo.Show();
    }

    private void OnRedirectedToOptionsMenuFromNewGameSettings()
    {
        OnReturnFromNewGameSettings();
        OptionsPressed();
        options.SelectOptionsTab(OptionsMenu.OptionsTab.Performance);
    }

    private void OnReturnFromThriveopedia()
    {
        thriveopedia.Visible = false;
        SetCurrentMenu(0, false);
    }

    private void LoadGamePressed()
    {
        GUICommon.Instance.PlayButtonPressSound();

        // Hide all the other menus
        SetCurrentMenu(uint.MaxValue, false);

        // Show the options
        saves.Visible = true;
    }

    private void OnReturnFromLoadGame()
    {
        saves.Visible = false;
        SetCurrentMenu(0, false);
    }

    private void CreditsPressed()
    {
        GUICommon.Instance.PlayButtonPressSound();

        // Hide all the other menus
        SetCurrentMenu(uint.MaxValue, false);

        // Show the credits view
        credits.Restart();
        creditsContainer.Visible = true;
    }

    private void OnReturnFromCredits()
    {
        creditsContainer.Visible = false;
        credits.Pause();

        SetCurrentMenu(0, false);
    }

    private void ThriveopediaPressed()
    {
        GUICommon.Instance.PlayButtonPressSound();

        // Hide all the other menus
        SetCurrentMenu(uint.MaxValue, false);

        // Show the Thriveopedia
        thriveopedia.OpenFromMainMenu();
    }

    private void VisitSuggestionsSitePressed()
    {
        GUICommon.Instance.PlayButtonPressSound();
        OS.ShellOpen("https://suggestions.revolutionarygamesstudio.com/");
    }

    private void LicensesPressed()
    {
        GUICommon.Instance.PlayButtonPressSound();

        // Hide all the other menus
        SetCurrentMenu(uint.MaxValue, false);

        // Show the licenses view
        licensesDisplay.PopupCenteredShrink();
    }

    private void OnReturnFromLicenses()
    {
        SetCurrentMenu(2, false);
    }

    private void ModsPressed()
    {
        GUICommon.Instance.PlayButtonPressSound();

        // Hide all the other menus
        SetCurrentMenu(uint.MaxValue, false);

        // Show the mods view
        modManager.Visible = true;
    }

    private void OnReturnFromMods()
    {
        modManager.Visible = false;
        SetCurrentMenu(0, false);
    }

    private void ArtGalleryPressed()
    {
        GUICommon.Instance.PlayButtonPressSound();
        SetCurrentMenu(uint.MaxValue, false);
        galleryViewer.PopupFullRect();
        Jukebox.Instance.PlayCategory("ArtGallery");
    }

    private void OnReturnFromArtGallery()
    {
        SetCurrentMenu(2, false);
        Jukebox.Instance.PlayCategory("Menu");
    }

    private void OnWebsitesButtonPressed()
    {
        websiteButtonsContainer.ShowModal();

        // A plain PopupPanel doesn't resize automatically and using other popup types will be overkill,
        // so we need to manually shrink it
        websiteButtonsContainer.RectSize = Vector2.Zero;
    }

    private void OnSocialMediaButtonPressed(string url)
    {
        GD.Print($"Opening social link: {url}");
        OS.ShellOpen(url);
    }

    private void OnNoEnabledModsNoticeClosed()
    {
        if (permanentlyDismissModsNotEnabledWarning.Pressed)
            Settings.Instance.PermanentlyDismissNotice(DismissibleNotice.NoModsActiveButInstalled);
    }

    private void OnThanksDialogClosed()
    {
        if (permanentlyDismissThanksDialog.Pressed)
            Settings.Instance.PermanentlyDismissNotice(DismissibleNotice.ThanksForBuying);
    }

<<<<<<< HEAD
    private void MultiplayerPressed()
    {
        GUICommon.Instance.PlayButtonPressSound();
        SetCurrentMenu(uint.MaxValue, false);
        multiplayerMenu.Show();
    }

    private void OnReturnFromMultiplayerMenu()
    {
        multiplayerMenu.Hide();
        SetCurrentMenu(2, false);
=======
    private void BenchmarksPressed()
    {
        GUICommon.Instance.PlayButtonPressSound();

        SetCurrentMenu(3, true);
    }

    private void OnReturnFromBenchmarks()
    {
        GUICommon.Instance.PlayButtonPressSound();

        SetCurrentMenu(1, true);
    }

    private void MicrobeBenchmarkPressed()
    {
        GUICommon.Instance.PlayButtonPressSound();

        microbeBenchmarkButton.Disabled = true;

        TransitionManager.Instance.AddSequence(ScreenFade.FadeType.FadeOut, 0.1f,
            () => { SceneManager.Instance.SwitchToScene("res://src/benchmark/microbe/MicrobeBenchmark.tscn"); }, false);
>>>>>>> d4c45f73
    }
}<|MERGE_RESOLUTION|>--- conflicted
+++ resolved
@@ -111,18 +111,11 @@
     [Export]
     public NodePath PermanentlyDismissThanksDialogPath = null!;
 
-<<<<<<< HEAD
     [Export]
     public NodePath MultiplayerMenuPath = null!;
 
-    public Array? MenuArray;
-    public TextureRect Background = null!;
-
-    public bool IsReturningToMenu;
-=======
 #pragma warning disable CA2213
     private TextureRect background = null!;
->>>>>>> d4c45f73
 
     private TextureRect thriveLogo = null!;
     private OptionsMenu options = null!;
@@ -956,7 +949,30 @@
             Settings.Instance.PermanentlyDismissNotice(DismissibleNotice.ThanksForBuying);
     }
 
-<<<<<<< HEAD
+    private void BenchmarksPressed()
+    {
+        GUICommon.Instance.PlayButtonPressSound();
+
+        SetCurrentMenu(3, true);
+    }
+
+    private void OnReturnFromBenchmarks()
+    {
+        GUICommon.Instance.PlayButtonPressSound();
+
+        SetCurrentMenu(1, true);
+    }
+
+    private void MicrobeBenchmarkPressed()
+    {
+        GUICommon.Instance.PlayButtonPressSound();
+
+        microbeBenchmarkButton.Disabled = true;
+
+        TransitionManager.Instance.AddSequence(ScreenFade.FadeType.FadeOut, 0.1f,
+            () => { SceneManager.Instance.SwitchToScene("res://src/benchmark/microbe/MicrobeBenchmark.tscn"); }, false);
+    }
+
     private void MultiplayerPressed()
     {
         GUICommon.Instance.PlayButtonPressSound();
@@ -968,29 +984,5 @@
     {
         multiplayerMenu.Hide();
         SetCurrentMenu(2, false);
-=======
-    private void BenchmarksPressed()
-    {
-        GUICommon.Instance.PlayButtonPressSound();
-
-        SetCurrentMenu(3, true);
-    }
-
-    private void OnReturnFromBenchmarks()
-    {
-        GUICommon.Instance.PlayButtonPressSound();
-
-        SetCurrentMenu(1, true);
-    }
-
-    private void MicrobeBenchmarkPressed()
-    {
-        GUICommon.Instance.PlayButtonPressSound();
-
-        microbeBenchmarkButton.Disabled = true;
-
-        TransitionManager.Instance.AddSequence(ScreenFade.FadeType.FadeOut, 0.1f,
-            () => { SceneManager.Instance.SwitchToScene("res://src/benchmark/microbe/MicrobeBenchmark.tscn"); }, false);
->>>>>>> d4c45f73
     }
 }