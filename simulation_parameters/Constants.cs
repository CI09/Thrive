--- conflicted
+++ resolved
@@ -468,19 +468,7 @@
     public const float GLUCOSE_REDUCTION_RATE = 0.8f;
     public const float GLUCOSE_MIN = 0.0f;
 
-<<<<<<< HEAD
     public const int MAX_SPAWNS_PER_FRAME = 1;
-=======
-    // These control how many game entities can exist at once and how fast they are allowed to spawn / despawn
-    // TODO: bump this back up once we resolve the performance bottleneck
-    public const int DEFAULT_MAX_SPAWNED_ENTITIES = 150;
-    public const int MAX_SPAWNS_PER_FRAME = 1;
-
-    /// <summary>
-    ///   Delete a max of this many entities per step to reduce lag from deleting tons of entities at once.
-    /// </summary>
-    public const int MAX_DESPAWNS_PER_FRAME = 1;
->>>>>>> ca5e9547
 
     public const float TIME_BEFORE_TUTORIAL_CAN_PAUSE = 0.01f;
 
