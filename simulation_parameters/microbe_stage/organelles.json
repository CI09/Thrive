{
    "pilus": {
        "mpCost": 30,
        "initialComposition": {
            "ammonia": 1,
            "phosphates": 1
        },
        "hexes": [
            {
                "r": 0,
                "q": 0
            }
        ],
        "processes": {},
        "components": {
            "pilus": {}
        },
        "shouldScale": false,
        "prokaryoteChance": 0.5,
        "chanceToCreate": 0.5,
        "mass": 0.5,
        "displayScene": "res://assets/models/organelles/Pilus.tscn",
<<<<<<< HEAD
        "name": "PILUS"
=======
        "name": "Predatory Pilus"
>>>>>>> c7fee552
    },
    "rusticyanin": {
        "mpCost": 45,
        "initialComposition": {
            "ammonia": 1,
            "phosphates": 1
        },
        "hexes": [
            {
                "r": 0,
                "q": 0
            }
        ],
        "processes": {
            "iron_chemolithoautotrophy": 2
        },
        "components": {
            "storage": {
                "capacity": 1
            },
            "processor": {
                "colourChangeFactor": 1
            }
        },
        "prokaryoteChance": 2,
        "chanceToCreate": 0.5,
        "mass": 0.1,
        "displayScene": "res://assets/models/organelles/Rusticyanin.tscn",
<<<<<<< HEAD
        "name": "RUSTICYANIN",
=======
        "name": "Rusticyanin",
>>>>>>> c7fee552
        "productionColour": "#3293f7",
        "consumptionColour": "#f04681",
        "iconPath": "res://assets/textures/gui/bevel/RusticyaninIcon.png"
    },
    "nitrogenase": {
        "mpCost": 55,
        "initialComposition": {
            "ammonia": 1,
            "phosphates": 1
        },
        "hexes": [
            {
                "r": 0,
                "q": 0
            }
        ],
        "processes": {
            "glycolysis": 1,
            "nitrogenaseReaction": 1
        },
        "components": {
            "storage": {
                "capacity": 2
            },
            "processor": {
                "colourChangeFactor": 1
            }
        },
        "prokaryoteChance": 2,
        "chanceToCreate": 1,
        "mass": 0.1,
        "displayScene": "res://assets/models/organelles/Nitrogenase.tscn",
<<<<<<< HEAD
        "name": "NITROGENASE",
=======
        "name": "Nitrogenase",
>>>>>>> c7fee552
        "productionColour": "#3feb67",
        "consumptionColour": "#ff8425",
        "iconPath": "res://assets/textures/gui/bevel/NitrogenaseIcon.png"
    },
    "protoplasm": {
        "mpCost": 55,
        "initialComposition": {
            "ammonia": 1,
            "phosphates": 1
        },
        "hexes": [
            {
                "r": 0,
                "q": 0
            }
        ],
        "processes": {
            "glycolysis": 1
        },
        "components": {
            "storage": {
                "capacity": 15
            },
            "processor": {
                "colourChangeFactor": 1
            }
        },
        "prokaryoteChance": 2,
        "chanceToCreate": 0,
        "mass": 0.1,
        "displayScene": "",
<<<<<<< HEAD
        "name": "PROTOPLASM"
=======
        "name": "Protoplasm"
>>>>>>> c7fee552
    },
    "chemoSynthesizingProteins": {
        "mpCost": 45,
        "initialComposition": {
            "ammonia": 1,
            "phosphates": 1
        },
        "hexes": [
            {
                "r": 0,
                "q": 0
            }
        ],
        "processes": {
            "glycolysis": 1,
            "bacterial_ChemoSynthesis": 1
        },
        "components": {
            "storage": {
                "capacity": 1
            },
            "processor": {
                "colourChangeFactor": 1
            }
        },
        "prokaryoteChance": 2,
        "chanceToCreate": 0.5,
        "mass": 0.1,
        "displayScene": "res://assets/models/organelles/ChemoSynthesizingProteins.tscn",
<<<<<<< HEAD
        "name": "CHEMOSYNTHESIZINGPROTEINS",
=======
        "name": "Chemosynthesizing Proteins",
>>>>>>> c7fee552
        "productionColour": "#64f995",
        "consumptionColour": "#ff7248",
        "iconPath": "res://assets/textures/gui/bevel/ChemoproteinsIcon.png"
    },
    "oxytoxyProteins": {
        "mpCost": 55,
        "initialComposition": {
            "ammonia": 1,
            "phosphates": 1
        },
        "hexes": [
            {
                "r": 0,
                "q": 0
            }
        ],
        "processes": {
            "glycolysis": 1,
            "bacterial_oxytoxySynthesis": 1
        },
        "components": {
            "processor": {
                "colourChangeFactor": 1
            },
            "storage": {
                "capacity": 4
            },
            "agentVacuole": {
                "process": "bacterial_oxytoxySynthesis",
                "compound": "oxytoxy"
            }
        },
        "prokaryoteChance": 0.5,
        "chanceToCreate": 1,
        "mass": 0.1,
        "displayScene": "res://assets/models/organelles/OxytoxyProteins.tscn",
<<<<<<< HEAD
        "name": "OXYTOXYPROTEINS",
=======
        "name": "Oxytoxisome",
>>>>>>> c7fee552
        "productionColour": "#834acb",
        "consumptionColour": "#c4303d",
        "iconPath": "res://assets/textures/gui/bevel/ToxinVacuoleIcon.png"
    },
    "chromatophore": {
        "mpCost": 50,
        "initialComposition": {
            "ammonia": 1,
            "phosphates": 1
        },
        "hexes": [
            {
                "r": 0,
                "q": 0
            }
        ],
        "processes": {
            "glycolysis": 1,
            "chromatophore_photosynthesis": 1
        },
        "components": {
            "storage": {
                "capacity": 1
            },
            "processor": {
                "colourChangeFactor": 1
            }
        },
        "prokaryoteChance": 2,
        "chanceToCreate": 0.5,
        "mass": 0.1,
        "displayScene": "res://assets/models/organelles/Chromatophore.tscn",
<<<<<<< HEAD
        "name": "CHROMATOPHORE",
=======
        "name": "Thylakoid",
>>>>>>> c7fee552
        "productionColour": "#40f0ac",
        "consumptionColour": "#fbae3a",
        "iconPath": "res://assets/textures/gui/bevel/ChromatophoreIcon.png"
    },
    "metabolosome": {
        "mpCost": 45,
        "initialComposition": {
            "ammonia": 1,
            "phosphates": 1
        },
        "hexes": [
            {
                "r": 0,
                "q": 0
            }
        ],
        "processes": {
            "protein_respiration": 1
        },
        "components": {
            "storage": {
                "capacity": 1
            },
            "processor": {
                "colourChangeFactor": 1
            }
        },
        "prokaryoteChance": 2,
        "chanceToCreate": 0.5,
        "mass": 0.1,
        "displayScene": "res://assets/models/organelles/Metabolosome.tscn",
<<<<<<< HEAD
        "name": "METABOLOSOME",
=======
        "name": "Metabolosomes",
>>>>>>> c7fee552
        "productionColour": "#26e0ff",
        "consumptionColour": "#ff5649",
        "iconPath": "res://assets/textures/gui/bevel/MetabolosomeIcon.png"
    },
    "nitrogenfixingplastid": {
        "mpCost": 50,
        "initialComposition": {
            "ammonia": 2,
            "phosphates": 2
        },
        "hexes": [
            {
                "r": 0,
                "q": 0
            },
            {
                "r": -1,
                "q": 0
            }
        ],
        "processes": {
            "nitrogenFixing": 1
        },
        "components": {
            "storage": {
                "capacity": 2
            },
            "processor": {
                "colourChangeFactor": 1
            }
        },
        "prokaryoteChance": 0,
        "chanceToCreate": 1,
        "mass": 0.1,
        "displayScene": "res://assets/models/organelles/NitrogenFixingPlastid.tscn",
<<<<<<< HEAD
        "name": "NITROGENFIXINGPLASTID",
=======
        "name": "Nitrogen-Fixing Plastid",
>>>>>>> c7fee552
        "productionColour": "#4fc9ff",
        "consumptionColour": "#ffb74f",
        "iconPath": "res://assets/textures/gui/bevel/NitroplastidIcon.png"
    },
    "chemoplast": {
        "mpCost": 45,
        "initialComposition": {
            "ammonia": 2,
            "phosphates": 2
        },
        "hexes": [
            {
                "r": 0,
                "q": 0
            },
            {
                "r": -1,
                "q": 0
            }
        ],
        "processes": {
            "chemoSynthesis": 1
        },
        "components": {
            "storage": {
                "capacity": 2
            },
            "processor": {
                "colourChangeFactor": 1
            }
        },
        "prokaryoteChance": 0,
        "chanceToCreate": 1,
        "mass": 0.1,
        "displayScene": "res://assets/models/organelles/Chemoplast.tscn",
<<<<<<< HEAD
        "name": "CHEMOPLAST"
=======
        "name": "Chemoplast"
>>>>>>> c7fee552
    },
    "flagellum": {
        "mpCost": 55,
        "initialComposition": {
            "ammonia": 2,
            "phosphates": 2
        },
        "hexes": [
            {
                "r": 0,
                "q": 0
            }
        ],
        "processes": {},
        "components": {
            "storage": {
                "capacity": 1
            },
            "movement": {
                "torque": 300,
                "momentum": 50
            }
        },
        "prokaryoteChance": 2,
        "chanceToCreate": 6,
        "mass": 0.3,
        "displayScene": "res://assets/models/organelles/Flagellum.tscn",
        "displaySceneModelPath": "Armature001/Skeleton/flagella",
        "displaySceneAnimation": "AnimationPlayer",
<<<<<<< HEAD
        "name": "FLAGELLUM",
=======
        "name": "Flagellum",
>>>>>>> c7fee552
        "productionColour": "#ff9721",
        "consumptionColour": "#ff9721",
        "iconPath": "res://assets/textures/gui/bevel/FlagellumIcon.png"
    },
    "vacuole": {
        "mpCost": 50,
        "initialComposition": {
            "ammonia": 2,
            "phosphates": 2
        },
        "hexes": [
            {
                "r": 0,
                "q": 0
            }
        ],
        "processes": {},
        "components": {
            "storage": {
                "capacity": 15
            }
        },
        "prokaryoteChance": 0,
        "chanceToCreate": 3,
        "mass": 0.4,
        "displayScene": "res://assets/models/organelles/Vacuole.tscn",
<<<<<<< HEAD
        "name": "VACUOLE"
=======
        "name": "Vacuole"
>>>>>>> c7fee552
    },
    "mitochondrion": {
        "mpCost": 45,
        "initialComposition": {
            "ammonia": 2,
            "phosphates": 2
        },
        "hexes": [
            {
                "r": 0,
                "q": 0
            },
            {
                "r": -1,
                "q": 0
            }
        ],
        "processes": {
            "respiration": 1
        },
        "components": {
            "storage": {
                "capacity": 2
            },
            "processor": {
                "colourChangeFactor": 1
            }
        },
        "prokaryoteChance": 0,
        "chanceToCreate": 3,
        "mass": 0.3,
        "displayScene": "res://assets/models/organelles/Mitochondrion.tscn",
<<<<<<< HEAD
        "name": "MITOCHONDRION",
=======
        "name": "Mitochondrion",
>>>>>>> c7fee552
        "productionColour": "#26ffce",
        "consumptionColour": "#ff2653",
        "iconPath": "res://assets/textures/gui/bevel/MitochondrionIcon.png"
    },
    "oxytoxy": {
        "mpCost": 70,
        "initialComposition": {
            "ammonia": 2,
            "phosphates": 2
        },
        "hexes": [
            {
                "r": 0,
                "q": 0
            }
        ],
        "processes": {
            "oxytoxySynthesis": 1
        },
        "components": {
            "storage": {
                "capacity": 5
            },
            "agentVacuole": {
                "process": "oxytoxySynthesis",
                "compound": "oxytoxy"
            }
        },
        "prokaryoteChance": 0,
        "chanceToCreate": 1,
        "mass": 0.3,
        "displayScene": "res://assets/models/organelles/Oxytoxy.tscn",
<<<<<<< HEAD
        "name": "OXYTOXY",
=======
        "name": "Toxin Vacuole",
>>>>>>> c7fee552
        "productionColour": "#624acb",
        "consumptionColour": "#c4307b",
        "iconPath": "res://assets/textures/gui/bevel/ToxinVacuoleIcon.png"
    },
    "chloroplast": {
        "mpCost": 50,
        "initialComposition": {
            "ammonia": 2,
            "phosphates": 2
        },
        "hexes": [
            {
                "r": 0,
                "q": 0
            },
            {
                "r": -1,
                "q": 0
            },
            {
                "r": -1,
                "q": 1
            }
        ],
        "processes": {
            "photosynthesis": 1
        },
        "components": {
            "storage": {
                "capacity": 2
            },
            "processor": {
                "colourChangeFactor": 1
            }
        },
        "prokaryoteChance": 0,
        "chanceToCreate": 1,
        "mass": 0.4,
        "displayScene": "res://assets/models/organelles/Chloroplast.tscn",
<<<<<<< HEAD
        "name": "CHLOROPLAST"
=======
        "name": "Chloroplast"
>>>>>>> c7fee552
    },
    "cytoplasm": {
        "mpCost": 22,
        "initialComposition": {
            "ammonia": 2,
            "phosphates": 2
        },
        "hexes": [
            {
                "r": 0,
                "q": 0
            }
        ],
        "processes": {
            "glycolysis_cytoplasm": 1
        },
        "components": {
            "storage": {
                "capacity": 4
            },
            "processor": {
                "colourChangeFactor": 1
            }
        },
        "prokaryoteChance": 1,
        "chanceToCreate": 1,
        "mass": 0.1,
        "displayScene": "",
<<<<<<< HEAD
        "name": "CYTOPLASM",
=======
        "name": "Cytoplasm",
>>>>>>> c7fee552
        "productionColour": "#1db7c5",
        "consumptionColour": "#c51d38",
        "iconPath": "res://assets/textures/gui/bevel/CytoplasmIcon.png"
    },
    "nucleus": {
        "mpCost": 100,
        "initialComposition": {
            "ammonia": 2,
            "phosphates": 2
        },
        "hexes": [
            {
                "r": 0,
                "q": 0
            },
            {
                "r": 0,
                "q": 1
            },
            {
                "r": 1,
                "q": 0
            },
            {
                "r": -1,
                "q": 0
            },
            {
                "r": -1,
                "q": 1
            },
            {
                "r": 1,
                "q": -1
            },
            {
                "r": 0,
                "q": -1
            },
            {
                "r": 1,
                "q": 1
            },
            {
                "r": 2,
                "q": 0
            },
            {
                "r": 2,
                "q": -1
            }
        ],
        "processes": {},
        "components": {
            "storage": {
                "capacity": 15
            },
            "nucleus": {}
        },
        "shouldScale": false,
        "prokaryoteChance": 0,
        "chanceToCreate": 0,
        "mass": 0.7,
        "displayScene": "res://assets/models/organelles/Nucleus.tscn",
<<<<<<< HEAD
        "name": "NUCLEUS"
=======
        "name": "Nucleus"
>>>>>>> c7fee552
    }
}<|MERGE_RESOLUTION|>--- conflicted
+++ resolved
@@ -20,11 +20,7 @@
         "chanceToCreate": 0.5,
         "mass": 0.5,
         "displayScene": "res://assets/models/organelles/Pilus.tscn",
-<<<<<<< HEAD
-        "name": "PILUS"
-=======
         "name": "Predatory Pilus"
->>>>>>> c7fee552
     },
     "rusticyanin": {
         "mpCost": 45,
@@ -53,11 +49,7 @@
         "chanceToCreate": 0.5,
         "mass": 0.1,
         "displayScene": "res://assets/models/organelles/Rusticyanin.tscn",
-<<<<<<< HEAD
-        "name": "RUSTICYANIN",
-=======
         "name": "Rusticyanin",
->>>>>>> c7fee552
         "productionColour": "#3293f7",
         "consumptionColour": "#f04681",
         "iconPath": "res://assets/textures/gui/bevel/RusticyaninIcon.png"
@@ -90,11 +82,7 @@
         "chanceToCreate": 1,
         "mass": 0.1,
         "displayScene": "res://assets/models/organelles/Nitrogenase.tscn",
-<<<<<<< HEAD
-        "name": "NITROGENASE",
-=======
         "name": "Nitrogenase",
->>>>>>> c7fee552
         "productionColour": "#3feb67",
         "consumptionColour": "#ff8425",
         "iconPath": "res://assets/textures/gui/bevel/NitrogenaseIcon.png"
@@ -126,11 +114,7 @@
         "chanceToCreate": 0,
         "mass": 0.1,
         "displayScene": "",
-<<<<<<< HEAD
-        "name": "PROTOPLASM"
-=======
         "name": "Protoplasm"
->>>>>>> c7fee552
     },
     "chemoSynthesizingProteins": {
         "mpCost": 45,
@@ -160,11 +144,7 @@
         "chanceToCreate": 0.5,
         "mass": 0.1,
         "displayScene": "res://assets/models/organelles/ChemoSynthesizingProteins.tscn",
-<<<<<<< HEAD
-        "name": "CHEMOSYNTHESIZINGPROTEINS",
-=======
         "name": "Chemosynthesizing Proteins",
->>>>>>> c7fee552
         "productionColour": "#64f995",
         "consumptionColour": "#ff7248",
         "iconPath": "res://assets/textures/gui/bevel/ChemoproteinsIcon.png"
@@ -201,11 +181,7 @@
         "chanceToCreate": 1,
         "mass": 0.1,
         "displayScene": "res://assets/models/organelles/OxytoxyProteins.tscn",
-<<<<<<< HEAD
-        "name": "OXYTOXYPROTEINS",
-=======
         "name": "Oxytoxisome",
->>>>>>> c7fee552
         "productionColour": "#834acb",
         "consumptionColour": "#c4303d",
         "iconPath": "res://assets/textures/gui/bevel/ToxinVacuoleIcon.png"
@@ -238,11 +214,7 @@
         "chanceToCreate": 0.5,
         "mass": 0.1,
         "displayScene": "res://assets/models/organelles/Chromatophore.tscn",
-<<<<<<< HEAD
-        "name": "CHROMATOPHORE",
-=======
         "name": "Thylakoid",
->>>>>>> c7fee552
         "productionColour": "#40f0ac",
         "consumptionColour": "#fbae3a",
         "iconPath": "res://assets/textures/gui/bevel/ChromatophoreIcon.png"
@@ -274,11 +246,7 @@
         "chanceToCreate": 0.5,
         "mass": 0.1,
         "displayScene": "res://assets/models/organelles/Metabolosome.tscn",
-<<<<<<< HEAD
-        "name": "METABOLOSOME",
-=======
         "name": "Metabolosomes",
->>>>>>> c7fee552
         "productionColour": "#26e0ff",
         "consumptionColour": "#ff5649",
         "iconPath": "res://assets/textures/gui/bevel/MetabolosomeIcon.png"
@@ -314,11 +282,7 @@
         "chanceToCreate": 1,
         "mass": 0.1,
         "displayScene": "res://assets/models/organelles/NitrogenFixingPlastid.tscn",
-<<<<<<< HEAD
-        "name": "NITROGENFIXINGPLASTID",
-=======
         "name": "Nitrogen-Fixing Plastid",
->>>>>>> c7fee552
         "productionColour": "#4fc9ff",
         "consumptionColour": "#ffb74f",
         "iconPath": "res://assets/textures/gui/bevel/NitroplastidIcon.png"
@@ -354,11 +318,7 @@
         "chanceToCreate": 1,
         "mass": 0.1,
         "displayScene": "res://assets/models/organelles/Chemoplast.tscn",
-<<<<<<< HEAD
-        "name": "CHEMOPLAST"
-=======
         "name": "Chemoplast"
->>>>>>> c7fee552
     },
     "flagellum": {
         "mpCost": 55,
@@ -388,11 +348,7 @@
         "displayScene": "res://assets/models/organelles/Flagellum.tscn",
         "displaySceneModelPath": "Armature001/Skeleton/flagella",
         "displaySceneAnimation": "AnimationPlayer",
-<<<<<<< HEAD
-        "name": "FLAGELLUM",
-=======
         "name": "Flagellum",
->>>>>>> c7fee552
         "productionColour": "#ff9721",
         "consumptionColour": "#ff9721",
         "iconPath": "res://assets/textures/gui/bevel/FlagellumIcon.png"
@@ -419,11 +375,7 @@
         "chanceToCreate": 3,
         "mass": 0.4,
         "displayScene": "res://assets/models/organelles/Vacuole.tscn",
-<<<<<<< HEAD
-        "name": "VACUOLE"
-=======
         "name": "Vacuole"
->>>>>>> c7fee552
     },
     "mitochondrion": {
         "mpCost": 45,
@@ -456,11 +408,7 @@
         "chanceToCreate": 3,
         "mass": 0.3,
         "displayScene": "res://assets/models/organelles/Mitochondrion.tscn",
-<<<<<<< HEAD
-        "name": "MITOCHONDRION",
-=======
         "name": "Mitochondrion",
->>>>>>> c7fee552
         "productionColour": "#26ffce",
         "consumptionColour": "#ff2653",
         "iconPath": "res://assets/textures/gui/bevel/MitochondrionIcon.png"
@@ -493,11 +441,7 @@
         "chanceToCreate": 1,
         "mass": 0.3,
         "displayScene": "res://assets/models/organelles/Oxytoxy.tscn",
-<<<<<<< HEAD
-        "name": "OXYTOXY",
-=======
         "name": "Toxin Vacuole",
->>>>>>> c7fee552
         "productionColour": "#624acb",
         "consumptionColour": "#c4307b",
         "iconPath": "res://assets/textures/gui/bevel/ToxinVacuoleIcon.png"
@@ -537,11 +481,7 @@
         "chanceToCreate": 1,
         "mass": 0.4,
         "displayScene": "res://assets/models/organelles/Chloroplast.tscn",
-<<<<<<< HEAD
-        "name": "CHLOROPLAST"
-=======
         "name": "Chloroplast"
->>>>>>> c7fee552
     },
     "cytoplasm": {
         "mpCost": 22,
@@ -570,11 +510,7 @@
         "chanceToCreate": 1,
         "mass": 0.1,
         "displayScene": "",
-<<<<<<< HEAD
-        "name": "CYTOPLASM",
-=======
         "name": "Cytoplasm",
->>>>>>> c7fee552
         "productionColour": "#1db7c5",
         "consumptionColour": "#c51d38",
         "iconPath": "res://assets/textures/gui/bevel/CytoplasmIcon.png"
@@ -639,10 +575,6 @@
         "chanceToCreate": 0,
         "mass": 0.7,
         "displayScene": "res://assets/models/organelles/Nucleus.tscn",
-<<<<<<< HEAD
-        "name": "NUCLEUS"
-=======
         "name": "Nucleus"
->>>>>>> c7fee552
     }
 }