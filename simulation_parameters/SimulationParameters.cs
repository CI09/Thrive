--- conflicted
+++ resolved
@@ -36,12 +36,9 @@
     private DayNightConfiguration lightCycle = null!;
     private Dictionary<string, DifficultyPreset> difficultyPresets = null!;
     private BuildInfo? buildInfo;
-<<<<<<< HEAD
-    private Dictionary<string, MultiplayerGameMode> multiplayerGameModes = null!;
-=======
     private Dictionary<string, VersionPatchNotes> oldVersionNotes = null!;
     private Dictionary<string, VersionPatchNotes> newerVersionNotes = null!;
->>>>>>> d4c45f73
+    private Dictionary<string, MultiplayerGameMode> multiplayerGameModes = null!;
 
     // These are for mutations to be able to randomly pick items in a weighted manner
     private List<OrganelleDefinition> prokaryoticOrganelles = null!;
@@ -501,12 +498,9 @@
         ApplyRegistryObjectTranslations(inputGroups);
         ApplyRegistryObjectTranslations(gallery);
         ApplyRegistryObjectTranslations(difficultyPresets);
-<<<<<<< HEAD
-        ApplyRegistryObjectTranslations(multiplayerGameModes);
-=======
         ApplyRegistryObjectTranslations(oldVersionNotes);
         ApplyRegistryObjectTranslations(newerVersionNotes);
->>>>>>> d4c45f73
+        ApplyRegistryObjectTranslations(multiplayerGameModes);
     }
 
     private static void CheckRegistryType<T>(Dictionary<string, T> registry)
@@ -641,12 +635,9 @@
         CheckRegistryType(inputGroups);
         CheckRegistryType(gallery);
         CheckRegistryType(difficultyPresets);
-<<<<<<< HEAD
-        CheckRegistryType(multiplayerGameModes);
-=======
         CheckRegistryType(oldVersionNotes);
         CheckRegistryType(newerVersionNotes);
->>>>>>> d4c45f73
+        CheckRegistryType(multiplayerGameModes);
 
         NameGenerator.Check(string.Empty);
         PatchMapNameGenerator.Check(string.Empty);
