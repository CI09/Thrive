--- conflicted
+++ resolved
@@ -7,15 +7,9 @@
 msgstr ""
 "Project-Id-Version: PROJECT VERSION\n"
 "Report-Msgid-Bugs-To: EMAIL@ADDRESS\n"
-<<<<<<< HEAD
-"POT-Creation-Date: 2024-09-17 13:19+0300\n"
-"PO-Revision-Date: 2024-09-08 07:30+0000\n"
-"Last-Translator: Teashrock <kajitsu22@gmail.com>\n"
-=======
-"POT-Creation-Date: 2024-09-16 20:19+0300\n"
+"POT-Creation-Date: 2024-09-17 15:30+0300\n"
 "PO-Revision-Date: 2024-09-17 07:03+0000\n"
 "Last-Translator: Anonymous <noreply@weblate.org>\n"
->>>>>>> 1cf25597
 "Language-Team: Polish <https://translate.revolutionarygamesstudio.com/projects/thrive/thrive-game/pl/>\n"
 "Language: pl\n"
 "MIME-Version: 1.0\n"
@@ -6076,17 +6070,15 @@
 msgid "WIKI_3D"
 msgstr "Wiki"
 
-#, fuzzy
 msgid "WIKI_3D_COMMA_SANDBOX"
-msgstr "Toksyczna wakuola to wakuola zmodyfikowana do specyficznej produkcji, magazynowania i uwalniania toksyn oxytoxy. Więcej toksycznych wakuoli zwiększa tempo z którym można wypuszczać toksyny."
+msgstr ""
 
 #, fuzzy
 msgid "WIKI_3D_COMMA_STRATEGY"
 msgstr "Toksyczna wakuola to wakuola zmodyfikowana do specyficznej produkcji, magazynowania i uwalniania toksyn oxytoxy. Więcej toksycznych wakuoli zwiększa tempo z którym można wypuszczać toksyny."
 
-#, fuzzy
 msgid "WIKI_3D_COMMA_STRATEGY_COMMA_SPACE"
-msgstr "Toksyczna wakuola to wakuola zmodyfikowana do specyficznej produkcji, magazynowania i uwalniania toksyn oxytoxy. Więcej toksycznych wakuoli zwiększa tempo z którym można wypuszczać toksyny."
+msgstr ""
 
 #, fuzzy
 msgid "WIKI_8_BRACKET_16"
@@ -6108,9 +6100,8 @@
 msgid "WIKI_ASCENSION_INTRO"
 msgstr "Rusticyjanina to białko mogące użyć gazowego [thrive:compound type=\"carbondioxide\"][/thrive:compound] i [thrive:compound type=\"oxygen\"][/thrive:compound] do utleniania żelaza z jednego stanu chemicznego do innego. Ten proces, nazywany [b]iron respiration[/b], uwalnia energię którą komórka może zebrać."
 
-#, fuzzy
 msgid "WIKI_ASCENSION_OVERVIEW"
-msgstr "Rusticyjanina to białko mogące użyć gazowego [thrive:compound type=\"carbondioxide\"][/thrive:compound] i [thrive:compound type=\"oxygen\"][/thrive:compound] do utleniania żelaza z jednego stanu chemicznego do innego. Ten proces, nazywany [b]iron respiration[/b], uwalnia energię którą komórka może zebrać."
+msgstr ""
 
 #, fuzzy
 msgid "WIKI_ASCENSION_TRANSITIONS"
@@ -6150,8 +6141,70 @@
 msgid "WIKI_AWAKENING_STAGE_UI"
 msgstr "Faza przebudzenia"
 
-#, fuzzy
 msgid "WIKI_AWARE_STAGE_CURRENT_DEVELOPMENT"
+msgstr ""
+
+#, fuzzy
+msgid "WIKI_AWARE_STAGE_FEATURES"
+msgstr "Faza Świadomości"
+
+#, fuzzy
+msgid "WIKI_AWARE_STAGE_INTRO"
+msgstr "Rusticyjanina to białko mogące użyć gazowego [thrive:compound type=\"carbondioxide\"][/thrive:compound] i [thrive:compound type=\"oxygen\"][/thrive:compound] do utleniania żelaza z jednego stanu chemicznego do innego. Ten proces, nazywany [b]iron respiration[/b], uwalnia energię którą komórka może zebrać."
+
+#, fuzzy
+msgid "WIKI_AWARE_STAGE_OVERVIEW"
+msgstr "Faza Świadomości"
+
+#, fuzzy
+msgid "WIKI_AWARE_STAGE_TRANSITIONS"
+msgstr "Azotaza"
+
+#, fuzzy
+msgid "WIKI_AWARE_STAGE_UI"
+msgstr "Faza Świadomości"
+
+msgid "WIKI_AXON_EFFECTS"
+msgstr ""
+
+msgid "WIKI_AXON_INTRO"
+msgstr ""
+
+msgid "WIKI_AXON_MODIFICATIONS"
+msgstr ""
+
+msgid "WIKI_AXON_PROCESSES"
+msgstr "Brak procesów."
+
+msgid "WIKI_AXON_REQUIREMENTS"
+msgstr ""
+
+msgid "WIKI_AXON_SCIENTIFIC_BACKGROUND"
+msgstr ""
+
+msgid "WIKI_AXON_STRATEGY"
+msgstr ""
+
+msgid "WIKI_AXON_UPGRADES"
+msgstr ""
+
+#, fuzzy
+msgid "WIKI_BACTERIAL_CHEMOSYNTHESIS_COMMA_GLYCOLYSIS"
+msgstr "Synteza OxyToxy"
+
+msgid "WIKI_BINDING_AGENT_EFFECTS"
+msgstr ""
+
+msgid "WIKI_BINDING_AGENT_INTRO"
+msgstr ""
+
+msgid "WIKI_BINDING_AGENT_MODIFICATIONS"
+msgstr "Brak modyfikacji."
+
+msgid "WIKI_BINDING_AGENT_PROCESSES"
+msgstr "Brak procesów."
+
+msgid "WIKI_BINDING_AGENT_REQUIREMENTS"
 msgstr ""
 "Komórka musi mieć [b][color=#3796e1][url=thriveopedia:nucleus]Jądro Komórkowe[/url][/color][/b] by wyewoluować [b]Czynniki Wiążące[/b].\n"
 "\n"
@@ -6160,43 +6213,404 @@
 "[indent]—   Zawiera [b][color=#3796e1][url=thriveopedia:nucleus]Jądro Komórkowe[/url][/color][/b] przez [b]5[/b] generacji.[/indent]\n"
 "[indent]—   Ma bilans [thrive:compound type=\"atp\"][/thrive:compound] równy [b]+15[/b] lub większy.[/indent]"
 
-#, fuzzy
-msgid "WIKI_AWARE_STAGE_FEATURES"
-msgstr "Faza Świadomości"
-
-#, fuzzy
-msgid "WIKI_AWARE_STAGE_INTRO"
+msgid "WIKI_BINDING_AGENT_SCIENTIFIC_BACKGROUND"
+msgstr "Brak Danych"
+
+msgid "WIKI_BINDING_AGENT_STRATEGY"
+msgstr ""
+
+msgid "WIKI_BINDING_AGENT_UPGRADES"
+msgstr "Brak ulepszeń."
+
+msgid "WIKI_BIOLUMINESCENT_VACUOLE_EFFECTS"
+msgstr "Brak efektów. Jeszcze nie zaimplementowane."
+
+msgid "WIKI_BIOLUMINESCENT_VACUOLE_INTRO"
+msgstr ""
+
+msgid "WIKI_BIOLUMINESCENT_VACUOLE_MODIFICATIONS"
+msgstr ""
+
+msgid "WIKI_BIOLUMINESCENT_VACUOLE_PROCESSES"
+msgstr ""
+
+msgid "WIKI_BIOLUMINESCENT_VACUOLE_REQUIREMENTS"
+msgstr ""
+
+msgid "WIKI_BIOLUMINESCENT_VACUOLE_SCIENTIFIC_BACKGROUND"
+msgstr ""
+
+msgid "WIKI_BIOLUMINESCENT_VACUOLE_STRATEGY"
+msgstr ""
+
+msgid "WIKI_BIOLUMINESCENT_VACUOLE_UPGRADES"
+msgstr ""
+
+msgid "WIKI_BODY_PLAN_EDITOR_COMMA_CELL_EDITOR"
+msgstr ""
+
+msgid "WIKI_CHEMOPLAST_EFFECTS"
+msgstr "Brak efektów."
+
+msgid "WIKI_CHEMOPLAST_INTRO"
+msgstr ""
+
+msgid "WIKI_CHEMOPLAST_MODIFICATIONS"
+msgstr "Brak modyfikacji."
+
+msgid "WIKI_CHEMOPLAST_PROCESSES"
+msgstr ""
+
+msgid "WIKI_CHEMOPLAST_REQUIREMENTS"
+msgstr ""
+
+msgid "WIKI_CHEMOPLAST_SCIENTIFIC_BACKGROUND"
+msgstr "Brak Danych"
+
+msgid "WIKI_CHEMOPLAST_STRATEGY"
+msgstr ""
+
+msgid "WIKI_CHEMOPLAST_UPGRADES"
+msgstr "Brak ulepszeń."
+
+msgid "WIKI_CHEMORECEPTOR_EFFECTS"
+msgstr ""
+
+msgid "WIKI_CHEMORECEPTOR_INTRO"
+msgstr ""
+
+msgid "WIKI_CHEMORECEPTOR_MODIFICATIONS"
+msgstr "Modyfikuj [b]Chemoreceptory[/b] by ustawić związek lub gatunek który ma być wykrywany. Można też ustawić promień wykrycia, kolor linii, a także minimalna ilość związku do wykrycia (jeśli szukane są związki)."
+
+msgid "WIKI_CHEMORECEPTOR_PROCESSES"
+msgstr "Brak procesów."
+
+msgid "WIKI_CHEMORECEPTOR_REQUIREMENTS"
+msgstr "Brak wymagań"
+
+msgid "WIKI_CHEMORECEPTOR_SCIENTIFIC_BACKGROUND"
+msgstr "Brak Danych"
+
+msgid "WIKI_CHEMORECEPTOR_STRATEGY"
+msgstr ""
+
+msgid "WIKI_CHEMORECEPTOR_UPGRADES"
+msgstr "Brak ulepszeń."
+
+msgid "WIKI_CHEMOSYNTHESIZING_PROTEINS_EFFECTS"
+msgstr "Brak specjalnych efektów."
+
+msgid "WIKI_CHEMOSYNTHESIZING_PROTEINS_INTRO"
+msgstr ""
+
+msgid "WIKI_CHEMOSYNTHESIZING_PROTEINS_MODIFICATIONS"
+msgstr "Brak modyfikacji."
+
+msgid "WIKI_CHEMOSYNTHESIZING_PROTEINS_PROCESSES"
+msgstr ""
+
+msgid "WIKI_CHEMOSYNTHESIZING_PROTEINS_REQUIREMENTS"
+msgstr "Brak wymagań."
+
+msgid "WIKI_CHEMOSYNTHESIZING_PROTEINS_SCIENTIFIC_BACKGROUND"
+msgstr "Brak Danych"
+
+msgid "WIKI_CHEMOSYNTHESIZING_PROTEINS_STRATEGY"
+msgstr ""
+
+msgid "WIKI_CHEMOSYNTHESIZING_PROTEINS_UPGRADES"
+msgstr "Brak ulepszeń."
+
+msgid "WIKI_CHLOROPLAST_EFFECTS"
+msgstr "Brak efektów."
+
+msgid "WIKI_CHLOROPLAST_INTRO"
+msgstr ""
+
+msgid "WIKI_CHLOROPLAST_MODIFICATIONS"
+msgstr "Brak modyfikacji."
+
+msgid "WIKI_CHLOROPLAST_PROCESSES"
+msgstr ""
+
+msgid "WIKI_CHLOROPLAST_REQUIREMENTS"
+msgstr ""
+
+msgid "WIKI_CHLOROPLAST_SCIENTIFIC_BACKGROUND"
+msgstr "Brak Danych"
+
+msgid "WIKI_CHLOROPLAST_STRATEGY"
+msgstr ""
+
+#, fuzzy
+msgid "WIKI_CHLOROPLAST_UPGRADES"
+msgstr "Chloroplast jest strukturą z podwójną membraną zawierającą fotosensytywne pigmenty ułożone razem w membranowych workach. Jest prokariotem, który został przyswojony do użytku przez eukariotycznego hosta. Pigmenty w chloroplaście mogą używać energii światła do produkcji [thrive:compound type=\"glucose\"][/thrive:compound] z gazowego [thrive:compound type=\"carbondioxide\"][/thrive:compound] i wody w procesie zwanym [b]fotosyntezą[/b]. Te pigmenty dają mu też wyróżniający się kolor. Tempo produkci [thrive:compound type=\"glucose\"][/thrive:compound] skaluje się ze stężeniem [thrive:compound type=\"carbondioxide\"][/thrive:compound] i intensywnością [thrive:compound type=\"sunlight\"][/thrive:compound]."
+
+#, fuzzy
+msgid "WIKI_CHROMATOPHORE_PHOTOSYNTHESIS_COMMA_GLYCOLYSIS"
+msgstr "Synteza OxyToxy"
+
+msgid "WIKI_CILIA_EFFECTS"
+msgstr ""
+
+msgid "WIKI_CILIA_INTRO"
+msgstr ""
+
+msgid "WIKI_CILIA_MODIFICATIONS"
+msgstr ""
+
+#, fuzzy
+msgid "WIKI_CILIA_PROCESSES"
+msgstr "Zwiększa prędkość obrotu większych komórek."
+
+msgid "WIKI_CILIA_REQUIREMENTS"
+msgstr ""
+
+msgid "WIKI_CILIA_SCIENTIFIC_BACKGROUND"
+msgstr ""
+
+msgid "WIKI_CILIA_STRATEGY"
+msgstr ""
+
+msgid "WIKI_CILIA_UPGRADES"
+msgstr ""
+
+#, fuzzy
+msgid "WIKI_COMPOUNDS_BUTTON"
+msgstr ""
+"Żelowe wnętrze komórki. [b]Cytoplazma[/b] to podstawowa mieszanina jonów, białek, i innych substancji rozpuszczonych w wodzie, która wypełnia wnętrze komórki.\n"
+"\n"
+"Jedną z czynności, której dokonuje, jest [b]Glikoliza Cytoplazmowa[/b], przemiana [thrive:compound type=\"glucose\"][/thrive:compound] w [thrive:compound type=\"atp\"][/thrive:compound. Komórki nieposiadające organelli do bardziej zaawansowanych procesów metabolicznych polegają na tym procesie. Wykorzystywany jest również jako magazyn substancji oraz do zwiększenia rozmiarów komórki."
+
+#, fuzzy
+msgid "WIKI_COMPOUNDS_DEVELOPMENT"
+msgstr "Związki:"
+
+#, fuzzy
+msgid "WIKI_COMPOUNDS_INTRO"
+msgstr ""
+"Żelowe wnętrze komórki. [b]Cytoplazma[/b] to podstawowa mieszanina jonów, białek, i innych substancji rozpuszczonych w wodzie, która wypełnia wnętrze komórki.\n"
+"\n"
+"Jedną z czynności, której dokonuje, jest [b]Glikoliza Cytoplazmowa[/b], przemiana [thrive:compound type=\"glucose\"][/thrive:compound] w [thrive:compound type=\"atp\"][/thrive:compound. Komórki nieposiadające organelli do bardziej zaawansowanych procesów metabolicznych polegają na tym procesie. Wykorzystywany jest również jako magazyn substancji oraz do zwiększenia rozmiarów komórki."
+
+msgid "WIKI_COMPOUNDS_TYPES_OF_COMPOUNDS"
+msgstr ""
+
+msgid "WIKI_COMPOUND_SYSTEM_DEVELOPMENT_COMPOUNDS_LIST"
+msgstr ""
+
+msgid "WIKI_COMPOUND_SYSTEM_DEVELOPMENT_INTRO"
+msgstr ""
+
+msgid "WIKI_COMPOUND_SYSTEM_DEVELOPMENT_MICROBE_STAGE"
+msgstr ""
+
+msgid "WIKI_COMPOUND_SYSTEM_DEVELOPMENT_OVERVIEW"
+msgstr ""
+
+msgid "WIKI_CYTOPLASM_EFFECTS"
+msgstr "Inna organella może zastąpić [b]Cytoplazmę[/b] bez dodatkowych kosztów (oprócz kosztu postawienia organelli)."
+
+msgid "WIKI_CYTOPLASM_INTRO"
+msgstr ""
+"Żelowe wnętrze komórki. [b]Cytoplazma[/b] to podstawowa mieszanina jonów, białek, i innych substancji rozpuszczonych w wodzie, która wypełnia wnętrze komórki.\n"
+"\n"
+"Jedną z czynności, której dokonuje, jest [b]Glikoliza Cytoplazmowa[/b], przemiana [thrive:compound type=\"glucose\"][/thrive:compound] w [thrive:compound type=\"atp\"][/thrive:compound. Komórki nieposiadające organelli do bardziej zaawansowanych procesów metabolicznych polegają na tym procesie. Wykorzystywany jest również jako magazyn substancji oraz do zwiększenia rozmiarów komórki."
+
+#, fuzzy
+msgid "WIKI_CYTOPLASM_MODIFICATIONS"
+msgstr "Zol wypełniający wnętrze komórki. Cytozol to podstawowa mieszanina jonów, białek, i innych substancji rozpuszczonych w wodzie, która wypełnia wnętrze komórki. Jedną z czynności, której dokonuje, jest [b]glikoliza[/b] - przemiana [thrive:compound type=\"glucose\"][/thrive:compound] w [thrive:compound type=\"atp\"][/thrive:compound. Komórki nieposiadające organelli do bardziej zaawansowanych procesów metabolicznych polegają na tym procesie. Wykorzystywany jest również jako magazyn substancji oraz do zwiększenia rozmiarów komórki."
+
+msgid "WIKI_CYTOPLASM_PROCESSES"
+msgstr ""
+
+msgid "WIKI_CYTOPLASM_REQUIREMENTS"
+msgstr ""
+
+msgid "WIKI_CYTOPLASM_SCIENTIFIC_BACKGROUND"
+msgstr ""
+
+msgid "WIKI_CYTOPLASM_STRATEGY"
+msgstr ""
+
+msgid "WIKI_CYTOPLASM_UPGRADES"
+msgstr ""
+
+#, fuzzy
+msgid "WIKI_DEVELOPMENT"
+msgstr "Wiki Deweloperskie"
+
+#, fuzzy
+msgid "WIKI_DEVELOPMENT_INFO_BUTTON"
+msgstr "Wiele organizmów produkuje polisacharydowe szlamopodobne substancje, śluz jest jednym z takich polisacharydów. Podczas gdy mnóstwo gatunków wykorzystuje szlam do celów lokomocji, niektóre typy bakterii strzelają tymi substancjami za sobą pod wysokim ciśnieniem. Te śluzowe wyrzutnie działają jak silniki rakietowe, pchając komórki do przodu z niesamowitą prędkością. Szlam jest również używany przeciw nadciągającym drapieżnikom, więżąc je w substancji którą jedynie posiadające jety organizmy mogą nawigować."
+
+#, fuzzy
+msgid "WIKI_DEVELOPMENT_ROOT_INTRO"
+msgstr "Wiele organizmów produkuje polisacharydowe szlamopodobne substancje, śluz jest jednym z takich polisacharydów. Podczas gdy mnóstwo gatunków wykorzystuje szlam do celów lokomocji, niektóre typy bakterii strzelają tymi substancjami za sobą pod wysokim ciśnieniem. Te śluzowe wyrzutnie działają jak silniki rakietowe, pchając komórki do przodu z niesamowitą prędkością. Szlam jest również używany przeciw nadciągającym drapieżnikom, więżąc je w substancji którą jedynie posiadające jety organizmy mogą nawigować."
+
+msgid "WIKI_EDITORS_AND_MUTATIONS_GENERATIONS_AND_EDITOR_SESSIONS"
+msgstr ""
+
+#, fuzzy
+msgid "WIKI_EDITORS_AND_MUTATIONS_INTRO"
 msgstr "Rusticyjanina to białko mogące użyć gazowego [thrive:compound type=\"carbondioxide\"][/thrive:compound] i [thrive:compound type=\"oxygen\"][/thrive:compound] do utleniania żelaza z jednego stanu chemicznego do innego. Ten proces, nazywany [b]iron respiration[/b], uwalnia energię którą komórka może zebrać."
 
-#, fuzzy
-msgid "WIKI_AWARE_STAGE_OVERVIEW"
-msgstr "Faza Świadomości"
-
-#, fuzzy
-msgid "WIKI_AWARE_STAGE_TRANSITIONS"
+msgid "WIKI_EDITORS_AND_MUTATIONS_MUTATIONS_AND_MUTATION_POINTS"
+msgstr ""
+
+msgid "WIKI_ENVIRONMENTAL_CONDITIONS_ENVIRONMENTAL_GASSES"
+msgstr ""
+
+#, fuzzy
+msgid "WIKI_ENVIRONMENTAL_CONDITIONS_INTRO"
+msgstr "Nitrogenaza to białko mogące użyć gazowego [thrive:compound type=\"nitrogen\"][/thrive:compound] i energii komórkowej w formie [thrive:compound type=\"atp\"][/thrive:compound] do produkcji [thrive:compound type=\"ammonia\"][/thrive:compound], kluczowego składnika dla wzrostu komórek. Ten proces nazywany jest [b]anaerobic nitrogen fixation[/b]. Jako iż nitrogenaza jest zawieszona bezpośrednio w cytozolu, otaczający płyn przeprowadza [b]glycolysis[/b]."
+
+#, fuzzy
+msgid "WIKI_ENVIRONMENTAL_CONDITIONS_PHYSICAL_CONDITIONS"
+msgstr "(proporcja glukozy zachowana w środowisku w każdym pokoleniu)"
+
+msgid "WIKI_ENVIRONMENTAL_CONDITIONS_THE_DAY/NIGHT_CYCLE"
+msgstr ""
+
+#, fuzzy
+msgid "WIKI_FLAGELLUM_EFFECTS"
+msgstr "Wić to biczo-podobny zbiór białek wysunięty z błony komórkowej, który zużywa ATP do obracania się i poruszania komórki w danym kierunku. Pozycja wici determinuje kierunek w którym napędza komórkę. Kierunek siły napędowej jest przeciwny do strony po której wić jest umiejscowiona, na przykład wić umieszczona po lewej napędza komórkę w prawo."
+
+#, fuzzy
+msgid "WIKI_FLAGELLUM_INTRO"
+msgstr "[b]Wić[/b] to biczo-podobny zbiór białek wysunięty z błony komórkowej, który zużywa [thrive:compound type=\"atp\"][/thrive:compoundATP] do obracania się i poruszania komórki w danym kierunku. Pozycja wici determinuje kierunek w którym napędza komórkę. Kierunek siły napędowej jest przeciwny do strony po której [b]Wić[/b] jest umiejscowiona, na przykład [b]Wić[/b] umieszczona po lewej napędza komórkę w prawo."
+
+#, fuzzy
+msgid "WIKI_FLAGELLUM_MODIFICATIONS"
+msgstr "Wić to biczo-podobny zbiór białek wysunięty z błony komórkowej, który zużywa ATP do obracania się i poruszania komórki w danym kierunku. Pozycja wici determinuje kierunek w którym napędza komórkę. Kierunek siły napędowej jest przeciwny do strony po której wić jest umiejscowiona, na przykład wić umieszczona po lewej napędza komórkę w prawo."
+
+#, fuzzy
+msgid "WIKI_FLAGELLUM_PROCESSES"
+msgstr "Używa [thrive:compound type=\"atp\"][/thrive:compound] do zwiększenia prędkości poruszania się komórki."
+
+msgid "WIKI_FLAGELLUM_REQUIREMENTS"
+msgstr ""
+
+msgid "WIKI_FLAGELLUM_SCIENTIFIC_BACKGROUND"
+msgstr ""
+
+msgid "WIKI_FLAGELLUM_STRATEGY"
+msgstr ""
+
+msgid "WIKI_FLAGELLUM_UPGRADES"
+msgstr ""
+
+#, fuzzy
+msgid "WIKI_GLYCOLYSIS_COMMA_ANAEROBIC_NITROGEN_FIXATION"
+msgstr "Beztlenowe Wiązanie Azotu"
+
+#, fuzzy
+msgid "WIKI_HEADING_APPENDICES"
+msgstr "Brak ulepszeń."
+
+msgid "WIKI_HEADING_COMPOUNDS_LIST"
+msgstr ""
+
+#, fuzzy
+msgid "WIKI_HEADING_CONCEPT_ART"
+msgstr "Chemoreceptor"
+
+#, fuzzy
+msgid "WIKI_HEADING_CURRENT_DEVELOPMENT"
+msgstr "Obecni Developerzy"
+
+#, fuzzy
+msgid "WIKI_HEADING_DEVELOPMENT"
+msgstr "Główni Deweloperzy"
+
+#, fuzzy
+msgid "WIKI_HEADING_EDITOR"
+msgstr "Pozwala na wysyłanie prostych poleceń do innych przedstawicieli gatunku komórki dzięki sygnałom chemicznym."
+
+msgid "WIKI_HEADING_EFFECTS"
+msgstr ""
+
+#, fuzzy
+msgid "WIKI_HEADING_ENVIRONMENTAL_GASSES"
 msgstr "Azotaza"
 
 #, fuzzy
-msgid "WIKI_AWARE_STAGE_UI"
-msgstr "Faza Świadomości"
-
-#, fuzzy
-msgid "WIKI_AXON_EFFECTS"
-msgstr "Tylakoidy to struktury złożone z białek i światłoczułych pigmentów. Te pigmenty są w stanie wykorzystywać energię [thrive:compound type=\"sunlight\"][/thrive:compound] do produkcji [thrive:compound type=\"glucose\"][/thrive:compound] z wody i gazowego [thrive:compound type=\"carbondioxide\"][/thrive:compound] w procesie zwanym [b]fotosyntezą[/b]. Te pigmenty nadają im również wyróżniający się kolor. Szybkość produkcji [thrive:compound type=\"glucose\"][/thrive:compound] skaluje się ze stężeniem [thrive:compound type=\"carbondioxide\"][/thrive:compound], oraz natężeniem [thrive:compound type=\"sunlight\"][/thrive:compound]. Ponieważ tylakoidy zawieszone są bezpośrednio w cytozolu, otaczający płyn przeprowadza [b]glikolizę[/b]."
-
-#, fuzzy
-msgid "WIKI_AXON_INTRO"
-msgstr "Rusticyjanina to białko mogące użyć gazowego [thrive:compound type=\"carbondioxide\"][/thrive:compound] i [thrive:compound type=\"oxygen\"][/thrive:compound] do utleniania żelaza z jednego stanu chemicznego do innego. Ten proces, nazywany [b]iron respiration[/b], uwalnia energię którą komórka może zebrać."
-
-#, fuzzy
-msgid "WIKI_AXON_MODIFICATIONS"
-msgstr "Toksyczna wakuola to wakuola zmodyfikowana do specyficznej produkcji, magazynowania i uwalniania toksyn oxytoxy. Więcej toksycznych wakuoli zwiększa tempo z którym można wypuszczać toksyny."
-
-msgid "WIKI_AXON_PROCESSES"
+msgid "WIKI_HEADING_FEATURES"
+msgstr "Brak ulepszeń."
+
+msgid "WIKI_HEADING_FOG_OF_WAR"
+msgstr ""
+
+#, fuzzy
+msgid "WIKI_HEADING_GAMEPLAY"
+msgstr "Wykonuj auto-ewo w trakcie rozgrywki"
+
+#, fuzzy
+msgid "WIKI_HEADING_GDD"
+msgstr "Czynnik Wiążący"
+
+msgid "WIKI_HEADING_GENERATIONS_AND_EDITOR_SESSIONS"
+msgstr ""
+
+#, fuzzy
+msgid "WIKI_HEADING_MICROBE_STAGE"
+msgstr "Etap Mikroba"
+
+msgid "WIKI_HEADING_MODIFICATIONS"
+msgstr ""
+
+msgid "WIKI_HEADING_MUTATIONS_AND_MUTATION_POINTS"
+msgstr ""
+
+msgid "WIKI_HEADING_OVERVIEW"
+msgstr ""
+
+#, fuzzy
+msgid "WIKI_HEADING_PATCHES"
 msgstr "Brak procesów."
 
 #, fuzzy
-msgid "WIKI_AXON_REQUIREMENTS"
+msgid "WIKI_HEADING_PHYSICAL_CONDITIONS"
+msgstr "Warunki Fizyczne"
+
+msgid "WIKI_HEADING_PROCESSES"
+msgstr ""
+
+msgid "WIKI_HEADING_REPRODUCTION_IN_THE_MICROBE_STAGE"
+msgstr ""
+
+msgid "WIKI_HEADING_REQUIREMENTS"
+msgstr ""
+
+msgid "WIKI_HEADING_SCIENTIFIC_BACKGROUND"
+msgstr ""
+
+msgid "WIKI_HEADING_STRATEGY"
+msgstr ""
+
+#, fuzzy
+msgid "WIKI_HEADING_THE_DAY/NIGHT_CYCLE"
+msgstr "Włącz cykl dnia i nocy"
+
+msgid "WIKI_HEADING_THE_PATCH_MAP"
+msgstr ""
+
+#, fuzzy
+msgid "WIKI_HEADING_TRANSITIONS"
+msgstr "Brak modyfikacji."
+
+#, fuzzy
+msgid "WIKI_HEADING_TYPES_OF_COMPOUNDS"
+msgstr "Nieskończone Związki"
+
+msgid "WIKI_HEADING_UI"
+msgstr ""
+
+msgid "WIKI_HEADING_UPGRADES"
+msgstr ""
+
+#, fuzzy
+msgid "WIKI_INDUSTRIAL_STAGE_CURRENT_DEVELOPMENT"
 msgstr ""
 "Komórka musi mieć [b][color=#3796e1][url=thriveopedia:nucleus]Jądro Komórkowe[/url][/color][/b] by wyewoluować [b]Czynniki Wiążące[/b].\n"
 "\n"
@@ -6206,541 +6620,6 @@
 "[indent]—   Ma bilans [thrive:compound type=\"atp\"][/thrive:compound] równy [b]+15[/b] lub większy.[/indent]"
 
 #, fuzzy
-msgid "WIKI_AXON_SCIENTIFIC_BACKGROUND"
-msgstr "Tylakoidy to struktury złożone z białek i światłoczułych pigmentów. Te pigmenty są w stanie wykorzystywać energię [thrive:compound type=\"sunlight\"][/thrive:compound] do produkcji [thrive:compound type=\"glucose\"][/thrive:compound] z wody i gazowego [thrive:compound type=\"carbondioxide\"][/thrive:compound] w procesie zwanym [b]fotosyntezą[/b]. Te pigmenty nadają im również wyróżniający się kolor. Szybkość produkcji [thrive:compound type=\"glucose\"][/thrive:compound] skaluje się ze stężeniem [thrive:compound type=\"carbondioxide\"][/thrive:compound], oraz natężeniem [thrive:compound type=\"sunlight\"][/thrive:compound]. Ponieważ tylakoidy zawieszone są bezpośrednio w cytozolu, otaczający płyn przeprowadza [b]glikolizę[/b]."
-
-#, fuzzy
-msgid "WIKI_AXON_STRATEGY"
-msgstr "Tylakoidy to struktury złożone z białek i światłoczułych pigmentów. Te pigmenty są w stanie wykorzystywać energię [thrive:compound type=\"sunlight\"][/thrive:compound] do produkcji [thrive:compound type=\"glucose\"][/thrive:compound] z wody i gazowego [thrive:compound type=\"carbondioxide\"][/thrive:compound] w procesie zwanym [b]fotosyntezą[/b]. Te pigmenty nadają im również wyróżniający się kolor. Szybkość produkcji [thrive:compound type=\"glucose\"][/thrive:compound] skaluje się ze stężeniem [thrive:compound type=\"carbondioxide\"][/thrive:compound], oraz natężeniem [thrive:compound type=\"sunlight\"][/thrive:compound]. Ponieważ tylakoidy zawieszone są bezpośrednio w cytozolu, otaczający płyn przeprowadza [b]glikolizę[/b]."
-
-#, fuzzy
-msgid "WIKI_AXON_UPGRADES"
-msgstr "Tylakoidy to struktury złożone z białek i światłoczułych pigmentów. Te pigmenty są w stanie wykorzystywać energię [thrive:compound type=\"sunlight\"][/thrive:compound] do produkcji [thrive:compound type=\"glucose\"][/thrive:compound] z wody i gazowego [thrive:compound type=\"carbondioxide\"][/thrive:compound] w procesie zwanym [b]fotosyntezą[/b]. Te pigmenty nadają im również wyróżniający się kolor. Szybkość produkcji [thrive:compound type=\"glucose\"][/thrive:compound] skaluje się ze stężeniem [thrive:compound type=\"carbondioxide\"][/thrive:compound], oraz natężeniem [thrive:compound type=\"sunlight\"][/thrive:compound]. Ponieważ tylakoidy zawieszone są bezpośrednio w cytozolu, otaczający płyn przeprowadza [b]glikolizę[/b]."
-
-#, fuzzy
-msgid "WIKI_BACTERIAL_CHEMOSYNTHESIS_COMMA_GLYCOLYSIS"
-msgstr "Synteza OxyToxy"
-
-#, fuzzy
-msgid "WIKI_BINDING_AGENT_EFFECTS"
-msgstr "Brak procesów."
-
-#, fuzzy
-msgid "WIKI_BINDING_AGENT_INTRO"
-msgstr "Pozwala na wysyłanie prostych poleceń do innych przedstawicieli gatunku komórki dzięki sygnałom chemicznym."
-
-msgid "WIKI_BINDING_AGENT_MODIFICATIONS"
-msgstr "Brak modyfikacji."
-
-msgid "WIKI_BINDING_AGENT_PROCESSES"
-msgstr "Brak procesów."
-
-msgid "WIKI_BINDING_AGENT_REQUIREMENTS"
-msgstr ""
-"Komórka musi mieć [b][color=#3796e1][url=thriveopedia:nucleus]Jądro Komórkowe[/url][/color][/b] by wyewoluować [b]Czynniki Wiążące[/b].\n"
-"\n"
-"Jeżeli warunki odblokowania organelli są włączone w ustawieniach, [i]wszystkie[/i] poniższe warunki muszą być spełnione [i] dla komórki gracza[/i]:\n"
-"\n"
-"[indent]—   Zawiera [b][color=#3796e1][url=thriveopedia:nucleus]Jądro Komórkowe[/url][/color][/b] przez [b]5[/b] generacji.[/indent]\n"
-"[indent]—   Ma bilans [thrive:compound type=\"atp\"][/thrive:compound] równy [b]+15[/b] lub większy.[/indent]"
-
-msgid "WIKI_BINDING_AGENT_SCIENTIFIC_BACKGROUND"
-msgstr "Brak Danych"
-
-#, fuzzy
-msgid "WIKI_BINDING_AGENT_STRATEGY"
-msgstr "Brak ulepszeń."
-
-msgid "WIKI_BINDING_AGENT_UPGRADES"
-msgstr "Brak ulepszeń."
-
-msgid "WIKI_BIOLUMINESCENT_VACUOLE_EFFECTS"
-msgstr "Brak efektów. Jeszcze nie zaimplementowane."
-
-#, fuzzy
-msgid "WIKI_BIOLUMINESCENT_VACUOLE_INTRO"
-msgstr "Brak efektów. Jeszcze nie zaimplementowane."
-
-#, fuzzy
-msgid "WIKI_BIOLUMINESCENT_VACUOLE_MODIFICATIONS"
-msgstr "Brak efektów. Jeszcze nie zaimplementowane."
-
-#, fuzzy
-msgid "WIKI_BIOLUMINESCENT_VACUOLE_PROCESSES"
-msgstr "Brak efektów. Jeszcze nie zaimplementowane."
-
-#, fuzzy
-msgid "WIKI_BIOLUMINESCENT_VACUOLE_REQUIREMENTS"
-msgstr "Brak efektów. Jeszcze nie zaimplementowane."
-
-#, fuzzy
-msgid "WIKI_BIOLUMINESCENT_VACUOLE_SCIENTIFIC_BACKGROUND"
-msgstr "Toksyczna wakuola to wakuola zmodyfikowana do specyficznej produkcji, magazynowania i uwalniania toksyn oxytoxy. Więcej toksycznych wakuoli zwiększa tempo z którym można wypuszczać toksyny."
-
-#, fuzzy
-msgid "WIKI_BIOLUMINESCENT_VACUOLE_STRATEGY"
-msgstr "Brak efektów. Jeszcze nie zaimplementowane."
-
-#, fuzzy
-msgid "WIKI_BIOLUMINESCENT_VACUOLE_UPGRADES"
-msgstr "Brak efektów. Jeszcze nie zaimplementowane."
-
-msgid "WIKI_BODY_PLAN_EDITOR_COMMA_CELL_EDITOR"
-msgstr ""
-
-msgid "WIKI_CHEMOPLAST_EFFECTS"
-msgstr "Brak efektów."
-
-#, fuzzy
-msgid "WIKI_CHEMOPLAST_INTRO"
-msgstr ""
-"Wyciąga energię w formie [thrive:compound type=\"atp\"][/thrive:compound] używając gradientów [thrive:compound type=\"temperature\"][/thrive:compound] w środowisku. Eukariotyczny variant mniej wydajnej [b][color=#3796e1][url=thriveopedia:thermosynthase]Thermosyntazy[/url][/color][/b].\n"
-"\n"
-"Organella spekulacyjna nie wykryta w prawdziwym życiu. Niedostępne w grach z włączonym trybem ŻTJZ (Życie Takie Jakie Znamy)."
-
-msgid "WIKI_CHEMOPLAST_MODIFICATIONS"
-msgstr "Brak modyfikacji."
-
-#, fuzzy
-msgid "WIKI_CHEMOPLAST_PROCESSES"
-msgstr ""
-"[b]Termosynteza[/b]: [thrive:compound type=\"temperature\"][/thrive:compound] → [thrive:compound type=\"atp\"][/thrive:compound]\n"
-"\n"
-"Generuje energie z [thrive:compound type=\"temperature\"][/thrive:compound] w środowisku. Bardziej wydajna wersja [b]Termoyntezy Bakteryjnej[/b] która występuje w [b][color=#3796e1][url=thriveopedia:thermosynthase]Termosyntazie[/url][/color][/b]."
-
-#, fuzzy
-msgid "WIKI_CHEMOPLAST_REQUIREMENTS"
-msgstr "Brak wymagań"
-
-msgid "WIKI_CHEMOPLAST_SCIENTIFIC_BACKGROUND"
-msgstr "Brak Danych"
-
-#, fuzzy
-msgid "WIKI_CHEMOPLAST_STRATEGY"
-msgstr ""
-"Ponieważ [b]Termosynteza[/b] nie wymaga innych zasobów prócz [thrive:compound type=\"temperature\"][/thrive:compound], w praktyce jest darmową energią. Dodatkowo [b]Termoplast[/b] jest bardziej wydajny od [b][color=#3796e1][url=thriveopedia:thermosynthase]Termosyntazy[/url][/color][/b], co sprawia, że jest on najłatwiejszą metodą generacji energii w grze, pod warunkiem, że będziesz chciał zostać w gorącej strefie jak kominy hydrotermalne.\n"
-"\n"
-"Jeśli warunki odblokowania organelli są włączone, warunek rozmnożenia się wiele razy z [b][color=#3796e1][url=thriveopedia:thermosynthase]Termosyntazą[/url][/color][/b] oznacza, że gracz który wyewoluował [b]Termoplasty[/b] pewnie już jest bardzo wyspecjalizowany w [b]Termosyntezie[/b] kiedy zdobędzie [b]termoplasty[/b]."
-
-msgid "WIKI_CHEMOPLAST_UPGRADES"
-msgstr "Brak ulepszeń."
-
-#, fuzzy
-msgid "WIKI_CHEMORECEPTOR_EFFECTS"
-msgstr "Brak efektów."
-
-#, fuzzy
-msgid "WIKI_CHEMORECEPTOR_INTRO"
-msgstr "Brak procesów."
-
-msgid "WIKI_CHEMORECEPTOR_MODIFICATIONS"
-msgstr "Modyfikuj [b]Chemoreceptory[/b] by ustawić związek lub gatunek który ma być wykrywany. Można też ustawić promień wykrycia, kolor linii, a także minimalna ilość związku do wykrycia (jeśli szukane są związki)."
-
-msgid "WIKI_CHEMORECEPTOR_PROCESSES"
-msgstr "Brak procesów."
-
-msgid "WIKI_CHEMORECEPTOR_REQUIREMENTS"
-msgstr "Brak wymagań"
-
-msgid "WIKI_CHEMORECEPTOR_SCIENTIFIC_BACKGROUND"
-msgstr "Brak Danych"
-
-#, fuzzy
-msgid "WIKI_CHEMORECEPTOR_STRATEGY"
-msgstr "Brak ulepszeń."
-
-msgid "WIKI_CHEMORECEPTOR_UPGRADES"
-msgstr "Brak ulepszeń."
-
-msgid "WIKI_CHEMOSYNTHESIZING_PROTEINS_EFFECTS"
-msgstr "Brak specjalnych efektów."
-
-#, fuzzy
-msgid "WIKI_CHEMOSYNTHESIZING_PROTEINS_INTRO"
-msgstr "Brak specjalnych efektów."
-
-msgid "WIKI_CHEMOSYNTHESIZING_PROTEINS_MODIFICATIONS"
-msgstr "Brak modyfikacji."
-
-#, fuzzy
-msgid "WIKI_CHEMOSYNTHESIZING_PROTEINS_PROCESSES"
-msgstr "Brak ulepszeń."
-
-msgid "WIKI_CHEMOSYNTHESIZING_PROTEINS_REQUIREMENTS"
-msgstr "Brak wymagań."
-
-msgid "WIKI_CHEMOSYNTHESIZING_PROTEINS_SCIENTIFIC_BACKGROUND"
-msgstr "Brak Danych"
-
-#, fuzzy
-msgid "WIKI_CHEMOSYNTHESIZING_PROTEINS_STRATEGY"
-msgstr "Brak ulepszeń."
-
-msgid "WIKI_CHEMOSYNTHESIZING_PROTEINS_UPGRADES"
-msgstr "Brak ulepszeń."
-
-msgid "WIKI_CHLOROPLAST_EFFECTS"
-msgstr "Brak efektów."
-
-#, fuzzy
-msgid "WIKI_CHLOROPLAST_INTRO"
-msgstr ""
-"Wyciąga energię w formie [thrive:compound type=\"atp\"][/thrive:compound] używając gradientów [thrive:compound type=\"temperature\"][/thrive:compound] w środowisku. Eukariotyczny variant mniej wydajnej [b][color=#3796e1][url=thriveopedia:thermosynthase]Thermosyntazy[/url][/color][/b].\n"
-"\n"
-"Organella spekulacyjna nie wykryta w prawdziwym życiu. Niedostępne w grach z włączonym trybem ŻTJZ (Życie Takie Jakie Znamy)."
-
-msgid "WIKI_CHLOROPLAST_MODIFICATIONS"
-msgstr "Brak modyfikacji."
-
-#, fuzzy
-msgid "WIKI_CHLOROPLAST_PROCESSES"
-msgstr ""
-"[b]Termosynteza[/b]: [thrive:compound type=\"temperature\"][/thrive:compound] → [thrive:compound type=\"atp\"][/thrive:compound]\n"
-"\n"
-"Generuje energie z [thrive:compound type=\"temperature\"][/thrive:compound] w środowisku. Bardziej wydajna wersja [b]Termoyntezy Bakteryjnej[/b] która występuje w [b][color=#3796e1][url=thriveopedia:thermosynthase]Termosyntazie[/url][/color][/b]."
-
-#, fuzzy
-msgid "WIKI_CHLOROPLAST_REQUIREMENTS"
-msgstr "Brak wymagań"
-
-msgid "WIKI_CHLOROPLAST_SCIENTIFIC_BACKGROUND"
-msgstr "Brak Danych"
-
-#, fuzzy
-msgid "WIKI_CHLOROPLAST_STRATEGY"
-msgstr ""
-"Ponieważ [b]Termosynteza[/b] nie wymaga innych zasobów prócz [thrive:compound type=\"temperature\"][/thrive:compound], w praktyce jest darmową energią. Dodatkowo [b]Termoplast[/b] jest bardziej wydajny od [b][color=#3796e1][url=thriveopedia:thermosynthase]Termosyntazy[/url][/color][/b], co sprawia, że jest on najłatwiejszą metodą generacji energii w grze, pod warunkiem, że będziesz chciał zostać w gorącej strefie jak kominy hydrotermalne.\n"
-"\n"
-"Jeśli warunki odblokowania organelli są włączone, warunek rozmnożenia się wiele razy z [b][color=#3796e1][url=thriveopedia:thermosynthase]Termosyntazą[/url][/color][/b] oznacza, że gracz który wyewoluował [b]Termoplasty[/b] pewnie już jest bardzo wyspecjalizowany w [b]Termosyntezie[/b] kiedy zdobędzie [b]termoplasty[/b]."
-
-#, fuzzy
-msgid "WIKI_CHLOROPLAST_UPGRADES"
-msgstr "Chloroplast jest strukturą z podwójną membraną zawierającą fotosensytywne pigmenty ułożone razem w membranowych workach. Jest prokariotem, który został przyswojony do użytku przez eukariotycznego hosta. Pigmenty w chloroplaście mogą używać energii światła do produkcji [thrive:compound type=\"glucose\"][/thrive:compound] z gazowego [thrive:compound type=\"carbondioxide\"][/thrive:compound] i wody w procesie zwanym [b]fotosyntezą[/b]. Te pigmenty dają mu też wyróżniający się kolor. Tempo produkci [thrive:compound type=\"glucose\"][/thrive:compound] skaluje się ze stężeniem [thrive:compound type=\"carbondioxide\"][/thrive:compound] i intensywnością [thrive:compound type=\"sunlight\"][/thrive:compound]."
-
-#, fuzzy
-msgid "WIKI_CHROMATOPHORE_PHOTOSYNTHESIS_COMMA_GLYCOLYSIS"
-msgstr "Synteza OxyToxy"
-
-#, fuzzy
-msgid "WIKI_CILIA_EFFECTS"
-msgstr "Inna organella może zastąpić [b]Cytoplazmę[/b] bez dodatkowych kosztów (oprócz kosztu postawienia organelli)."
-
-#, fuzzy
-msgid "WIKI_CILIA_INTRO"
-msgstr ""
-"Żelowe wnętrze komórki. [b]Cytoplazma[/b] to podstawowa mieszanina jonów, białek, i innych substancji rozpuszczonych w wodzie, która wypełnia wnętrze komórki.\n"
-"\n"
-"Jedną z czynności, której dokonuje, jest [b]Glikoliza Cytoplazmowa[/b], przemiana [thrive:compound type=\"glucose\"][/thrive:compound] w [thrive:compound type=\"atp\"][/thrive:compound. Komórki nieposiadające organelli do bardziej zaawansowanych procesów metabolicznych polegają na tym procesie. Wykorzystywany jest również jako magazyn substancji oraz do zwiększenia rozmiarów komórki."
-
-#, fuzzy
-msgid "WIKI_CILIA_MODIFICATIONS"
-msgstr "Zol wypełniający wnętrze komórki. Cytozol to podstawowa mieszanina jonów, białek, i innych substancji rozpuszczonych w wodzie, która wypełnia wnętrze komórki. Jedną z czynności, której dokonuje, jest [b]glikoliza[/b] - przemiana [thrive:compound type=\"glucose\"][/thrive:compound] w [thrive:compound type=\"atp\"][/thrive:compound. Komórki nieposiadające organelli do bardziej zaawansowanych procesów metabolicznych polegają na tym procesie. Wykorzystywany jest również jako magazyn substancji oraz do zwiększenia rozmiarów komórki."
-
-#, fuzzy
-msgid "WIKI_CILIA_PROCESSES"
-msgstr "Zwiększa prędkość obrotu większych komórek."
-
-#, fuzzy
-msgid "WIKI_CILIA_REQUIREMENTS"
-msgstr "Czynnik komunikacyjny pozwala komórkom na wydzielanie związków chemicznych odpowiedzialnych za komunikację między nimi. Substancje sygnalizacyjne pozwalają na zwabianie innych komórek (swojego gatunku) lub na ostrzeganie ich przed niebezpieczeństwem i zachęcanie ich do ucieczki."
-
-#, fuzzy
-msgid "WIKI_CILIA_SCIENTIFIC_BACKGROUND"
-msgstr "Brak Danych"
-
-#, fuzzy
-msgid "WIKI_CILIA_STRATEGY"
-msgstr "Toksyczna wakuola to wakuola zmodyfikowana do specyficznej produkcji, magazynowania i uwalniania toksyn oxytoxy. Więcej toksycznych wakuoli zwiększa tempo z którym można wypuszczać toksyny."
-
-#, fuzzy
-msgid "WIKI_CILIA_UPGRADES"
-msgstr "Brak ulepszeń."
-
-#, fuzzy
-msgid "WIKI_COMPOUNDS_BUTTON"
-msgstr ""
-"Żelowe wnętrze komórki. [b]Cytoplazma[/b] to podstawowa mieszanina jonów, białek, i innych substancji rozpuszczonych w wodzie, która wypełnia wnętrze komórki.\n"
-"\n"
-"Jedną z czynności, której dokonuje, jest [b]Glikoliza Cytoplazmowa[/b], przemiana [thrive:compound type=\"glucose\"][/thrive:compound] w [thrive:compound type=\"atp\"][/thrive:compound. Komórki nieposiadające organelli do bardziej zaawansowanych procesów metabolicznych polegają na tym procesie. Wykorzystywany jest również jako magazyn substancji oraz do zwiększenia rozmiarów komórki."
-
-#, fuzzy
-msgid "WIKI_COMPOUNDS_DEVELOPMENT"
-msgstr "Związki:"
-
-#, fuzzy
-msgid "WIKI_COMPOUNDS_INTRO"
-msgstr ""
-"Żelowe wnętrze komórki. [b]Cytoplazma[/b] to podstawowa mieszanina jonów, białek, i innych substancji rozpuszczonych w wodzie, która wypełnia wnętrze komórki.\n"
-"\n"
-"Jedną z czynności, której dokonuje, jest [b]Glikoliza Cytoplazmowa[/b], przemiana [thrive:compound type=\"glucose\"][/thrive:compound] w [thrive:compound type=\"atp\"][/thrive:compound. Komórki nieposiadające organelli do bardziej zaawansowanych procesów metabolicznych polegają na tym procesie. Wykorzystywany jest również jako magazyn substancji oraz do zwiększenia rozmiarów komórki."
-
-#, fuzzy
-msgid "WIKI_COMPOUNDS_TYPES_OF_COMPOUNDS"
-msgstr "Nieskończone Związki"
-
-#, fuzzy
-msgid "WIKI_COMPOUND_SYSTEM_DEVELOPMENT_COMPOUNDS_LIST"
-msgstr "Związki:"
-
-#, fuzzy
-msgid "WIKI_COMPOUND_SYSTEM_DEVELOPMENT_INTRO"
-msgstr "Związki:"
-
-#, fuzzy
-msgid "WIKI_COMPOUND_SYSTEM_DEVELOPMENT_MICROBE_STAGE"
-msgstr "Związki:"
-
-#, fuzzy
-msgid "WIKI_COMPOUND_SYSTEM_DEVELOPMENT_OVERVIEW"
-msgstr "Związki:"
-
-msgid "WIKI_CYTOPLASM_EFFECTS"
-msgstr "Inna organella może zastąpić [b]Cytoplazmę[/b] bez dodatkowych kosztów (oprócz kosztu postawienia organelli)."
-
-msgid "WIKI_CYTOPLASM_INTRO"
-msgstr ""
-"Żelowe wnętrze komórki. [b]Cytoplazma[/b] to podstawowa mieszanina jonów, białek, i innych substancji rozpuszczonych w wodzie, która wypełnia wnętrze komórki.\n"
-"\n"
-"Jedną z czynności, której dokonuje, jest [b]Glikoliza Cytoplazmowa[/b], przemiana [thrive:compound type=\"glucose\"][/thrive:compound] w [thrive:compound type=\"atp\"][/thrive:compound. Komórki nieposiadające organelli do bardziej zaawansowanych procesów metabolicznych polegają na tym procesie. Wykorzystywany jest również jako magazyn substancji oraz do zwiększenia rozmiarów komórki."
-
-#, fuzzy
-msgid "WIKI_CYTOPLASM_MODIFICATIONS"
-msgstr "Zol wypełniający wnętrze komórki. Cytozol to podstawowa mieszanina jonów, białek, i innych substancji rozpuszczonych w wodzie, która wypełnia wnętrze komórki. Jedną z czynności, której dokonuje, jest [b]glikoliza[/b] - przemiana [thrive:compound type=\"glucose\"][/thrive:compound] w [thrive:compound type=\"atp\"][/thrive:compound. Komórki nieposiadające organelli do bardziej zaawansowanych procesów metabolicznych polegają na tym procesie. Wykorzystywany jest również jako magazyn substancji oraz do zwiększenia rozmiarów komórki."
-
-#, fuzzy
-msgid "WIKI_CYTOPLASM_PROCESSES"
-msgstr "Redukuje beztlenowo [thrive:compound]glukoza[/thrive:compound] wytwarzając [thrive:compound]atp[/thrive:compound]."
-
-#, fuzzy
-msgid "WIKI_CYTOPLASM_REQUIREMENTS"
-msgstr "Brak wymagań"
-
-#, fuzzy
-msgid "WIKI_CYTOPLASM_SCIENTIFIC_BACKGROUND"
-msgstr "Brak Danych"
-
-#, fuzzy
-msgid "WIKI_CYTOPLASM_STRATEGY"
-msgstr ""
-"Ponieważ [b]Termosynteza[/b] nie wymaga innych zasobów prócz [thrive:compound type=\"temperature\"][/thrive:compound], w praktyce jest darmową energią. Dodatkowo [b]Termoplast[/b] jest bardziej wydajny od [b][color=#3796e1][url=thriveopedia:thermosynthase]Termosyntazy[/url][/color][/b], co sprawia, że jest on najłatwiejszą metodą generacji energii w grze, pod warunkiem, że będziesz chciał zostać w gorącej strefie jak kominy hydrotermalne.\n"
-"\n"
-"Jeśli warunki odblokowania organelli są włączone, warunek rozmnożenia się wiele razy z [b][color=#3796e1][url=thriveopedia:thermosynthase]Termosyntazą[/url][/color][/b] oznacza, że gracz który wyewoluował [b]Termoplasty[/b] pewnie już jest bardzo wyspecjalizowany w [b]Termosyntezie[/b] kiedy zdobędzie [b]termoplasty[/b]."
-
-#, fuzzy
-msgid "WIKI_CYTOPLASM_UPGRADES"
-msgstr "Brak ulepszeń."
-
-#, fuzzy
-msgid "WIKI_DEVELOPMENT"
-msgstr "Wiki Deweloperskie"
-
-#, fuzzy
-msgid "WIKI_DEVELOPMENT_INFO_BUTTON"
-msgstr "Wiele organizmów produkuje polisacharydowe szlamopodobne substancje, śluz jest jednym z takich polisacharydów. Podczas gdy mnóstwo gatunków wykorzystuje szlam do celów lokomocji, niektóre typy bakterii strzelają tymi substancjami za sobą pod wysokim ciśnieniem. Te śluzowe wyrzutnie działają jak silniki rakietowe, pchając komórki do przodu z niesamowitą prędkością. Szlam jest również używany przeciw nadciągającym drapieżnikom, więżąc je w substancji którą jedynie posiadające jety organizmy mogą nawigować."
-
-#, fuzzy
-msgid "WIKI_DEVELOPMENT_ROOT_INTRO"
-msgstr "Wiele organizmów produkuje polisacharydowe szlamopodobne substancje, śluz jest jednym z takich polisacharydów. Podczas gdy mnóstwo gatunków wykorzystuje szlam do celów lokomocji, niektóre typy bakterii strzelają tymi substancjami za sobą pod wysokim ciśnieniem. Te śluzowe wyrzutnie działają jak silniki rakietowe, pchając komórki do przodu z niesamowitą prędkością. Szlam jest również używany przeciw nadciągającym drapieżnikom, więżąc je w substancji którą jedynie posiadające jety organizmy mogą nawigować."
-
-#, fuzzy
-msgid "WIKI_EDITORS_AND_MUTATIONS_GENERATIONS_AND_EDITOR_SESSIONS"
-msgstr "Rusticyjanina to białko mogące użyć gazowego [thrive:compound type=\"carbondioxide\"][/thrive:compound] i [thrive:compound type=\"oxygen\"][/thrive:compound] do utleniania żelaza z jednego stanu chemicznego do innego. Ten proces, nazywany [b]iron respiration[/b], uwalnia energię którą komórka może zebrać."
-
-#, fuzzy
-msgid "WIKI_EDITORS_AND_MUTATIONS_INTRO"
-msgstr "Rusticyjanina to białko mogące użyć gazowego [thrive:compound type=\"carbondioxide\"][/thrive:compound] i [thrive:compound type=\"oxygen\"][/thrive:compound] do utleniania żelaza z jednego stanu chemicznego do innego. Ten proces, nazywany [b]iron respiration[/b], uwalnia energię którą komórka może zebrać."
-
-#, fuzzy
-msgid "WIKI_EDITORS_AND_MUTATIONS_MUTATIONS_AND_MUTATION_POINTS"
-msgstr "Rusticyjanina to białko mogące użyć gazowego [thrive:compound type=\"carbondioxide\"][/thrive:compound] i [thrive:compound type=\"oxygen\"][/thrive:compound] do utleniania żelaza z jednego stanu chemicznego do innego. Ten proces, nazywany [b]iron respiration[/b], uwalnia energię którą komórka może zebrać."
-
-#, fuzzy
-msgid "WIKI_ENVIRONMENTAL_CONDITIONS_ENVIRONMENTAL_GASSES"
-msgstr "Nitrogenaza to białko mogące użyć gazowego [thrive:compound type=\"nitrogen\"][/thrive:compound] i energii komórkowej w formie [thrive:compound type=\"atp\"][/thrive:compound] do produkcji [thrive:compound type=\"ammonia\"][/thrive:compound], kluczowego składnika dla wzrostu komórek. Ten proces nazywany jest [b]anaerobic nitrogen fixation[/b]. Jako iż nitrogenaza jest zawieszona bezpośrednio w cytozolu, otaczający płyn przeprowadza [b]glycolysis[/b]."
-
-#, fuzzy
-msgid "WIKI_ENVIRONMENTAL_CONDITIONS_INTRO"
-msgstr "Nitrogenaza to białko mogące użyć gazowego [thrive:compound type=\"nitrogen\"][/thrive:compound] i energii komórkowej w formie [thrive:compound type=\"atp\"][/thrive:compound] do produkcji [thrive:compound type=\"ammonia\"][/thrive:compound], kluczowego składnika dla wzrostu komórek. Ten proces nazywany jest [b]anaerobic nitrogen fixation[/b]. Jako iż nitrogenaza jest zawieszona bezpośrednio w cytozolu, otaczający płyn przeprowadza [b]glycolysis[/b]."
-
-#, fuzzy
-msgid "WIKI_ENVIRONMENTAL_CONDITIONS_PHYSICAL_CONDITIONS"
-msgstr "(proporcja glukozy zachowana w środowisku w każdym pokoleniu)"
-
-#, fuzzy
-msgid "WIKI_ENVIRONMENTAL_CONDITIONS_THE_DAY/NIGHT_CYCLE"
-msgstr "Nitrogenaza to białko mogące użyć gazowego [thrive:compound type=\"nitrogen\"][/thrive:compound] i energii komórkowej w formie [thrive:compound type=\"atp\"][/thrive:compound] do produkcji [thrive:compound type=\"ammonia\"][/thrive:compound], kluczowego składnika dla wzrostu komórek. Ten proces nazywany jest [b]anaerobic nitrogen fixation[/b]. Jako iż nitrogenaza jest zawieszona bezpośrednio w cytozolu, otaczający płyn przeprowadza [b]glycolysis[/b]."
-
-#, fuzzy
-msgid "WIKI_FLAGELLUM_EFFECTS"
-msgstr "Wić to biczo-podobny zbiór białek wysunięty z błony komórkowej, który zużywa ATP do obracania się i poruszania komórki w danym kierunku. Pozycja wici determinuje kierunek w którym napędza komórkę. Kierunek siły napędowej jest przeciwny do strony po której wić jest umiejscowiona, na przykład wić umieszczona po lewej napędza komórkę w prawo."
-
-#, fuzzy
-msgid "WIKI_FLAGELLUM_INTRO"
-msgstr "[b]Wić[/b] to biczo-podobny zbiór białek wysunięty z błony komórkowej, który zużywa [thrive:compound type=\"atp\"][/thrive:compoundATP] do obracania się i poruszania komórki w danym kierunku. Pozycja wici determinuje kierunek w którym napędza komórkę. Kierunek siły napędowej jest przeciwny do strony po której [b]Wić[/b] jest umiejscowiona, na przykład [b]Wić[/b] umieszczona po lewej napędza komórkę w prawo."
-
-#, fuzzy
-msgid "WIKI_FLAGELLUM_MODIFICATIONS"
-msgstr "Wić to biczo-podobny zbiór białek wysunięty z błony komórkowej, który zużywa ATP do obracania się i poruszania komórki w danym kierunku. Pozycja wici determinuje kierunek w którym napędza komórkę. Kierunek siły napędowej jest przeciwny do strony po której wić jest umiejscowiona, na przykład wić umieszczona po lewej napędza komórkę w prawo."
-
-#, fuzzy
-msgid "WIKI_FLAGELLUM_PROCESSES"
-msgstr "Używa [thrive:compound type=\"atp\"][/thrive:compound] do zwiększenia prędkości poruszania się komórki."
-
-#, fuzzy
-msgid "WIKI_FLAGELLUM_REQUIREMENTS"
-msgstr "Wić to biczo-podobny zbiór białek wysunięty z błony komórkowej, który zużywa ATP do obracania się i poruszania komórki w danym kierunku. Pozycja wici determinuje kierunek w którym napędza komórkę. Kierunek siły napędowej jest przeciwny do strony po której wić jest umiejscowiona, na przykład wić umieszczona po lewej napędza komórkę w prawo."
-
-#, fuzzy
-msgid "WIKI_FLAGELLUM_SCIENTIFIC_BACKGROUND"
-msgstr "Czynnik komunikacyjny pozwala komórkom na wydzielanie związków chemicznych odpowiedzialnych za komunikację między nimi. Substancje sygnalizacyjne pozwalają na zwabianie innych komórek (swojego gatunku) lub na ostrzeganie ich przed niebezpieczeństwem i zachęcanie ich do ucieczki."
-
-#, fuzzy
-msgid "WIKI_FLAGELLUM_STRATEGY"
-msgstr "[b]Wić[/b] to biczo-podobny zbiór białek wysunięty z błony komórkowej, który zużywa [thrive:compound type=\"atp\"][/thrive:compoundATP] do obracania się i poruszania komórki w danym kierunku. Pozycja wici determinuje kierunek w którym napędza komórkę. Kierunek siły napędowej jest przeciwny do strony po której [b]Wić[/b] jest umiejscowiona, na przykład [b]Wić[/b] umieszczona po lewej napędza komórkę w prawo."
-
-#, fuzzy
-msgid "WIKI_FLAGELLUM_UPGRADES"
-msgstr "Używa [thrive:compound type=\"atp\"][/thrive:compound] do zwiększenia prędkości poruszania się komórki."
-
-#, fuzzy
-msgid "WIKI_GLYCOLYSIS_COMMA_ANAEROBIC_NITROGEN_FIXATION"
-msgstr "Beztlenowe Wiązanie Azotu"
-
-#, fuzzy
-msgid "WIKI_HEADING_APPENDICES"
-msgstr "Brak ulepszeń."
-
-#, fuzzy
-msgid "WIKI_HEADING_COMPOUNDS_LIST"
-msgstr "Nieskończone Związki"
-
-#, fuzzy
-msgid "WIKI_HEADING_CONCEPT_ART"
-msgstr "Chemoreceptor"
-
-#, fuzzy
-msgid "WIKI_HEADING_CURRENT_DEVELOPMENT"
-msgstr "Obecni Developerzy"
-
-#, fuzzy
-msgid "WIKI_HEADING_DEVELOPMENT"
-msgstr "Główni Deweloperzy"
-
-#, fuzzy
-msgid "WIKI_HEADING_EDITOR"
-msgstr "Pozwala na wysyłanie prostych poleceń do innych przedstawicieli gatunku komórki dzięki sygnałom chemicznym."
-
-#, fuzzy
-msgid "WIKI_HEADING_EFFECTS"
-msgstr "Brak ulepszeń."
-
-#, fuzzy
-msgid "WIKI_HEADING_ENVIRONMENTAL_GASSES"
-msgstr "Azotaza"
-
-#, fuzzy
-msgid "WIKI_HEADING_FEATURES"
-msgstr "Brak ulepszeń."
-
-#, fuzzy
-msgid "WIKI_HEADING_FOG_OF_WAR"
-msgstr "Brak ulepszeń."
-
-#, fuzzy
-msgid "WIKI_HEADING_GAMEPLAY"
-msgstr "Wykonuj auto-ewo w trakcie rozgrywki"
-
-#, fuzzy
-msgid "WIKI_HEADING_GDD"
-msgstr "Czynnik Wiążący"
-
-#, fuzzy
-msgid "WIKI_HEADING_GENERATIONS_AND_EDITOR_SESSIONS"
-msgstr "Brak modyfikacji."
-
-#, fuzzy
-msgid "WIKI_HEADING_MICROBE_STAGE"
-msgstr "Etap Mikroba"
-
-#, fuzzy
-msgid "WIKI_HEADING_MODIFICATIONS"
-msgstr "Brak modyfikacji."
-
-#, fuzzy
-msgid "WIKI_HEADING_MUTATIONS_AND_MUTATION_POINTS"
-msgstr "Rusticyjanina to białko mogące użyć gazowego [thrive:compound type=\"carbondioxide\"][/thrive:compound] i [thrive:compound type=\"oxygen\"][/thrive:compound] do utleniania żelaza z jednego stanu chemicznego do innego. Ten proces, nazywany [b]iron respiration[/b], uwalnia energię którą komórka może zebrać."
-
-msgid "WIKI_HEADING_OVERVIEW"
-msgstr ""
-
-#, fuzzy
-msgid "WIKI_HEADING_PATCHES"
-msgstr "Brak procesów."
-
-#, fuzzy
-msgid "WIKI_HEADING_PHYSICAL_CONDITIONS"
-msgstr "Warunki Fizyczne"
-
-#, fuzzy
-msgid "WIKI_HEADING_PROCESSES"
-msgstr "Brak procesów."
-
-#, fuzzy
-msgid "WIKI_HEADING_REPRODUCTION_IN_THE_MICROBE_STAGE"
-msgstr "Etap Mikroba"
-
-#, fuzzy
-msgid "WIKI_HEADING_REQUIREMENTS"
-msgstr ""
-"Komórka musi mieć [b][color=#3796e1][url=thriveopedia:nucleus]Jądro Komórkowe[/url][/color][/b] by wyewoluować [b]Czynniki Wiążące[/b].\n"
-"\n"
-"Jeżeli warunki odblokowania organelli są włączone w ustawieniach, [i]wszystkie[/i] poniższe warunki muszą być spełnione [i] dla komórki gracza[/i]:\n"
-"\n"
-"[indent]—   Zawiera [b][color=#3796e1][url=thriveopedia:nucleus]Jądro Komórkowe[/url][/color][/b] przez [b]5[/b] generacji.[/indent]\n"
-"[indent]—   Ma bilans [thrive:compound type=\"atp\"][/thrive:compound] równy [b]+15[/b] lub większy.[/indent]"
-
-#, fuzzy
-msgid "WIKI_HEADING_SCIENTIFIC_BACKGROUND"
-msgstr "Brak Danych"
-
-#, fuzzy
-msgid "WIKI_HEADING_STRATEGY"
-msgstr "Brak procesów."
-
-#, fuzzy
-msgid "WIKI_HEADING_THE_DAY/NIGHT_CYCLE"
-msgstr "Włącz cykl dnia i nocy"
-
-#, fuzzy
-msgid "WIKI_HEADING_THE_PATCH_MAP"
-msgstr "Termoplast"
-
-#, fuzzy
-msgid "WIKI_HEADING_TRANSITIONS"
-msgstr "Brak modyfikacji."
-
-#, fuzzy
-msgid "WIKI_HEADING_TYPES_OF_COMPOUNDS"
-msgstr "Nieskończone Związki"
-
-msgid "WIKI_HEADING_UI"
-msgstr ""
-
-#, fuzzy
-msgid "WIKI_HEADING_UPGRADES"
-msgstr "Brak procesów."
-
-#, fuzzy
-msgid "WIKI_INDUSTRIAL_STAGE_CURRENT_DEVELOPMENT"
-msgstr ""
-"Komórka musi mieć [b][color=#3796e1][url=thriveopedia:nucleus]Jądro Komórkowe[/url][/color][/b] by wyewoluować [b]Czynniki Wiążące[/b].\n"
-"\n"
-"Jeżeli warunki odblokowania organelli są włączone w ustawieniach, [i]wszystkie[/i] poniższe warunki muszą być spełnione [i] dla komórki gracza[/i]:\n"
-"\n"
-"[indent]—   Zawiera [b][color=#3796e1][url=thriveopedia:nucleus]Jądro Komórkowe[/url][/color][/b] przez [b]5[/b] generacji.[/indent]\n"
-"[indent]—   Ma bilans [thrive:compound type=\"atp\"][/thrive:compound] równy [b]+15[/b] lub większy.[/indent]"
-
-#, fuzzy
 msgid "WIKI_INDUSTRIAL_STAGE_FEATURES"
 msgstr "Brak ulepszeń."
 
@@ -6748,9 +6627,8 @@
 msgid "WIKI_INDUSTRIAL_STAGE_INTRO"
 msgstr "Pozwala na wysyłanie prostych poleceń do innych przedstawicieli gatunku komórki dzięki sygnałom chemicznym."
 
-#, fuzzy
 msgid "WIKI_INDUSTRIAL_STAGE_OVERVIEW"
-msgstr "Przejść do Fazy Cywilizacji?"
+msgstr ""
 
 #, fuzzy
 msgid "WIKI_INDUSTRIAL_STAGE_TRANSITIONS"
@@ -6763,9 +6641,8 @@
 msgid "WIKI_INJECTISOME_PILUS"
 msgstr ""
 
-#, fuzzy
 msgid "WIKI_LYSOSOME_EFFECTS"
-msgstr "Metabolosomy to grupy białek zamknięte w proteinowych powłokach. Potrafią zmieniać [thrive:compound type=\"glucose\"][/thrive:compound] w [thrive:compound type=\"atp\"][/thrive:compound] o wiele wydajniej niż cytozol w procesie zwanym [b]Oddychaniem Tlenowym[/b]. Jednak żeby funkcjonować potrzebują [thrive:compound type=\"oxygen\"][/thrive:compound], więc niższe stężenia [thrive:compound type=\"oxygen\"][/thrive:compound] w środowisku spowalniają ich produkcję [thrive:compound type=\"atp\"][/thrive:compound]. Przez to, że metabolosomy są zanurzone bezpośrednio w cytozolu, otaczający płyn przeprowadza [b]glikolizę[/b]."
+msgstr ""
 
 msgid "WIKI_LYSOSOME_INTRO"
 msgstr ""
@@ -6773,29 +6650,24 @@
 "\n"
 "[b]Lizosom[/b] jest organellą otoczoną błoną która zawiera enzymy hydrolityczne które potrafią rozkładać wiele związków biologicznych. [b]Lizosom[/b] daje komórce umiejętność trawienia materiałów pochłoniętych w procesie endocytozy, a także oczyszczają odpady komórki w procesie zwanym autofagią."
 
-#, fuzzy
 msgid "WIKI_LYSOSOME_MODIFICATIONS"
-msgstr "Zmodyfikowany metabolosom odpowiadający za produkcję prymitywnej formy toksycznego czynnika OxyToksy NT."
+msgstr ""
 
 #, fuzzy
 msgid "WIKI_LYSOSOME_PROCESSES"
 msgstr "Zawiera enzymy trawienne. Może być modyfikowany by zmienić typ enzymu, jaki zawiera. Na ten czas, tylko jeden enzym może być wykorzystany."
 
-#, fuzzy
 msgid "WIKI_LYSOSOME_REQUIREMENTS"
-msgstr "Brak wymagań"
-
-#, fuzzy
+msgstr ""
+
 msgid "WIKI_LYSOSOME_SCIENTIFIC_BACKGROUND"
-msgstr "Tylakoidy to struktury złożone z białek i światłoczułych pigmentów. Te pigmenty są w stanie wykorzystywać energię [thrive:compound type=\"sunlight\"][/thrive:compound] do produkcji [thrive:compound type=\"glucose\"][/thrive:compound] z wody i gazowego [thrive:compound type=\"carbondioxide\"][/thrive:compound] w procesie zwanym [b]fotosyntezą[/b]. Te pigmenty nadają im również wyróżniający się kolor. Szybkość produkcji [thrive:compound type=\"glucose\"][/thrive:compound] skaluje się ze stężeniem [thrive:compound type=\"carbondioxide\"][/thrive:compound], oraz natężeniem [thrive:compound type=\"sunlight\"][/thrive:compound]. Ponieważ tylakoidy zawieszone są bezpośrednio w cytozolu, otaczający płyn przeprowadza [b]glikolizę[/b]."
-
-#, fuzzy
+msgstr ""
+
 msgid "WIKI_LYSOSOME_STRATEGY"
-msgstr "Zmodyfikowany metabolosom odpowiadający za produkcję prymitywnej formy toksycznego czynnika OxyToksy NT."
-
-#, fuzzy
+msgstr ""
+
 msgid "WIKI_LYSOSOME_UPGRADES"
-msgstr "Zmodyfikowany metabolosom odpowiadający za produkcję prymitywnej formy toksycznego czynnika OxyToksy NT."
+msgstr ""
 
 #, fuzzy
 msgid "WIKI_MECHANICS"
@@ -6809,28 +6681,24 @@
 msgid "WIKI_METABOLOSOMES_EFFECTS"
 msgstr "Metabolosomy to grupy białek zamknięte w proteinowych powłokach. Potrafią zmieniać [thrive:compound type=\"glucose\"][/thrive:compound] w [thrive:compound type=\"atp\"][/thrive:compound] o wiele wydajniej niż cytozol w procesie zwanym [b]Oddychaniem Tlenowym[/b]. Jednak żeby funkcjonować potrzebują [thrive:compound type=\"oxygen\"][/thrive:compound], więc niższe stężenia [thrive:compound type=\"oxygen\"][/thrive:compound] w środowisku spowalniają ich produkcję [thrive:compound type=\"atp\"][/thrive:compound]. Przez to, że metabolosomy są zanurzone bezpośrednio w cytozolu, otaczający płyn przeprowadza [b]glikolizę[/b]."
 
-#, fuzzy
 msgid "WIKI_METABOLOSOMES_INTRO"
-msgstr "Metabolosomy to grupy białek zamknięte w proteinowych powłokach. Potrafią zmieniać [thrive:compound type=\"glucose\"][/thrive:compound] w [thrive:compound type=\"atp\"][/thrive:compound] o wiele wydajniej niż cytozol w procesie zwanym [b]Oddychaniem Tlenowym[/b]. Jednak żeby funkcjonować potrzebują [thrive:compound type=\"oxygen\"][/thrive:compound], więc niższe stężenia [thrive:compound type=\"oxygen\"][/thrive:compound] w środowisku spowalniają ich produkcję [thrive:compound type=\"atp\"][/thrive:compound]. Przez to, że metabolosomy są zanurzone bezpośrednio w cytozolu, otaczający płyn przeprowadza [b]glikolizę[/b]."
+msgstr ""
 
 #, fuzzy
 msgid "WIKI_METABOLOSOMES_MODIFICATIONS"
 msgstr "Metabolosomy to grupy białek zamknięte w proteinowych powłokach. Potrafią zmieniać [thrive:compound type=\"glucose\"][/thrive:compound] w [thrive:compound type=\"atp\"][/thrive:compound] o wiele wydajniej niż cytozol w procesie zwanym [b]Oddychaniem Tlenowym[/b]. Jednak żeby funkcjonować potrzebują [thrive:compound type=\"oxygen\"][/thrive:compound], więc niższe stężenia [thrive:compound type=\"oxygen\"][/thrive:compound] w środowisku spowalniają ich produkcję [thrive:compound type=\"atp\"][/thrive:compound]. Przez to, że metabolosomy są zanurzone bezpośrednio w cytozolu, otaczający płyn przeprowadza [b]glikolizę[/b]."
 
-#, fuzzy
 msgid "WIKI_METABOLOSOMES_PROCESSES"
-msgstr "Metabolosomy to grupy białek zamknięte w proteinowych powłokach. Potrafią zmieniać [thrive:compound type=\"glucose\"][/thrive:compound] w [thrive:compound type=\"atp\"][/thrive:compound] o wiele wydajniej niż cytozol w procesie zwanym [b]Oddychaniem Tlenowym[/b]. Jednak żeby funkcjonować potrzebują [thrive:compound type=\"oxygen\"][/thrive:compound], więc niższe stężenia [thrive:compound type=\"oxygen\"][/thrive:compound] w środowisku spowalniają ich produkcję [thrive:compound type=\"atp\"][/thrive:compound]. Przez to, że metabolosomy są zanurzone bezpośrednio w cytozolu, otaczający płyn przeprowadza [b]glikolizę[/b]."
+msgstr ""
 
 msgid "WIKI_METABOLOSOMES_REQUIREMENTS"
 msgstr "Brak wymagań"
 
-#, fuzzy
 msgid "WIKI_METABOLOSOMES_SCIENTIFIC_BACKGROUND"
-msgstr "Tylakoidy to struktury złożone z białek i światłoczułych pigmentów. Te pigmenty są w stanie wykorzystywać energię [thrive:compound type=\"sunlight\"][/thrive:compound] do produkcji [thrive:compound type=\"glucose\"][/thrive:compound] z wody i gazowego [thrive:compound type=\"carbondioxide\"][/thrive:compound] w procesie zwanym [b]fotosyntezą[/b]. Te pigmenty nadają im również wyróżniający się kolor. Szybkość produkcji [thrive:compound type=\"glucose\"][/thrive:compound] skaluje się ze stężeniem [thrive:compound type=\"carbondioxide\"][/thrive:compound], oraz natężeniem [thrive:compound type=\"sunlight\"][/thrive:compound]. Ponieważ tylakoidy zawieszone są bezpośrednio w cytozolu, otaczający płyn przeprowadza [b]glikolizę[/b]."
-
-#, fuzzy
+msgstr ""
+
 msgid "WIKI_METABOLOSOMES_STRATEGY"
-msgstr "Metabolosomy to grupy białek zamknięte w proteinowych powłokach. Potrafią zmieniać [thrive:compound type=\"glucose\"][/thrive:compound] w [thrive:compound type=\"atp\"][/thrive:compound] o wiele wydajniej niż cytozol w procesie zwanym [b]Oddychaniem Tlenowym[/b]. Jednak żeby funkcjonować potrzebują [thrive:compound type=\"oxygen\"][/thrive:compound], więc niższe stężenia [thrive:compound type=\"oxygen\"][/thrive:compound] w środowisku spowalniają ich produkcję [thrive:compound type=\"atp\"][/thrive:compound]. Przez to, że metabolosomy są zanurzone bezpośrednio w cytozolu, otaczający płyn przeprowadza [b]glikolizę[/b]."
+msgstr ""
 
 #, fuzzy
 msgid "WIKI_METABOLOSOMES_UPGRADES"
@@ -6892,29 +6760,25 @@
 msgid "WIKI_MITOCHONDRION_EFFECTS"
 msgstr "Fabryka energetyczna komórki. Mitochondrium (mnoga: mitochondria) to stuktura z podwójną membraną wypełniona proteinami i enzymami. Jest prokariotem ,który został przyswojony do użytku przez eukariotycznego hosta. Potrafi przekształcać [thrive:compound type=\"glucose\"][/thrive:compound] w [thrive:compound type=\"atp\"][/thrive:compound] znacznie efektywniej niż cytoplazma w procesie zwanym [b]oddychaniem komórkowym[/b]. Wymaga do funkcjonowania [thrive:compound type=\"oxygen\"][/thrive:compound], i niższe poziomy [thrive:compound type=\"oxygen\"][/thrive:compound] w otoczeniu spowalniają tempo produkcji [thrive:compound type=\"atp\"][/thrive:compound]."
 
-#, fuzzy
 msgid "WIKI_MITOCHONDRION_INTRO"
-msgstr "Fabryka energetyczna komórki. Mitochondrium (mnoga: mitochondria) to stuktura z podwójną membraną wypełniona proteinami i enzymami. Jest prokariotem ,który został przyswojony do użytku przez eukariotycznego hosta. Potrafi przekształcać [thrive:compound type=\"glucose\"][/thrive:compound] w [thrive:compound type=\"atp\"][/thrive:compound] znacznie efektywniej niż cytoplazma w procesie zwanym [b]oddychaniem komórkowym[/b]. Wymaga do funkcjonowania [thrive:compound type=\"oxygen\"][/thrive:compound], i niższe poziomy [thrive:compound type=\"oxygen\"][/thrive:compound] w otoczeniu spowalniają tempo produkcji [thrive:compound type=\"atp\"][/thrive:compound]."
+msgstr ""
 
 #, fuzzy
 msgid "WIKI_MITOCHONDRION_MODIFICATIONS"
 msgstr "Fabryka energetyczna komórki. Mitochondrium (mnoga: mitochondria) to stuktura z podwójną membraną wypełniona proteinami i enzymami. Jest prokariotem ,który został przyswojony do użytku przez eukariotycznego hosta. Potrafi przekształcać [thrive:compound type=\"glucose\"][/thrive:compound] w [thrive:compound type=\"atp\"][/thrive:compound] znacznie efektywniej niż cytoplazma w procesie zwanym [b]oddychaniem komórkowym[/b]. Wymaga do funkcjonowania [thrive:compound type=\"oxygen\"][/thrive:compound], i niższe poziomy [thrive:compound type=\"oxygen\"][/thrive:compound] w otoczeniu spowalniają tempo produkcji [thrive:compound type=\"atp\"][/thrive:compound]."
 
-#, fuzzy
 msgid "WIKI_MITOCHONDRION_PROCESSES"
-msgstr "Fabryka energetyczna komórki. Mitochondrium (mnoga: mitochondria) to stuktura z podwójną membraną wypełniona proteinami i enzymami. Jest prokariotem ,który został przyswojony do użytku przez eukariotycznego hosta. Potrafi przekształcać [thrive:compound type=\"glucose\"][/thrive:compound] w [thrive:compound type=\"atp\"][/thrive:compound] znacznie efektywniej niż cytoplazma w procesie zwanym [b]oddychaniem komórkowym[/b]. Wymaga do funkcjonowania [thrive:compound type=\"oxygen\"][/thrive:compound], i niższe poziomy [thrive:compound type=\"oxygen\"][/thrive:compound] w otoczeniu spowalniają tempo produkcji [thrive:compound type=\"atp\"][/thrive:compound]."
-
-#, fuzzy
+msgstr ""
+
 msgid "WIKI_MITOCHONDRION_REQUIREMENTS"
-msgstr "Fabryka energetyczna komórki. Mitochondrium (mnoga: mitochondria) to stuktura z podwójną membraną wypełniona proteinami i enzymami. Jest prokariotem ,który został przyswojony do użytku przez eukariotycznego hosta. Potrafi przekształcać [thrive:compound type=\"glucose\"][/thrive:compound] w [thrive:compound type=\"atp\"][/thrive:compound] znacznie efektywniej niż cytoplazma w procesie zwanym [b]oddychaniem komórkowym[/b]. Wymaga do funkcjonowania [thrive:compound type=\"oxygen\"][/thrive:compound], i niższe poziomy [thrive:compound type=\"oxygen\"][/thrive:compound] w otoczeniu spowalniają tempo produkcji [thrive:compound type=\"atp\"][/thrive:compound]."
+msgstr ""
 
 #, fuzzy
 msgid "WIKI_MITOCHONDRION_SCIENTIFIC_BACKGROUND"
 msgstr "Fabryka energetyczna komórki. Mitochondrium (mnoga: mitochondria) to stuktura z podwójną membraną wypełniona proteinami i enzymami. Jest prokariotem ,który został przyswojony do użytku przez eukariotycznego hosta. Potrafi przekształcać [thrive:compound type=\"glucose\"][/thrive:compound] w [thrive:compound type=\"atp\"][/thrive:compound] znacznie efektywniej niż cytoplazma w procesie zwanym [b]oddychaniem komórkowym[/b]. Wymaga do funkcjonowania [thrive:compound type=\"oxygen\"][/thrive:compound], i niższe poziomy [thrive:compound type=\"oxygen\"][/thrive:compound] w otoczeniu spowalniają tempo produkcji [thrive:compound type=\"atp\"][/thrive:compound]."
 
-#, fuzzy
 msgid "WIKI_MITOCHONDRION_STRATEGY"
-msgstr "Fabryka energetyczna komórki. Mitochondrium (mnoga: mitochondria) to stuktura z podwójną membraną wypełniona proteinami i enzymami. Jest prokariotem ,który został przyswojony do użytku przez eukariotycznego hosta. Potrafi przekształcać [thrive:compound type=\"glucose\"][/thrive:compound] w [thrive:compound type=\"atp\"][/thrive:compound] znacznie efektywniej niż cytoplazma w procesie zwanym [b]oddychaniem komórkowym[/b]. Wymaga do funkcjonowania [thrive:compound type=\"oxygen\"][/thrive:compound], i niższe poziomy [thrive:compound type=\"oxygen\"][/thrive:compound] w otoczeniu spowalniają tempo produkcji [thrive:compound type=\"atp\"][/thrive:compound]."
+msgstr ""
 
 #, fuzzy
 msgid "WIKI_MITOCHONDRION_UPGRADES"
@@ -6957,36 +6821,29 @@
 msgid "WIKI_MULTICELLULAR_STAGE_UI"
 msgstr "Etap Wielokomórkowca"
 
-#, fuzzy
 msgid "WIKI_MYOFIBRIL_EFFECTS"
-msgstr "Brak procesów."
-
-#, fuzzy
+msgstr ""
+
 msgid "WIKI_MYOFIBRIL_INTRO"
-msgstr "Brak procesów."
-
-#, fuzzy
+msgstr ""
+
 msgid "WIKI_MYOFIBRIL_MODIFICATIONS"
-msgstr "Zol wypełniający wnętrze komórki. Cytozol to podstawowa mieszanina jonów, białek, i innych substancji rozpuszczonych w wodzie, która wypełnia wnętrze komórki. Jedną z czynności, której dokonuje, jest [b]glikoliza[/b] - przemiana [thrive:compound type=\"glucose\"][/thrive:compound] w [thrive:compound type=\"atp\"][/thrive:compound. Komórki nieposiadające organelli do bardziej zaawansowanych procesów metabolicznych polegają na tym procesie. Wykorzystywany jest również jako magazyn substancji oraz do zwiększenia rozmiarów komórki."
+msgstr ""
 
 msgid "WIKI_MYOFIBRIL_PROCESSES"
 msgstr "Brak procesów."
 
-#, fuzzy
 msgid "WIKI_MYOFIBRIL_REQUIREMENTS"
-msgstr "Brak procesów."
-
-#, fuzzy
+msgstr ""
+
 msgid "WIKI_MYOFIBRIL_SCIENTIFIC_BACKGROUND"
-msgstr "Brak Danych"
-
-#, fuzzy
+msgstr ""
+
 msgid "WIKI_MYOFIBRIL_STRATEGY"
-msgstr "Brak procesów."
-
-#, fuzzy
+msgstr ""
+
 msgid "WIKI_MYOFIBRIL_UPGRADES"
-msgstr "Brak procesów."
+msgstr ""
 
 #, fuzzy
 msgid "WIKI_NATION_EDITOR"
@@ -6995,9 +6852,8 @@
 msgid "WIKI_NITROGEN-FIXING_PLASTID_EFFECTS"
 msgstr "Brak efektów."
 
-#, fuzzy
 msgid "WIKI_NITROGEN-FIXING_PLASTID_INTRO"
-msgstr "Przekształca wolny [thrive:compound type=\"nitrogen\"][/thrive:compound] w [thrive:compound type=\"ammonia\"][/thrive:compound] zużywając energię. Tempo skaluje się ze stężeniem [thrive:compound type=\"nitrogen\"][/thrive:compound] i [thrive:compound type=\"oxygen\"][/thrive:compound]. Bardziej efektywne niż podobny proces w [b][color=#3796e1][url=thriveopedia:nitrogenase]Nitrogenase[/url][/color][/b]."
+msgstr ""
 
 #, fuzzy
 msgid "WIKI_NITROGEN-FIXING_PLASTID_MODIFICATIONS"
@@ -7007,17 +6863,15 @@
 msgid "WIKI_NITROGEN-FIXING_PLASTID_PROCESSES"
 msgstr "Przekształca wolny [thrive:compound type=\"nitrogen\"][/thrive:compound] w [thrive:compound type=\"ammonia\"][/thrive:compound] zużywając energię. Tempo skaluje się ze stężeniem [thrive:compound type=\"nitrogen\"][/thrive:compound] i [thrive:compound type=\"oxygen\"][/thrive:compound]. Bardziej efektywne niż podobny proces w [b][color=#3796e1][url=thriveopedia:nitrogenase]Nitrogenase[/url][/color][/b]."
 
-#, fuzzy
 msgid "WIKI_NITROGEN-FIXING_PLASTID_REQUIREMENTS"
-msgstr "Brak efektów."
+msgstr ""
 
 #, fuzzy
 msgid "WIKI_NITROGEN-FIXING_PLASTID_SCIENTIFIC_BACKGROUND"
 msgstr "Nitroplast to plastyd używający gazowego [thrive:compound type=\"nitrogen\"][/thrive:compound] i [thrive:compound type=\"oxygen\"][/thrive:compound] oraz energii komórkowej w formie [thrive:compound type=\"atp\"][/thrive:compound] do produkcji [thrive:compound type=\"ammonia\"][/thrive:compound], składnika kluczowego dla wzrostu komórek. Ten proces jest znany jako [b]tlenowe wiązanie azotu[/b]."
 
-#, fuzzy
 msgid "WIKI_NITROGEN-FIXING_PLASTID_STRATEGY"
-msgstr "Brak ulepszeń."
+msgstr ""
 
 msgid "WIKI_NITROGEN-FIXING_PLASTID_UPGRADES"
 msgstr "Brak ulepszeń."
@@ -7026,29 +6880,25 @@
 msgid "WIKI_NITROGENASE_EFFECTS"
 msgstr "Nitrogenaza to białko mogące użyć gazowego [thrive:compound type=\"nitrogen\"][/thrive:compound] i energii komórkowej w formie [thrive:compound type=\"atp\"][/thrive:compound] do produkcji [thrive:compound type=\"ammonia\"][/thrive:compound], kluczowego składnika dla wzrostu komórek. Ten proces nazywany jest [b]anaerobic nitrogen fixation[/b]. Jako iż nitrogenaza jest zawieszona bezpośrednio w cytozolu, otaczający płyn przeprowadza [b]glycolysis[/b]."
 
-#, fuzzy
 msgid "WIKI_NITROGENASE_INTRO"
-msgstr "Nitrogenaza to białko mogące użyć gazowego [thrive:compound type=\"nitrogen\"][/thrive:compound] i energii komórkowej w formie [thrive:compound type=\"atp\"][/thrive:compound] do produkcji [thrive:compound type=\"ammonia\"][/thrive:compound], kluczowego składnika dla wzrostu komórek. Ten proces nazywany jest [b]anaerobic nitrogen fixation[/b]. Jako iż nitrogenaza jest zawieszona bezpośrednio w cytozolu, otaczający płyn przeprowadza [b]glycolysis[/b]."
+msgstr ""
 
 #, fuzzy
 msgid "WIKI_NITROGENASE_MODIFICATIONS"
 msgstr "Nitrogenaza to białko mogące użyć gazowego [thrive:compound type=\"nitrogen\"][/thrive:compound] i energii komórkowej w formie [thrive:compound type=\"atp\"][/thrive:compound] do produkcji [thrive:compound type=\"ammonia\"][/thrive:compound], kluczowego składnika dla wzrostu komórek. Ten proces nazywany jest [b]anaerobic nitrogen fixation[/b]. Jako iż nitrogenaza jest zawieszona bezpośrednio w cytozolu, otaczający płyn przeprowadza [b]glycolysis[/b]."
 
-#, fuzzy
 msgid "WIKI_NITROGENASE_PROCESSES"
-msgstr "Nitrogenaza to białko mogące użyć gazowego [thrive:compound type=\"nitrogen\"][/thrive:compound] i energii komórkowej w formie [thrive:compound type=\"atp\"][/thrive:compound] do produkcji [thrive:compound type=\"ammonia\"][/thrive:compound], kluczowego składnika dla wzrostu komórek. Ten proces nazywany jest [b]anaerobic nitrogen fixation[/b]. Jako iż nitrogenaza jest zawieszona bezpośrednio w cytozolu, otaczający płyn przeprowadza [b]glycolysis[/b]."
-
-#, fuzzy
+msgstr ""
+
 msgid "WIKI_NITROGENASE_REQUIREMENTS"
-msgstr "Nitrogenaza to białko mogące użyć gazowego [thrive:compound type=\"nitrogen\"][/thrive:compound] i energii komórkowej w formie [thrive:compound type=\"atp\"][/thrive:compound] do produkcji [thrive:compound type=\"ammonia\"][/thrive:compound], kluczowego składnika dla wzrostu komórek. Ten proces nazywany jest [b]anaerobic nitrogen fixation[/b]. Jako iż nitrogenaza jest zawieszona bezpośrednio w cytozolu, otaczający płyn przeprowadza [b]glycolysis[/b]."
+msgstr ""
 
 #, fuzzy
 msgid "WIKI_NITROGENASE_SCIENTIFIC_BACKGROUND"
 msgstr "Nitrogenaza to białko mogące użyć gazowego [thrive:compound type=\"nitrogen\"][/thrive:compound] i energii komórkowej w formie [thrive:compound type=\"atp\"][/thrive:compound] do produkcji [thrive:compound type=\"ammonia\"][/thrive:compound], kluczowego składnika dla wzrostu komórek. Ten proces nazywany jest [b]anaerobic nitrogen fixation[/b]. Jako iż nitrogenaza jest zawieszona bezpośrednio w cytozolu, otaczający płyn przeprowadza [b]glycolysis[/b]."
 
-#, fuzzy
 msgid "WIKI_NITROGENASE_STRATEGY"
-msgstr "Nitrogenaza to białko mogące użyć gazowego [thrive:compound type=\"nitrogen\"][/thrive:compound] i energii komórkowej w formie [thrive:compound type=\"atp\"][/thrive:compound] do produkcji [thrive:compound type=\"ammonia\"][/thrive:compound], kluczowego składnika dla wzrostu komórek. Ten proces nazywany jest [b]anaerobic nitrogen fixation[/b]. Jako iż nitrogenaza jest zawieszona bezpośrednio w cytozolu, otaczający płyn przeprowadza [b]glycolysis[/b]."
+msgstr ""
 
 #, fuzzy
 msgid "WIKI_NITROGENASE_UPGRADES"
@@ -7061,13 +6911,11 @@
 msgid "WIKI_NONE_COMMA_THIS_IS_THE_LAST_STAGE"
 msgstr ""
 
-#, fuzzy
 msgid "WIKI_NUCLEUS_EFFECTS"
-msgstr "Brak procesów."
-
-#, fuzzy
+msgstr ""
+
 msgid "WIKI_NUCLEUS_INTRO"
-msgstr "Toksyczna wakuola to wakuola zmodyfikowana do specyficznej produkcji, magazynowania i uwalniania toksyn oxytoxy. Więcej toksycznych wakuoli zwiększa tempo z którym można wypuszczać toksyny."
+msgstr ""
 
 #, fuzzy
 msgid "WIKI_NUCLEUS_MODIFICATIONS"
@@ -7076,35 +6924,26 @@
 msgid "WIKI_NUCLEUS_PROCESSES"
 msgstr "Brak procesów."
 
-#, fuzzy
 msgid "WIKI_NUCLEUS_REQUIREMENTS"
-msgstr "Brak wymagań"
-
-#, fuzzy
+msgstr ""
+
 msgid "WIKI_NUCLEUS_SCIENTIFIC_BACKGROUND"
-msgstr "Brak Danych"
-
-#, fuzzy
+msgstr ""
+
 msgid "WIKI_NUCLEUS_STRATEGY"
-msgstr "Toksyczna wakuola to wakuola zmodyfikowana do specyficznej produkcji, magazynowania i uwalniania toksyn oxytoxy. Więcej toksycznych wakuoli zwiększa tempo z którym można wypuszczać toksyny."
-
-#, fuzzy
+msgstr ""
+
 msgid "WIKI_NUCLEUS_UPGRADES"
-msgstr "Brak procesów."
+msgstr ""
 
 msgid "WIKI_ORGANELLES_ROOT_INTRO"
 msgstr ""
 
-#, fuzzy
 msgid "WIKI_OXYTOXISOME_EFFECTS"
-msgstr "Przekształca [thrive:compound type=\"atp\"][/thrive:compound] w [thrive:compound type=\"oxytoxy\"][/thrive:compound]. Tempo skaluje się ze stężeniem [thrive:compound type=\"oxygen\"][/thrive:compound]. Może wypuszczać toksyny naciskając [thrive:input]g_fire_toxin[/thrive:input]."
-
-#, fuzzy
+msgstr ""
+
 msgid "WIKI_OXYTOXISOME_INTRO"
 msgstr ""
-"Zawiera enzymy trawienne. Może być zmodyfikowany by zmienić typ enzymu który zawiera. Każdy [b]Lizosom[/b] może korzystać z tylko jednego typu enzym. Enzymy przyspieszają trawienie i polepszają efektywność trawienia.\n"
-"\n"
-"[b]Lizosom[/b] jest organellą otoczoną błoną która zawiera enzymy hydrolityczne które potrafią rozkładać wiele związków biologicznych. [b]Lizosom[/b] daje komórce umiejętność trawienia materiałów pochłoniętych w procesie endocytozy, a także oczyszczają odpady komórki w procesie zwanym autofagią."
 
 #, fuzzy
 msgid "WIKI_OXYTOXISOME_MODIFICATIONS"
@@ -7114,13 +6953,11 @@
 msgid "WIKI_OXYTOXISOME_PROCESSES"
 msgstr "Przekształca [thrive:compound type=\"atp\"][/thrive:compound] w [thrive:compound type=\"oxytoxy\"][/thrive:compound]. Tempo skaluje się ze stężeniem [thrive:compound type=\"oxygen\"][/thrive:compound]. Może wypuszczać toksyny naciskając [thrive:input]g_fire_toxin[/thrive:input]."
 
-#, fuzzy
 msgid "WIKI_OXYTOXISOME_REQUIREMENTS"
-msgstr "Brak wymagań"
-
-#, fuzzy
+msgstr ""
+
 msgid "WIKI_OXYTOXISOME_SCIENTIFIC_BACKGROUND"
-msgstr "Toksyczna wakuola to wakuola zmodyfikowana do specyficznej produkcji, magazynowania i uwalniania toksyn oxytoxy. Więcej toksycznych wakuoli zwiększa tempo z którym można wypuszczać toksyny."
+msgstr ""
 
 #, fuzzy
 msgid "WIKI_OXYTOXISOME_STRATEGY"
@@ -7146,9 +6983,8 @@
 msgid "WIKI_PAGE_AWARE_STAGE"
 msgstr "Faza Świadomości"
 
-#, fuzzy
 msgid "WIKI_PAGE_AXON"
-msgstr "Rustycyjanina"
+msgstr ""
 
 msgid "WIKI_PAGE_BINDING_AGENT"
 msgstr "Czynnik Wiążący"
@@ -7168,17 +7004,15 @@
 msgid "WIKI_PAGE_CHLOROPLAST"
 msgstr "Chloroplast"
 
-#, fuzzy
 msgid "WIKI_PAGE_CILIA"
-msgstr "Cytoplazma"
+msgstr ""
 
 #, fuzzy
 msgid "WIKI_PAGE_COMPOUNDS"
 msgstr "Cytoplazma"
 
-#, fuzzy
 msgid "WIKI_PAGE_COMPOUND_SYSTEM_DEVELOPMENT"
-msgstr "Związki:"
+msgstr ""
 
 msgid "WIKI_PAGE_CYTOPLASM"
 msgstr "Cytoplazma"
@@ -7243,9 +7077,8 @@
 msgid "WIKI_PAGE_OXYTOXISOME"
 msgstr "Oxytoksysoma"
 
-#, fuzzy
 msgid "WIKI_PAGE_PERFORATOR_PILUS"
-msgstr "Protoplazma"
+msgstr ""
 
 msgid "WIKI_PAGE_PROTOPLASM"
 msgstr "Protoplazma"
@@ -7304,43 +7137,29 @@
 "Toksyczna\n"
 "Wakuola"
 
-#, fuzzy
 msgid "WIKI_PERFORATOR_PILUS_EFFECTS"
-msgstr "Brak efektów."
-
-#, fuzzy
+msgstr ""
+
 msgid "WIKI_PERFORATOR_PILUS_INTRO"
 msgstr ""
-"Wyciąga energię w formie [thrive:compound type=\"atp\"][/thrive:compound] używając gradientów [thrive:compound type=\"temperature\"][/thrive:compound] w środowisku. Eukariotyczny variant mniej wydajnej [b][color=#3796e1][url=thriveopedia:thermosynthase]Thermosyntazy[/url][/color][/b].\n"
-"\n"
-"Organella spekulacyjna nie wykryta w prawdziwym życiu. Niedostępne w grach z włączonym trybem ŻTJZ (Życie Takie Jakie Znamy)."
-
-#, fuzzy
+
 msgid "WIKI_PERFORATOR_PILUS_MODIFICATIONS"
-msgstr "Brak modyfikacji."
-
-#, fuzzy
+msgstr ""
+
 msgid "WIKI_PERFORATOR_PILUS_PROCESSES"
-msgstr "Redukuje beztlenowo [thrive:compound]glukoza[/thrive:compound] wytwarzając [thrive:compound]atp[/thrive:compound]."
-
-#, fuzzy
+msgstr ""
+
 msgid "WIKI_PERFORATOR_PILUS_REQUIREMENTS"
-msgstr "Brak wymagań"
-
-#, fuzzy
+msgstr ""
+
 msgid "WIKI_PERFORATOR_PILUS_SCIENTIFIC_BACKGROUND"
-msgstr "Brak Danych"
-
-#, fuzzy
+msgstr ""
+
 msgid "WIKI_PERFORATOR_PILUS_STRATEGY"
 msgstr ""
-"Ponieważ [b]Termosynteza[/b] nie wymaga innych zasobów prócz [thrive:compound type=\"temperature\"][/thrive:compound], w praktyce jest darmową energią. Dodatkowo [b]Termoplast[/b] jest bardziej wydajny od [b][color=#3796e1][url=thriveopedia:thermosynthase]Termosyntazy[/url][/color][/b], co sprawia, że jest on najłatwiejszą metodą generacji energii w grze, pod warunkiem, że będziesz chciał zostać w gorącej strefie jak kominy hydrotermalne.\n"
-"\n"
-"Jeśli warunki odblokowania organelli są włączone, warunek rozmnożenia się wiele razy z [b][color=#3796e1][url=thriveopedia:thermosynthase]Termosyntazą[/url][/color][/b] oznacza, że gracz który wyewoluował [b]Termoplasty[/b] pewnie już jest bardzo wyspecjalizowany w [b]Termosyntezie[/b] kiedy zdobędzie [b]termoplasty[/b]."
-
-#, fuzzy
+
 msgid "WIKI_PERFORATOR_PILUS_UPGRADES"
-msgstr "Chloroplast jest strukturą z podwójną membraną zawierającą fotosensytywne pigmenty ułożone razem w membranowych workach. Jest prokariotem, który został przyswojony do użytku przez eukariotycznego hosta. Pigmenty w chloroplaście mogą używać energii światła do produkcji [thrive:compound type=\"glucose\"][/thrive:compound] z gazowego [thrive:compound type=\"carbondioxide\"][/thrive:compound] i wody w procesie zwanym [b]fotosyntezą[/b]. Te pigmenty dają mu też wyróżniający się kolor. Tempo produkci [thrive:compound type=\"glucose\"][/thrive:compound] skaluje się ze stężeniem [thrive:compound type=\"carbondioxide\"][/thrive:compound] i intensywnością [thrive:compound type=\"sunlight\"][/thrive:compound]."
+msgstr ""
 
 #, fuzzy
 msgid "WIKI_PROTEIN_RESPIRATION"
@@ -7349,39 +7168,27 @@
 msgid "WIKI_PROTOPLASM_EFFECTS"
 msgstr "Brak efektów."
 
-#, fuzzy
 msgid "WIKI_PROTOPLASM_INTRO"
 msgstr ""
-"Żelowe wnętrze komórki. [b]Cytoplazma[/b] to podstawowa mieszanina jonów, białek, i innych substancji rozpuszczonych w wodzie, która wypełnia wnętrze komórki.\n"
-"\n"
-"Jedną z czynności, której dokonuje, jest [b]Glikoliza Cytoplazmowa[/b], przemiana [thrive:compound type=\"glucose\"][/thrive:compound] w [thrive:compound type=\"atp\"][/thrive:compound. Komórki nieposiadające organelli do bardziej zaawansowanych procesów metabolicznych polegają na tym procesie. Wykorzystywany jest również jako magazyn substancji oraz do zwiększenia rozmiarów komórki."
-
-#, fuzzy
+
 msgid "WIKI_PROTOPLASM_MODIFICATIONS"
-msgstr "Zol wypełniający wnętrze komórki. Cytozol to podstawowa mieszanina jonów, białek, i innych substancji rozpuszczonych w wodzie, która wypełnia wnętrze komórki. Jedną z czynności, której dokonuje, jest [b]glikoliza[/b] - przemiana [thrive:compound type=\"glucose\"][/thrive:compound] w [thrive:compound type=\"atp\"][/thrive:compound. Komórki nieposiadające organelli do bardziej zaawansowanych procesów metabolicznych polegają na tym procesie. Wykorzystywany jest również jako magazyn substancji oraz do zwiększenia rozmiarów komórki."
+msgstr ""
 
 #, fuzzy
 msgid "WIKI_PROTOPLASM_PROCESSES"
 msgstr "Redukuje beztlenowo [thrive:compound]glukoza[/thrive:compound] wytwarzając [thrive:compound]atp[/thrive:compound]."
 
-#, fuzzy
 msgid "WIKI_PROTOPLASM_REQUIREMENTS"
-msgstr "Brak efektów."
-
-#, fuzzy
+msgstr ""
+
 msgid "WIKI_PROTOPLASM_SCIENTIFIC_BACKGROUND"
-msgstr "Brak Danych"
-
-#, fuzzy
+msgstr ""
+
 msgid "WIKI_PROTOPLASM_STRATEGY"
 msgstr ""
-"Ponieważ [b]Termosynteza[/b] nie wymaga innych zasobów prócz [thrive:compound type=\"temperature\"][/thrive:compound], w praktyce jest darmową energią. Dodatkowo [b]Termoplast[/b] jest bardziej wydajny od [b][color=#3796e1][url=thriveopedia:thermosynthase]Termosyntazy[/url][/color][/b], co sprawia, że jest on najłatwiejszą metodą generacji energii w grze, pod warunkiem, że będziesz chciał zostać w gorącej strefie jak kominy hydrotermalne.\n"
-"\n"
-"Jeśli warunki odblokowania organelli są włączone, warunek rozmnożenia się wiele razy z [b][color=#3796e1][url=thriveopedia:thermosynthase]Termosyntazą[/url][/color][/b] oznacza, że gracz który wyewoluował [b]Termoplasty[/b] pewnie już jest bardzo wyspecjalizowany w [b]Termosyntezie[/b] kiedy zdobędzie [b]termoplasty[/b]."
-
-#, fuzzy
+
 msgid "WIKI_PROTOPLASM_UPGRADES"
-msgstr "Redukuje beztlenowo [thrive:compound]glukoza[/thrive:compound] wytwarzając [thrive:compound]atp[/thrive:compound]."
+msgstr ""
 
 msgid "WIKI_PULLING_CILIA"
 msgstr ""
@@ -7394,9 +7201,8 @@
 msgid "WIKI_REPRODUCTION_INTRO"
 msgstr "Metoda Rozmnażania:"
 
-#, fuzzy
 msgid "WIKI_REPRODUCTION_REPRODUCTION_IN_THE_MICROBE_STAGE"
-msgstr "Metoda Rozmnażania:"
+msgstr ""
 
 msgid "WIKI_ROOT_BODY"
 msgstr ""
@@ -7420,9 +7226,8 @@
 msgid "WIKI_RUSTICYANIN_PROCESSES"
 msgstr "Utlenia [thrive:compound type=\"iron\"][/thrive:compound] wydzielając [thrive:compound type=\"atp\"][/thrive:compound]. Tempo skaluje się ze stężeniem [thrive:compound type=\"carbondioxide\"][/thrive:compound] i [thrive:compound type=\"oxygen\"][/thrive:compound]."
 
-#, fuzzy
 msgid "WIKI_RUSTICYANIN_REQUIREMENTS"
-msgstr "Rusticyjanina to białko mogące użyć gazowego [thrive:compound type=\"carbondioxide\"][/thrive:compound] i [thrive:compound type=\"oxygen\"][/thrive:compound] do utleniania żelaza z jednego stanu chemicznego do innego. Ten proces, nazywany [b]iron respiration[/b], uwalnia energię którą komórka może zebrać."
+msgstr ""
 
 #, fuzzy
 msgid "WIKI_RUSTICYANIN_SCIENTIFIC_BACKGROUND"
@@ -7436,9 +7241,8 @@
 msgid "WIKI_RUSTICYANIN_UPGRADES"
 msgstr "Rusticyjanina to białko mogące użyć gazowego [thrive:compound type=\"carbondioxide\"][/thrive:compound] i [thrive:compound type=\"oxygen\"][/thrive:compound] do utleniania żelaza z jednego stanu chemicznego do innego. Ten proces, nazywany [b]iron respiration[/b], uwalnia energię którą komórka może zebrać."
 
-#, fuzzy
 msgid "WIKI_SIGNALING_AGENT_EFFECTS"
-msgstr "Przytrzymaj [thrive:input]g_pack_commands[/thrive:input] żeby otworzyć menu komunikacji z innymi przedstawicielami swojego gatunku."
+msgstr ""
 
 msgid "WIKI_SIGNALING_AGENT_INTRO"
 msgstr "Pozwala na wysyłanie prostych poleceń do innych przedstawicieli gatunku komórki dzięki sygnałom chemicznym."
@@ -7459,9 +7263,8 @@
 msgid "WIKI_SIGNALING_AGENT_SCIENTIFIC_BACKGROUND"
 msgstr "Czynnik komunikacyjny pozwala komórkom na wydzielanie związków chemicznych odpowiedzialnych za komunikację między nimi. Substancje sygnalizacyjne pozwalają na zwabianie innych komórek (swojego gatunku) lub na ostrzeganie ich przed niebezpieczeństwem i zachęcanie ich do ucieczki."
 
-#, fuzzy
 msgid "WIKI_SIGNALING_AGENT_STRATEGY"
-msgstr "Pozwala na wysyłanie prostych poleceń do innych przedstawicieli gatunku komórki dzięki sygnałom chemicznym."
+msgstr ""
 
 msgid "WIKI_SIGNALING_AGENT_UPGRADES"
 msgstr "Brak ulepszeń."
@@ -7484,34 +7287,20 @@
 "\n"
 "Wytwarza [thrive:compound type=\"mucilage\"][/thrive:compound] do wydalenia."
 
-#, fuzzy
 msgid "WIKI_SLIME_JET_REQUIREMENTS"
-msgstr "Czynnik komunikacyjny pozwala komórkom na wydzielanie związków chemicznych odpowiedzialnych za komunikację między nimi. Substancje sygnalizacyjne pozwalają na zwabianie innych komórek (swojego gatunku) lub na ostrzeganie ich przed niebezpieczeństwem i zachęcanie ich do ucieczki."
-
-#, fuzzy
+msgstr ""
+
 msgid "WIKI_SLIME_JET_SCIENTIFIC_BACKGROUND"
-msgstr "Czynnik komunikacyjny pozwala komórkom na wydzielanie związków chemicznych odpowiedzialnych za komunikację między nimi. Substancje sygnalizacyjne pozwalają na zwabianie innych komórek (swojego gatunku) lub na ostrzeganie ich przed niebezpieczeństwem i zachęcanie ich do ucieczki."
-
-#, fuzzy
+msgstr ""
+
 msgid "WIKI_SLIME_JET_STRATEGY"
-msgstr "Wiele organizmów produkuje polisacharydowe szlamopodobne substancje, śluz jest jednym z takich polisacharydów. Podczas gdy mnóstwo gatunków wykorzystuje szlam do celów lokomocji, niektóre typy bakterii strzelają tymi substancjami za sobą pod wysokim ciśnieniem. Te śluzowe wyrzutnie działają jak silniki rakietowe, pchając komórki do przodu z niesamowitą prędkością. Szlam jest również używany przeciw nadciągającym drapieżnikom, więżąc je w substancji którą jedynie posiadające jety organizmy mogą nawigować."
-
-#, fuzzy
+msgstr ""
+
 msgid "WIKI_SLIME_JET_UPGRADES"
 msgstr ""
-"[b]Synteza Śluzu[/b]: [thrive:compound type=\"glucose\"][/thrive:compound] → [thrive:compound type=\"mucilage\"][/thrive:compound]\n"
-"\n"
-"Wytwarza [thrive:compound type=\"mucilage\"][/thrive:compound] do wydalenia."
-
-#, fuzzy
+
 msgid "WIKI_SOCIETY_STAGE_CURRENT_DEVELOPMENT"
 msgstr ""
-"Komórka musi mieć [b][color=#3796e1][url=thriveopedia:nucleus]Jądro Komórkowe[/url][/color][/b] by wyewoluować [b]Czynniki Wiążące[/b].\n"
-"\n"
-"Jeżeli warunki odblokowania organelli są włączone w ustawieniach, [i]wszystkie[/i] poniższe warunki muszą być spełnione [i] dla komórki gracza[/i]:\n"
-"\n"
-"[indent]—   Zawiera [b][color=#3796e1][url=thriveopedia:nucleus]Jądro Komórkowe[/url][/color][/b] przez [b]5[/b] generacji.[/indent]\n"
-"[indent]—   Ma bilans [thrive:compound type=\"atp\"][/thrive:compound] równy [b]+15[/b] lub większy.[/indent]"
 
 #, fuzzy
 msgid "WIKI_SOCIETY_STAGE_FEATURES"
@@ -7533,15 +7322,8 @@
 msgid "WIKI_SOCIETY_STAGE_UI"
 msgstr "Etap Mikroba"
 
-#, fuzzy
 msgid "WIKI_SPACE_STAGE_CURRENT_DEVELOPMENT"
 msgstr ""
-"Komórka musi mieć [b][color=#3796e1][url=thriveopedia:nucleus]Jądro Komórkowe[/url][/color][/b] by wyewoluować [b]Czynniki Wiążące[/b].\n"
-"\n"
-"Jeżeli warunki odblokowania organelli są włączone w ustawieniach, [i]wszystkie[/i] poniższe warunki muszą być spełnione [i] dla komórki gracza[/i]:\n"
-"\n"
-"[indent]—   Zawiera [b][color=#3796e1][url=thriveopedia:nucleus]Jądro Komórkowe[/url][/color][/b] przez [b]5[/b] generacji.[/indent]\n"
-"[indent]—   Ma bilans [thrive:compound type=\"atp\"][/thrive:compound] równy [b]+15[/b] lub większy.[/indent]"
 
 #, fuzzy
 msgid "WIKI_SPACE_STAGE_FEATURES"
@@ -7594,9 +7376,8 @@
 "\n"
 "Generuje energie z [thrive:compound type=\"temperature\"][/thrive:compound] w środowisku. Bardziej wydajna wersja [b]Termoyntezy Bakteryjnej[/b] która występuje w [b][color=#3796e1][url=thriveopedia:thermosynthase]Termosyntazie[/url][/color][/b]."
 
-#, fuzzy
 msgid "WIKI_THERMOPLAST_REQUIREMENTS"
-msgstr "Brak wymagań"
+msgstr ""
 
 #, fuzzy
 msgid "WIKI_THERMOPLAST_SCIENTIFIC_BACKGROUND"
@@ -7615,9 +7396,8 @@
 msgid "WIKI_THERMOSYNTHASE_EFFECTS"
 msgstr "Brak efektów."
 
-#, fuzzy
 msgid "WIKI_THERMOSYNTHASE_INTRO"
-msgstr "Termosyntaza jest białkiem które używa konwekcji termicznej by zmieniać swój kształt, pozwalając mu się zwinąć i związać z ADP pod wpływem ciepła, następnie rozwinąć i przetworzyć ADP na [thrive:compound type=\"atp\"][/thrive:compound] w kontakcie z niższą temperaturą w procesie zwanym [b]thermosynthesis[/b]. Szybkość produkcji [thrive:compound type=\"atp\"][/thrive:compound] wzrasta z [thrive:compound type=\"temperature\"][/thrive:compound]."
+msgstr ""
 
 #, fuzzy
 msgid "WIKI_THERMOSYNTHASE_MODIFICATIONS"
@@ -7627,9 +7407,8 @@
 msgid "WIKI_THERMOSYNTHASE_PROCESSES"
 msgstr "Produkuje [thrive:compound type=\"atp\"][/thrive:compound] używając gradientów temperatury. Tempo skaluje się ze stężeniem [thrive:compound type=\"temperature\"][/thrive:compound]."
 
-#, fuzzy
 msgid "WIKI_THERMOSYNTHASE_REQUIREMENTS"
-msgstr "Brak efektów."
+msgstr ""
 
 #, fuzzy
 msgid "WIKI_THERMOSYNTHASE_SCIENTIFIC_BACKGROUND"
@@ -7643,12 +7422,8 @@
 msgid "WIKI_THERMOSYNTHASE_UPGRADES"
 msgstr "Termosyntaza jest białkiem które używa konwekcji termicznej by zmieniać swój kształt, pozwalając mu się zwinąć i związać z ADP pod wpływem ciepła, następnie rozwinąć i przetworzyć ADP na [thrive:compound type=\"atp\"][/thrive:compound] w kontakcie z niższą temperaturą w procesie zwanym [b]thermosynthesis[/b]. Szybkość produkcji [thrive:compound type=\"atp\"][/thrive:compound] wzrasta z [thrive:compound type=\"temperature\"][/thrive:compound]."
 
-#, fuzzy
 msgid "WIKI_THE_PATCH_MAP_FOG_OF_WAR"
 msgstr ""
-"Wyciąga energię w formie [thrive:compound type=\"atp\"][/thrive:compound] używając gradientów [thrive:compound type=\"temperature\"][/thrive:compound] w środowisku. Eukariotyczny variant mniej wydajnej [b][color=#3796e1][url=thriveopedia:thermosynthase]Thermosyntazy[/url][/color][/b].\n"
-"\n"
-"Organella spekulacyjna nie wykryta w prawdziwym życiu. Niedostępne w grach z włączonym trybem ŻTJZ (Życie Takie Jakie Znamy)."
 
 #, fuzzy
 msgid "WIKI_THE_PATCH_MAP_INTRO"
@@ -7661,9 +7436,8 @@
 msgid "WIKI_THE_PATCH_MAP_PATCHES"
 msgstr "Termoplast jest strukturą z podwójną membraną zawierającą termo sensytywne pigmenty ułożone razem w membranowych workach. Jest prokariotem, który został przyswojony do użytku przez eukariotycznego hosta. Pigmenty w termoplaście mogą używać energii z różnic temperatur w otoczeniu do produkcji [thrive:compound type=\"atp\"][/thrive:compound] z wody w procesie zwanym [b]termosyntezą[/b]. Tempo produkcji [thrive:compound type=\"atp\"][/thrive:compound] skaluje się z [thrive:compound type=\"temperature\"][/thrive:compound]."
 
-#, fuzzy
 msgid "WIKI_THE_PATCH_MAP_THE_PATCH_MAP"
-msgstr "Termoplast jest strukturą z podwójną membraną zawierającą termo sensytywne pigmenty ułożone razem w membranowych workach. Jest prokariotem, który został przyswojony do użytku przez eukariotycznego hosta. Pigmenty w termoplaście mogą używać energii z różnic temperatur w otoczeniu do produkcji [thrive:compound type=\"atp\"][/thrive:compound] z wody w procesie zwanym [b]termosyntezą[/b]. Tempo produkcji [thrive:compound type=\"atp\"][/thrive:compound] skaluje się z [thrive:compound type=\"temperature\"][/thrive:compound]."
+msgstr ""
 
 #, fuzzy
 msgid "WIKI_THYLAKOIDS_EFFECTS"
@@ -7676,13 +7450,11 @@
 msgid "WIKI_THYLAKOIDS_MODIFICATIONS"
 msgstr "Brak modyfikacji"
 
-#, fuzzy
 msgid "WIKI_THYLAKOIDS_PROCESSES"
-msgstr "Tylakoidy to struktury złożone z białek i światłoczułych pigmentów. Te pigmenty są w stanie wykorzystywać energię [thrive:compound type=\"sunlight\"][/thrive:compound] do produkcji [thrive:compound type=\"glucose\"][/thrive:compound] z wody i gazowego [thrive:compound type=\"carbondioxide\"][/thrive:compound] w procesie zwanym [b]fotosyntezą[/b]. Te pigmenty nadają im również wyróżniający się kolor. Szybkość produkcji [thrive:compound type=\"glucose\"][/thrive:compound] skaluje się ze stężeniem [thrive:compound type=\"carbondioxide\"][/thrive:compound], oraz natężeniem [thrive:compound type=\"sunlight\"][/thrive:compound]. Ponieważ tylakoidy zawieszone są bezpośrednio w cytozolu, otaczający płyn przeprowadza [b]glikolizę[/b]."
-
-#, fuzzy
+msgstr ""
+
 msgid "WIKI_THYLAKOIDS_REQUIREMENTS"
-msgstr "Tylakoidy to struktury złożone z białek i światłoczułych pigmentów. Te pigmenty są w stanie wykorzystywać energię [thrive:compound type=\"sunlight\"][/thrive:compound] do produkcji [thrive:compound type=\"glucose\"][/thrive:compound] z wody i gazowego [thrive:compound type=\"carbondioxide\"][/thrive:compound] w procesie zwanym [b]fotosyntezą[/b]. Te pigmenty nadają im również wyróżniający się kolor. Szybkość produkcji [thrive:compound type=\"glucose\"][/thrive:compound] skaluje się ze stężeniem [thrive:compound type=\"carbondioxide\"][/thrive:compound], oraz natężeniem [thrive:compound type=\"sunlight\"][/thrive:compound]. Ponieważ tylakoidy zawieszone są bezpośrednio w cytozolu, otaczający płyn przeprowadza [b]glikolizę[/b]."
+msgstr ""
 
 #, fuzzy
 msgid "WIKI_THYLAKOIDS_SCIENTIFIC_BACKGROUND"
@@ -7700,9 +7472,8 @@
 msgid "WIKI_TOXIN_VACUOLE_EFFECTS"
 msgstr "Toksyczna wakuola to wakuola zmodyfikowana do specyficznej produkcji, magazynowania i uwalniania toksyn oxytoxy. Więcej toksycznych wakuoli zwiększa tempo z którym można wypuszczać toksyny."
 
-#, fuzzy
 msgid "WIKI_TOXIN_VACUOLE_INTRO"
-msgstr "Toksyczna wakuola to wakuola zmodyfikowana do specyficznej produkcji, magazynowania i uwalniania toksyn oxytoxy. Więcej toksycznych wakuoli zwiększa tempo z którym można wypuszczać toksyny."
+msgstr ""
 
 #, fuzzy
 msgid "WIKI_TOXIN_VACUOLE_MODIFICATIONS"
@@ -7712,9 +7483,8 @@
 msgid "WIKI_TOXIN_VACUOLE_PROCESSES"
 msgstr "Przekształca [thrive:compound type=\"atp\"][/thrive:compound] w [thrive:compound type=\"oxytoxy\"][/thrive:compound]. Tempo skaluje się ze stężeniem [thrive:compound type=\"oxygen\"][/thrive:compound]. Może wypuszczać toksyny po naciśnięciu [thrive:input]g_fire_toxin[/thrive:input]."
 
-#, fuzzy
 msgid "WIKI_TOXIN_VACUOLE_REQUIREMENTS"
-msgstr "Toksyczna wakuola to wakuola zmodyfikowana do specyficznej produkcji, magazynowania i uwalniania toksyn oxytoxy. Więcej toksycznych wakuoli zwiększa tempo z którym można wypuszczać toksyny."
+msgstr ""
 
 #, fuzzy
 msgid "WIKI_TOXIN_VACUOLE_SCIENTIFIC_BACKGROUND"
@@ -7728,9 +7498,8 @@
 msgid "WIKI_TOXIN_VACUOLE_UPGRADES"
 msgstr "Toksyczna wakuola to wakuola zmodyfikowana do specyficznej produkcji, magazynowania i uwalniania toksyn oxytoxy. Więcej toksycznych wakuoli zwiększa tempo z którym można wypuszczać toksyny."
 
-#, fuzzy
 msgid "WIKI_VACUOLE_EFFECTS"
-msgstr "Toksyczna wakuola to wakuola zmodyfikowana do specyficznej produkcji, magazynowania i uwalniania toksyn oxytoxy. Więcej toksycznych wakuoli zwiększa tempo z którym można wypuszczać toksyny."
+msgstr ""
 
 #, fuzzy
 msgid "WIKI_VACUOLE_INTRO"
@@ -7743,21 +7512,17 @@
 msgid "WIKI_VACUOLE_PROCESSES"
 msgstr "Brak procesów"
 
-#, fuzzy
 msgid "WIKI_VACUOLE_REQUIREMENTS"
-msgstr "Brak wymagań"
-
-#, fuzzy
+msgstr ""
+
 msgid "WIKI_VACUOLE_SCIENTIFIC_BACKGROUND"
-msgstr "Toksyczna wakuola to wakuola zmodyfikowana do specyficznej produkcji, magazynowania i uwalniania toksyn oxytoxy. Więcej toksycznych wakuoli zwiększa tempo z którym można wypuszczać toksyny."
-
-#, fuzzy
+msgstr ""
+
 msgid "WIKI_VACUOLE_STRATEGY"
-msgstr "Toksyczna wakuola to wakuola zmodyfikowana do specyficznej produkcji, magazynowania i uwalniania toksyn oxytoxy. Więcej toksycznych wakuoli zwiększa tempo z którym można wypuszczać toksyny."
-
-#, fuzzy
+msgstr ""
+
 msgid "WIKI_VACUOLE_UPGRADES"
-msgstr "Toksyczna wakuola to wakuola zmodyfikowana do specyficznej produkcji, magazynowania i uwalniania toksyn oxytoxy. Więcej toksycznych wakuoli zwiększa tempo z którym można wypuszczać toksyny."
+msgstr ""
 
 #, fuzzy
 msgid "WIKI_YES"
@@ -7856,28 +7621,28 @@
 msgstr "Oddal"
 
 #, fuzzy
+#~ msgid "ASCENSION"
+#~ msgstr "Wersja:"
+
+#, fuzzy
+#~ msgid "WIKI_CYTOPLASM_GLYCOLYSIS"
+#~ msgstr "Glikoliza cytozolu"
+
+#, fuzzy
+#~ msgid "WIKI_AEROBIC_NITROGEN_FIXATION"
+#~ msgstr "Beztlenowe Wiązanie Azotu"
+
+#, fuzzy
+#~ msgid "WIKI_AWAKENING_STAGE"
+#~ msgstr "Faza przebudzenia"
+
+#, fuzzy
+#~ msgid "WIKI_AWARE_STAGE"
+#~ msgstr "Faza Świadomości"
+
+#, fuzzy
 #~ msgid "WIKI_CHEMOSYNTHESIS"
 #~ msgstr "Chemosynteza siarkowa"
-
-#, fuzzy
-#~ msgid "ASCENSION"
-#~ msgstr "Wersja:"
-
-#, fuzzy
-#~ msgid "WIKI_CYTOPLASM_GLYCOLYSIS"
-#~ msgstr "Glikoliza cytozolu"
-
-#, fuzzy
-#~ msgid "WIKI_AEROBIC_NITROGEN_FIXATION"
-#~ msgstr "Beztlenowe Wiązanie Azotu"
-
-#, fuzzy
-#~ msgid "WIKI_AWAKENING_STAGE"
-#~ msgstr "Faza przebudzenia"
-
-#, fuzzy
-#~ msgid "WIKI_AWARE_STAGE"
-#~ msgstr "Faza Świadomości"
 
 #, fuzzy
 #~ msgid "WIKI_GLYCOLYSIS"
