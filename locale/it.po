# Translations template for PROJECT.
# Copyright (C) 2020 ORGANIZATION
# This file is distributed under the same license as the PROJECT project.
# FIRST AUTHOR <EMAIL@ADDRESS>, 2020.
#
msgid ""
msgstr ""
"Project-Id-Version: PROJECT VERSION\n"
"Report-Msgid-Bugs-To: EMAIL@ADDRESS\n"
<<<<<<< HEAD
"POT-Creation-Date: 2024-09-17 13:19+0300\n"
"PO-Revision-Date: 2024-09-08 07:30+0000\n"
"Last-Translator: Teashrock <kajitsu22@gmail.com>\n"
=======
"POT-Creation-Date: 2024-09-16 20:19+0300\n"
"PO-Revision-Date: 2024-09-17 07:03+0000\n"
"Last-Translator: Anonymous <noreply@weblate.org>\n"
>>>>>>> 1cf25597
"Language-Team: Italian <https://translate.revolutionarygamesstudio.com/projects/thrive/thrive-game/it/>\n"
"Language: it\n"
"MIME-Version: 1.0\n"
"Content-Type: text/plain; charset=UTF-8\n"
"Content-Transfer-Encoding: 8bit\n"
"Plural-Forms: nplurals=2; plural=n != 1;\n"
"X-Generator: Weblate 5.7.2\n"
"Generated-By: Babel 2.8.0\n"

msgid "2D_MOVEMENT_TYPE_SELECTION"
msgstr "Stile di movimento 2D:"

msgid "3D_EDITOR"
msgstr "Editor 3D"

msgid "3D_MOVEMENT"
msgstr "Movimento 3D"

msgid "3D_MOVEMENT_TYPE_SELECTION"
msgstr "Stile di movimento 3D:"

msgid "ABILITIES"
msgstr "Abilità"

msgid "ABORT"
msgstr "Annulla"

msgid "ABORTED_DOT"
msgstr "Processo annullato."

msgid "ABYSSOPELAGIC"
msgstr "Abissopelagico"

msgid "ACCEPT"
msgstr "Accetta"

msgid "ACTION_AWAKEN"
msgstr "Risvegliati ({0:F1} / {1:F1})"

#, fuzzy
msgid "ACTION_AWAKEN_TOOLTIP"
msgstr "Risvegliati"

msgid "ACTION_BLOCKED_WHILE_ANOTHER_IN_PROGRESS"
msgstr "Azione bloccata mentre un'altra è in corso"

msgid "ACTION_DELETE"
msgstr "Elimina"

msgid "ACTION_DOUBLE_POPULATION"
msgstr "Raddoppia la popolazione"

msgid "ACTION_DUPLICATE_UNITS"
msgstr "Duplica le unità"

msgid "ACTION_HALF_POPULATION"
msgstr "Dimezza la popolazione"

msgid "ACTION_TELEPORT"
msgstr "Teletrasporto"

msgid "ACTIVE"
msgstr "Attivo"

msgid "ACTIVE_THREAD_COUNT"
msgstr "Thread attuali:"

msgid "ACTIVITY_EXPLANATION"
msgstr ""
"I microbi attivi corrono e saltano anche quando non accade nulla di interessante.\n"
"I microbi sessili sono stazionari e aspettano cambiamenti nell'ambiente prima di agire."

msgid "ADDITIONAL_VALIDATION_FAILED"
msgstr "Ulteriori controlli hanno rilevato un problema: {0}"

msgid "ADD_INPUT_BUTTON_TOOLTIP"
msgstr "Aggiungi tasto"

msgid "ADVANCED_VIEW"
msgstr "Avanzata"

msgid "ADVANCED_VIEW_BUTTON_TOOLTIP"
msgstr "Apri la visualizzazione avanzata delle preimpostazioni"

#, fuzzy
msgid "AEROBIC_NITROGEN_FIXATION"
msgstr "Azotofissazione anaerobica"

msgid "AEROBIC_NITROGEN_FIXING"
msgstr "Azotofissazione aerobica"

#, fuzzy
msgid "AEROBIC_RESPIRATION"
msgstr "Respirazione aerobica"

msgid "AGENTS"
msgstr "Agenti"

msgid "AGENTS_COLON"
msgstr "Agenti:"

msgid "AGENT_NAME"
msgstr "{0} Agente"

msgid "AGGRESSION_EXPLANATION"
msgstr ""
"I microbi aggressivi inseguono le prede per grandi distanze\n"
"e sono più propensi a combattere quando aggrediti.\n"
"I microbi pacifici, invece, ignorano i soggetti lontani\n"
"e sono meno inclini a sparare tossine ai propri predatori."

msgid "AGGRESSIVE"
msgstr "Aggressivo"

msgid "AI_MUTATION_RATE"
msgstr "Tasso mutazione Intelligenza Artificiale"

msgid "AI_MUTATION_RATE_EXPLANATION"
msgstr "(velocità di mutazione delle specie controllate dall'intelligenza artificiale)"

msgid "ALL"
msgstr "Tutto"

#, fuzzy
msgid "ALLOW_SPECIES_SWITCH_ON_EXTINCTION"
msgstr "Permetti alle specie di non mutare (se una buona mutazione non è trovata)"

#, fuzzy
msgid "ALLOW_SPECIES_SWITCH_ON_EXTINCTION_EXPLANATION"
msgstr ""
"I microbi aggressivi inseguono le prede per grandi distanze\n"
"e sono più propensi a combattere quando aggrediti.\n"
"I microbi pacifici, invece, ignorano i soggetti lontani\n"
"e sono meno inclini a sparare tossine ai propri predatori."

msgid "ALL_WORLDS_GENERAL_STATISTICS"
msgstr "Statistiche generali di tutti i mondi"

msgid "ALL_WORLDS_STATISTICS"
msgstr ""
"[b]Generazioni:[/b]\n"
"  {0}\n"
"[b]Specie Totali:[/b]\n"
"  Nella media{1}; Deviazione Standard {2}\n"
"[b]Specie Ancora In Vita:[/b]\n"
"  Nelle Media {3}; Deviazione Standard {4}\n"
"[b]Conteggio Specie Per Zona:[/b]\n"
"  Nella Media {5}; Deviazione Standard {6}\n"
"[b]Specie Totali Per Zona:[/b]\n"
"  Nella Media{7}; Deviazione Standard {8}\n"
"[b]Taglia Media Esagoni Delle Specie Di Microbi:[/b]\n"
"  Nella Media {9}; Deviazione Standard {10}\n"
"[b]Dati Generici Organuli:[/b]"

msgid "ALREADY_ASCENDED"
msgstr "Sei già asceso"

msgid "ALT"
msgstr "Alt"

msgid "ALWAYS_VISIBLE"
msgstr "Sempre visibile"

msgid "AMBIANCE_VOLUME"
msgstr "Volume dell'ambiente"

msgid "AMMONIA"
msgstr "Ammoniaca"

msgid "AMOUNT_OF_AUTOSAVE_TO_KEEP"
msgstr "Numero di salvataggi automatici da conservare:"

msgid "AMOUNT_OF_QUICKSAVE_TO_KEEP"
msgstr "Numero di salvataggi rapidi da conservare:"

msgid "ANAEROBIC_NITROGEN_FIXATION"
msgstr "Azotofissazione anaerobica"

#, fuzzy
msgid "AND_UNLOCK_CONDITION"
msgstr "Condizioni fisiche"

msgid "APPEARANCE"
msgstr "Aspetto"

msgid "APPLY"
msgstr "Applica"

msgid "APPLY_CHANGES"
msgstr "Applica modifiche"

msgid "APRIL"
msgstr "Aprile"

msgid "ARE_YOU_SURE_TO_RESET_ALL_SETTINGS"
msgstr "Sicuro di voler ripristinare TUTTE le impostazioni ai valori predefiniti?"

msgid "ARE_YOU_SURE_TO_RESET_INPUT_SETTINGS"
msgstr "Sei sicuro di voler ripristinare i comandi ai valori iniziali?"

msgid "ARTIST_COLON"
msgstr "Autore:"

msgid "ARTWORK_TITLE"
msgstr "\"{0}\" - {1}"

msgid "ART_BY"
msgstr "Autore: {0}"

msgid "ART_GALLERY"
msgstr "Galleria"

msgid "ASCENSION_CONGRATULATIONS"
msgstr "Congratulazioni!"

msgid "ASCENSION_CONGRATULATIONS_CONTENT"
msgstr ""
"Sei asceso e hai completato il gioco. Congratulazioni per aver raggiunto la fine!\n"
"Puoi continuare a giocare nella Fase Spazio con Strumenti Divini sbloccati per sfogare la tua creatività.\n"
"E' possibile inoltre discendere e ritornare alla Fase Microbo in questo salvataggio e ripetere tutti gli stadi con vantaggi extra.\n"
"Ascese totali in questo salvataggio: {0}"

msgid "ASSEMBLY_CLASS_REQUIRED"
msgstr "La classe dell'assembly è richiesta quando l'assembly è specificato"

msgid "ASSEMBLY_REQUIRED_WITH_HARMONY"
msgstr "La classe dell'assembly è richiesta quando la modalità Auto Harmony è selezionata"

msgid "ASSUME_HYPERTHREADING"
msgstr "Supponi che la CPU abbia attivato l'hyperthreading"

msgid "ASSUME_HYPERTHREADING_TOOLTIP"
msgstr ""
"Non è possibile stabilire automaticamente se l'hyperthreading è attivo.\n"
"Siccome i thread di hyperthreading non sono veloci quanto veri core di CPU, ciò influenza il numero di thread di default."

msgid "ATMOSPHERIC_GASSES"
msgstr "Gas atmosferici"

msgid "ATP"
msgstr "ATP"

msgid "ATP_BALANCE"
msgstr "Bilancio ATP"

msgid "ATP_PRODUCTION"
msgstr "Produzione di ATP"

msgid "ATP_PRODUCTION_TOO_LOW"
msgstr "PRODUZIONE DI ATP TROPPO BASSA!"

msgid "ATTEMPT_TO_WRITE_SAVE_FAILED"
msgstr "Il tentativo di scrittura di questo file di salvataggio è fallito. È possibile che il nome sia troppo lungo, oppure che tu non abbia l'autorizzazione alla scrittura nella cartella di salvataggio."

msgid "AT_CURSOR"
msgstr "Sotto il cursore:"

msgid "AUDIO_OUTPUT_DEVICE"
msgstr "Dispositivo di output audio:"

msgid "AUGUST"
msgstr "Agosto"

msgid "AUTO"
msgstr "Automatica"

msgid "AUTO-EVO_EXPLANATION_EXPLANATION"
msgstr "Questo pannello mostra i numeri in base ai quali l'Auto-Evo fa la sua previsione. La popolazione è determinata dall'energia totale che una specie è in grado di catturare e il costo energetico per esemplare. Questo è un modello semplificato della realtà, che calcola le prestazioni di ciascuna specie in base all'energia che è in grado di raccogliere. Per ogni fonte di cibo è mostrata la quantità di energia derivata. In più, è mostrata l'energia totale disponibile da quella fonte. La frazione che la specie guadagna rispetto all'energia totale dipende dal valore di idoneità rispetto all'idoneità totale. L'idoneità è una misura di quanto bene la specie sa utilizzare quella fonte di cibo."

msgid "AUTO-EVO_POPULATION_CHANGED_2"
msgstr "La popolazione di {0} è cambiata di {1} in {2} per il seguente motivo: {3}"

msgid "AUTO-EVO_PREDICTION"
msgstr "Previsione dell'Auto-Evo"

msgid "AUTO-EVO_PREDICTION_BOX_DESCRIPTION"
msgstr ""
"Questo pannello mostra la popolazione prevista dall'Auto-Evo per la specie modificata.\n"
"La simulazione di popolazione eseguita dall'Auto-Evo è uno dei due fattori che ha effetto sulla tua popolazione (l'altro è la tua prestazione personale)."

msgid "AUTO-EVO_STEPS_DONE"
msgstr "{0:F1}% fatto. Passo {1:n0}/{2:n0}."

msgid "AUTOSAVE_DURING_THE_GAME"
msgstr "Salvataggio automatico durante il gioco"

msgid "AUTO_EVO"
msgstr "Auto-Evo"

msgid "AUTO_EVO_EXPLORING_TOOL"
msgstr "Strumento di esplorazione Auto-Evo"

msgid "AUTO_EVO_FAILED"
msgstr "Esecuzione dell'Auto-Evo non riuscita"

msgid "AUTO_EVO_RESULTS"
msgstr "Risultati dell'Auto-Evo:"

msgid "AUTO_EVO_RUN_STATUS"
msgstr "stato d'esecuzione:"

msgid "AUTO_EVO_STATUS_COLON"
msgstr "Stato Auto-Evo:"

msgid "AUTO_MOVE_FORWARDS"
msgstr "Muoviti automaticamente avanti"

msgid "AUTO_RESOLUTION"
msgstr "Automatica ({0}x{1})"

msgid "AVAILABLE_CONSTRUCTION_PROJECTS"
msgstr ""

msgid "AVAILABLE_MODS"
msgstr "Mod disponibili"

msgid "AWAKENING_STAGE"
msgstr "Fase del Risveglio"

msgid "AWARE_STAGE"
msgstr "Fase della consapevolezza"

msgid "BACK"
msgstr "Indietro"

msgid "BACKSLASH"
msgstr "\\ Barra rovesciata [Backslash]"

msgid "BACKSPACE"
msgstr "Cancella [Backspace]"

#, fuzzy
msgid "BACTERIAL_THERMOSYNTHESIS"
msgstr "Termosintesi"

msgid "BALANCE_DISPLAY_AT_DAY_ALWAYS"
msgstr "Calcola come se fosse giorno"

msgid "BALANCE_DISPLAY_AT_DAY_ALWAYS_TOOLTIP"
msgstr ""

msgid "BALANCE_DISPLAY_WHILE_MOVING"
msgstr "Include il costo del movimento"

#, fuzzy
msgid "BALANCE_DISPLAY_WHILE_MOVING_TOOLTIP"
msgstr "Apri la visualizzazione avanzata delle preimpostazioni"

msgid "BASE_MOBILITY"
msgstr "Mobilità di base"

msgid "BASE_MOVEMENT"
msgstr "Movimento di Base"

msgid "BASIC_VIEW"
msgstr "Di base"

msgid "BASIC_VIEW_BUTTON_TOOLTIP"
msgstr "Torna alla visione di base"

msgid "BATHYPELAGIC"
msgstr "Batipelagico"

msgid "BECOME_MACROSCOPIC"
msgstr "Diventa macroscopico ({0}/{1})"

msgid "BECOME_MULTICELLULAR"
msgstr "Diventa multicellulare ({0}/{1})"

msgid "BEGIN_THRIVING"
msgstr "Inizia a prosperare"

msgid "BEHAVIOUR"
msgstr "Comportamento"

msgid "BEHAVIOUR_ACTIVITY"
msgstr "Attività"

msgid "BEHAVIOUR_AGGRESSION"
msgstr "Aggressività"

msgid "BEHAVIOUR_FEAR"
msgstr "Paura"

msgid "BEHAVIOUR_FOCUS"
msgstr "Concentrazione"

msgid "BEHAVIOUR_OPPORTUNISM"
msgstr "Opportunismo"

msgid "BELOW_SEA_LEVEL"
msgstr "{0}-{1}m sotto il livello del mare"

msgid "BENCHMARKS"
msgstr "parametri di riferimento"

#, fuzzy
msgid "BENCHMARK_FINISHED"
msgstr "Caricamento completato"

msgid "BENCHMARK_PHASE"
msgstr ""

msgid "BENCHMARK_RESULTS_COLON"
msgstr "Risultati:"

msgid "BEST_PATCH_COLON"
msgstr "Miglior zona:"

msgid "BIG_IRON_CHUNK"
msgstr "Frammento di ferro grande"

msgid "BIG_PHOSPHATE_CHUNK"
msgstr "Frammento di fosfato grande"

msgid "BILLION_ABBREVIATION"
msgstr "{0} Mld"

msgid "BINDING_AGENT"
msgstr "Agente legante"

msgid "BINDING_AGENT_DESCRIPTION"
msgstr "Permette di legarsi ad altre cellule: è il primo passo verso la multicellularità. All'interno di una colonia, le tue cellule si scambiano i composti liberamente, ma non puoi attivare l'editor. Per farlo, devi prima lasciarla."

msgid "BINDING_AGENT_PROCESSES_DESCRIPTION"
msgstr "Premi [thrive:input]g_toggle_binding[/thrive:input] per attivare la modalità di legatura. In essa, puoi attaccarti ad altre cellule della tua specie per formare una colonia. Per abbandonare la colonia premi [thrive:input]g_unbind_all[/thrive:input]. Non puoi accedere all'editor quando sei legato ad altre cellule."

msgid "BIND_AXES_SENSITIVITY"
msgstr ""

msgid "BIOLUMINESCENT_VACUOLE"
msgstr "Vacuolo bioluminescente"

msgid "BIOME_LABEL"
msgstr "Bioma: {0}"

msgid "BRAIN_CELL_NAME_DEFAULT"
msgstr "Neurone"

msgid "BRAVE"
msgstr "Coraggioso"

msgid "BROWSE"
msgstr "Naviga"

msgid "BROWSE_WORKSHOP"
msgstr "Naviga il Workshop"

#, fuzzy
msgid "BUILD_CITY"
msgstr "Struttura"

msgid "BUILD_QUEUE"
msgstr "Coda di costruzione"

msgid "BUILD_STRUCTURE"
msgstr "Costruisci una struttura"

msgid "BY"
msgstr "Di:"

msgid "BY_REVOLUTIONARY_GAMES"
msgstr "Di Revolutionary Games Studio"

msgid "CALCIUM_CARBONATE"
msgstr "Carbonato di calcio"

msgid "CALCIUM_CARBONATE_MEMBRANE_DESCRIPTION"
msgstr "Questa membrana possiede un forte involucro in carbonato di calcio. Resiste facilmente ai danni e richiede meno energia per non deformarsi. Lo svantaggio di avere un involucro così pesante è che la cellula si rivela molto più lenta, sia nel movimento, sia nell'assorbimento delle risorse."

msgid "CAMERA"
msgstr "Telecamera"

msgid "CANCEL"
msgstr "Annulla"

msgid "CANCEL_ACTION_CAPITAL"
msgstr "ANNULLA AZIONE"

msgid "CANCEL_CURRENT_ACTION"
msgstr "Annulla l'azione corrente"

msgid "CANNOT_DELETE_USED_CELL_TYPE"
msgstr "Non puoi rimuovere tipi di cellule attualmente usate nel tuo piano corporale"

msgid "CANNOT_DELETE_USED_CELL_TYPE_TITLE"
msgstr "Impossibile cancellare tipo di cellula in uso"

msgid "CANNOT_ENGULF"
msgstr "Impedisce la fagocitazione"

msgid "CANNOT_MOVE_METABALL_TO_DESCENDANT_TREE"
msgstr "Impossibile spostare una metasfera nell'albero delle sue discendenti"

msgid "CANNOT_REDUCE_BRAIN_POWER_STAGE"
msgstr ""

msgid "CANNOT_REDUCE_BRAIN_POWER_STAGE_TITLE"
msgstr ""

msgid "CANNOT_WRITE_SAVE"
msgstr "Scrittura del salvataggio fallita"

msgid "CANT_LOAD_MOD_INFO"
msgstr "Impossibile caricare le info per {0}"

msgid "CAPSLOCK"
msgstr "Bloc Maiusc [Caps Lock]"

msgid "CARBON_DIOXIDE"
msgstr "Diossido di carbonio"

msgid "CATEGORY_AN_ABUNDANCE"
msgstr "un sacco"

msgid "CATEGORY_A_FAIR_AMOUNT"
msgstr "un po'"

msgid "CATEGORY_LITTLE"
msgstr "un pizzico"

msgid "CATEGORY_QUITE_A_BIT"
msgstr "un bel po'"

msgid "CATEGORY_SOME"
msgstr "una manciata"

msgid "CATEGORY_VERY_LITTLE"
msgstr "una traccia"

msgid "CAUTIOUS"
msgstr "Cauto"

msgid "CELL"
msgstr "Cellula"

msgid "CELLS"
msgstr "Cellule"

msgid "CELLULASE"
msgstr "Cellulasi"

msgid "CELLULASE_DESCRIPTION"
msgstr "La cellulasi permette alla cellula di rompere le membrane in cellulosa. Ogni aggiunta ne aumenta l'efficacia."

msgid "CELLULOSE"
msgstr "Cellulosa"

msgid "CELLULOSE_MEMBRANE_DESCRIPTION"
msgstr "Questa membrana possiede una parete. Ciò le conferisce una migliore protezione ai danni, specialmente ai danni fisici. Inoltre, consuma meno energia per mantenere la propria forma, ma è più lenta nei movimenti e nell'assorbire le risorse. [b]La cellulasi è in grado di digerire tale parete[/b], rendendo la membrana vulnerabile alla fagocitosi da parte dei predatori."

msgid "CELL_TYPE_NAME"
msgstr "Nome del tipo di cellula"

msgid "CHANGE_DESCRIPTION_IS_TOO_LONG"
msgstr "Le note sull'aggiornamento sono troppo lughe"

msgid "CHANGE_THE_SYMMETRY"
msgstr "Cambia la simmetria"

msgid "CHEATS"
msgstr "Trucchi"

msgid "CHEAT_KEYS_ENABLED"
msgstr "Abilita i trucchi"

msgid "CHEAT_MENU"
msgstr "Menù dei trucchi"

msgid "CHEMICAL_BUTTON_MICROBE_TOOLTIP"
msgstr "Mostra/nascondi i processi cellulari"

msgid "CHEMOPLAST"
msgstr "Chemioplasto"

msgid "CHEMOPLAST_DESCRIPTION"
msgstr "Il chemioplasto è una struttura a doppia membrana. Contiene proteine capaci di convertire l[thrive:compound type=\"hydrogensulfide\"][/thrive:compound], l'acqua e il [thrive:compound type=\"carbondioxide\"][/thrive:compound] gassoso in glucosio. Il tasso aumenta con la concentrazione di diossido di carbonio. Questo processo si chiama [b]chemiosintesi dell'idrogeno solforato[/b]."

msgid "CHEMOPLAST_PROCESSES_DESCRIPTION"
msgstr "Trasforma l'[thrive:compound type=\"hydrogensulfide\"][/thrive:compound] in [thrive:compound type=\"glucose\"][/thrive:compound]. Il tasso aumenta con la concentrazione di [thrive:compound type=\"carbondioxide\"][/thrive:compound]."

msgid "CHEMORECEPTOR"
msgstr "Chemiorecettore"

msgid "CHEMORECEPTOR_DESCRIPTION"
msgstr "La \"vista\" delle cellule è in realtà chemioricezione. È così che loro acquisiscono informazioni sui loro dintorni. Di conseguenza, quello che vedi in gioco è una rappresentazione di ciò che la tua cellula può percepire. L'aggiunta di questo organulo alla tua cellula le conferisce una chemioricezione ancora più potente: con esso, avrai a disposizione una linea che ti indicherà la posizione di un composto anche fuori del tuo campo visivo."

msgid "CHEMORECEPTOR_PROCESSES_DESCRIPTION"
msgstr "Il chemiorecettore permette di percepire i composti anche a grandi distanze. Una volta posizionato, modificalo per scegliere quale composto tracciare e con quale colore indicare la strada."

#, fuzzy
msgid "CHEMOSYNTHESIS"
msgstr "Chemiosintesi"

msgid "CHEMOSYNTHESIZING_PROTEINS"
msgstr "Proteine Chemiosintetizzanti"

msgid "CHEMOSYNTHESIZING_PROTEINS_DESCRIPTION"
msgstr "Le proteine chemiosintetizzanti sono piccoli gruppi di proteine presenti nel citoplasma. Convertono l'[thrive:compound type=\"hydrogensulfide\"][/thrive:compound], l'acqua e il [thrive:compound type=\"carbondioxide\"][/thrive:compound] gassoso in [thrive:compound type=\"glucose\"][/thrive:compound]. Questo processo si chiama [b]chemiosintesi dell'idrogeno solforato[/b]. Il tasso di produzione aumenta con la concentrazione di [thrive:compound type=\"carbondioxide\"][/thrive:compound]. Siccome le proteine chemiosintetizzanti sono sospese direttamente nel citoplasma, il fuido circostante produce piccole quantità di [thrive:compound type=\"atp\"][/thrive:compound] tramite [b]glicolisi[/b]."

msgid "CHEMOSYNTHESIZING_PROTEINS_PROCESSES_DESCRIPTION"
msgstr "Trasforma l'[thrive:compound type=\"hydrogensulfide\"][/thrive:compound] in [thrive:compound type=\"glucose\"][/thrive:compound]. Il tasso aumenta con la concentrazione di [thrive:compound type=\"carbondioxide\"][/thrive:compound]. Inoltre, trasforma il [thrive:compound type=\"glucose\"][/thrive:compound] in [thrive:compound type=\"atp\"][/thrive:compound]."

msgid "CHEMO_SYNTHESIS"
msgstr "Chemiosintesi"

msgid "CHITIN"
msgstr "Chitina"

msgid "CHITINASE"
msgstr "Chitinasi"

msgid "CHITINASE_DESCRIPTION"
msgstr "La chitinasi permette alla cellula di rompere le membrane in chitina. Ogni aggiunta ne aumenta l'efficacia."

msgid "CHITIN_MEMBRANE_DESCRIPTION"
msgstr "Questa membrana possiede una parete. Ciò le conferisce una migliore protezione ai danni, specialmente ai danni da tossine. Inoltre, consuma meno energia per mantenere la propria forma, ma è più lenta nei movimenti e nell'assorbire le risorse. [b]La chitinasi è in grado di digerire tale parete[/b], rendendo la membrana vulnerabile alla fagocitosi da parte dei predatori."

msgid "CHLOROPLAST"
msgstr "Cloroplasto"

msgid "CHLOROPLAST_DESCRIPTION"
msgstr "Il cloroplasto è una struttura a doppia membrana. Si tratta di un organismo procariote, vivente all'interno di un eucariote. Contiene pigmenti fotosensibili impilati insieme in sacche membranose, che gli danno il colore distintivo e che sfruttano l'energia della luce per produrre [thrive:compound type=\"glucose\"][/thrive:compound] a partire dall'acqua e dal [thrive:compound type=\"carbondioxide\"][/thrive:compound] gassoso. Questo processo si chiama [b]fotosintesi[/b]. Il tasso aumenta con la concentrazione di [thrive:compound type=\"carbondioxide\"][/thrive:compound] e con l'intensità della [thrive:compound type=\"sunlight\"][/thrive:compound]."

msgid "CHLOROPLAST_PROCESSES_DESCRIPTION"
msgstr "Produce [thrive:compound type=\"glucose\"][/thrive:compound]. Il tasso aumenta con la concentrazione di [thrive:compound type=\"carbondioxide\"][/thrive:compound] e con l'intensità della [thrive:compound type=\"sunlight\"][/thrive:compound]."

msgid "CHOSEN_FILENAME_ALREADY_EXISTS"
msgstr "Esiste già un file con lo stesso nome ({0}). Vuoi sovrascriverlo?"

msgid "CHROMATIC_ABERRATION"
msgstr "Aberrazione cromatica:"

msgid "CHROMATOPHORE_PROCESSES_DESCRIPTION"
msgstr "Produce [thrive:compound type=\"glucose\"][/thrive:compound]. Il tasso aumenta con la concentrazione di [thrive:compound type=\"carbondioxide\"][/thrive:compound] e con l'intensità di [thrive:compound type=\"sunlight\"][/thrive:compound]."

msgid "CHUNK_CELL_CORPSE_PART"
msgstr ""

msgid "CHUNK_FOOD_SOURCE"
msgstr "Consumo di {0}"

msgid "CILIA"
msgstr "Ciglia"

msgid "CILIA_DESCRIPTION"
msgstr "Le cilia, come strutture, sono simili ai flagelli. Tuttavia, invece che fornire una spinta direzionale, aiutano le cellule a roteare meglio."

msgid "CILIA_PROCESSES_DESCRIPTION"
msgstr "Aumentano la velocità di viraggio. Utili per cellule molto grandi."

msgid "CITY_SHORT_STATISTICS"
msgstr "Pop: {0} Cibo: {1} Scienza: {2}"

msgid "CLEAN_UP_OLD_SAVES"
msgstr "Pulisci i vecchi salvataggi"

msgid "CLOSE"
msgstr "Chiudi"

msgid "CLOSE_OPTIONS"
msgstr "Chiudere le opzioni?"

msgid "CLOUD_RESOLUTION_DIVISOR"
msgstr "Divisore risoluzione nuvole:"

msgid "CLOUD_SIMULATION_MINIMUM_INTERVAL"
msgstr "Intervallo minimo simulazione nuvole:"

msgid "COASTAL"
msgstr "Costiero"

msgid "COLLISION_SHAPE"
msgstr "Genera entità con forme di collisione"

msgid "COLOUR"
msgstr "Colore"

msgid "COLOURBLIND_CORRECTION"
msgstr "Correzione colore (per daltonismo):"

msgid "COLOUR_PICKER_ADD_PRESET"
msgstr "Aggiungi ai colori personalizzati"

msgid "COLOUR_PICKER_A_TOOLTIP"
msgstr "Valore alpha (di trasparenza) del colore"

msgid "COLOUR_PICKER_B_TOOLTIP"
msgstr "Valore di blu nel colore"

msgid "COLOUR_PICKER_G_TOOLTIP"
msgstr "Valore di verde nel colore"

msgid "COLOUR_PICKER_HSV_BUTTON_TOOLTIP"
msgstr ""
"Accendi/spegni la modalità HSV (Hue, Saturation, Value).\n"
"Non compatibile con la modalità raw."

msgid "COLOUR_PICKER_H_TOOLTIP"
msgstr "H: hue (tonalità): è la porzione di colore"

msgid "COLOUR_PICKER_PICK_COLOUR"
msgstr "Campiona un colore dalla finestra di gioco"

msgid "COLOUR_PICKER_PRESET_TOOLTIP"
msgstr ""
"Colore: {0}\n"
"Tasto sinistro: Usa questo colore personalizzato\n"
"Tasto destro: Elimina questo colore personalizzato"

msgid "COLOUR_PICKER_RAW_BUTTON_TOOLTIP"
msgstr ""
"Accendi/spegni la modalità raw.\n"
"In modalità raw puoi impostare\n"
"i valori di R, G e B oltre 1.0.\n"
"Non compatibile con la modalità HSV."

msgid "COLOUR_PICKER_R_TOOLTIP"
msgstr "Valore di rosso nel colore"

msgid "COLOUR_PICKER_S_TOOLTIP"
msgstr "S: saturation (saturazione): è la quantità di grigio nel colore"

msgid "COLOUR_PICKER_V_TOOLTIP"
msgstr "V: value (valore): è la luminosità/intensità del colore"

msgid "COMMON_ABILITIES"
msgstr "Abilità di base"

msgid "COMMON_EDITING_AND_STRATEGY"
msgstr ""

msgid "COMMUNITY_FORUM"
msgstr "Forum della comunità"

msgid "COMMUNITY_FORUM_BUTTON_TOOLTIP"
msgstr "Entra nella comunità di Trhrive sul nostro forum"

#, fuzzy
msgid "COMMUNITY_WIKI"
msgstr "nostra Wiki"

msgid "COMMUNITY_WIKI_BUTTON_TOOLTIP"
msgstr "Visita la nostra wiki"

#, fuzzy
msgid "COMPILED_AT_COLON"
msgstr "Composti:"

#, fuzzy
msgid "COMPLETE_ACTION"
msgstr "Composti:"

msgid "COMPOUNDS"
msgstr "Composti"

msgid "COMPOUNDS_AT_EQUILIBRIUM"
msgstr "Bilancia per il punto di equilibrio"

msgid "COMPOUNDS_AT_MAX_SPEED"
msgstr "BIlancia per la massima velocità"

msgid "COMPOUNDS_BUTTON_MICROBE_TOOLTIP"
msgstr "Mostra/nascondi i composti"

msgid "COMPOUNDS_COLON"
msgstr "Composti:"

msgid "COMPOUND_BALANCE_FILL_TIME"
msgstr "(riempie l' inventario in {0} s)"

#, fuzzy
msgid "COMPOUND_BALANCE_FILL_TIME_TOO_LONG"
msgstr "Bilancio dei composti"

#, fuzzy
msgid "COMPOUND_BALANCE_MODE_TOOLTIP"
msgstr "Mostra/nascondi i composti"

msgid "COMPOUND_BALANCE_TITLE"
msgstr "Bilancio dei composti"

#, fuzzy
msgid "COMPOUND_BALANCE_TOOLTIP"
msgstr "Mostra/nascondi i composti"

msgid "COMPOUND_CLOUDS"
msgstr "Nuvole di composti"

msgid "COMPOUND_CLOUD_DENSITY"
msgstr "Densità delle nuvole di composti"

msgid "COMPOUND_CLOUD_DENSITY_EXPLANATION"
msgstr "(densità delle nuvole di composti nell'ambiente)"

msgid "COMPOUND_CONCENTRATIONS_DECREASED"
msgstr "La concentrazione di {0} è diminuita del {1}"

msgid "COMPOUND_FOOD_SOURCE"
msgstr "Consumo di {0}"

msgid "COMPOUND_STORAGE_AMOUNT_DOES_NOT_LAST_NIGHT"
msgstr "(non abbastanza per sopravvivere alla notte che è lunga {0}s)"

msgid "COMPOUND_STORAGE_NOT_ENOUGH_GENERATED_DURING_DAY"
msgstr ""

#, fuzzy
msgid "COMPOUND_STORAGE_NOT_ENOUGH_SPACE"
msgstr "Consumo di {0}"

#, fuzzy
msgid "COMPOUND_STORAGE_STATS_TITLE"
msgstr "Bilancio dei composti"

#, fuzzy
msgid "COMPOUND_STORAGE_STATS_TOOLTIP"
msgstr "Bilancio dei composti"

msgid "COMPOUND_TO_FIND"
msgstr "Composto da trovare:"

msgid "CONCEPT_ART"
msgstr "Concept art"

msgid "CONFIG"
msgstr "Configurazione"

msgid "CONFIRM_CAPITAL"
msgstr "CONFERMA"

#, fuzzy
msgid "CONFIRM_DELETE"
msgstr "Conferma uscita"

msgid "CONFIRM_EXIT"
msgstr "Conferma uscita"

msgid "CONFIRM_FOSSILISATION_OVERWRITE"
msgstr ""

#, fuzzy
msgid "CONFIRM_MOVE_TO_ASCENSION_STAGE"
msgstr "(velocità di mutazione delle specie controllate dall'intelligenza artificiale)"

#, fuzzy
msgid "CONFIRM_MOVE_TO_ASCENSION_STAGE_EXPLANATION"
msgstr "(velocità di mutazione delle specie controllate dall'intelligenza artificiale)"

msgid "CONFIRM_MOVE_TO_INDUSTRIAL_STAGE"
msgstr ""

#, fuzzy
msgid "CONFIRM_MOVE_TO_INDUSTRIAL_STAGE_EXPLANATION"
msgstr "(velocità di mutazione delle specie controllate dall'intelligenza artificiale)"

#, fuzzy
msgid "CONFIRM_MOVE_TO_SPACE_STAGE"
msgstr "(velocità di mutazione delle specie controllate dall'intelligenza artificiale)"

#, fuzzy
msgid "CONFIRM_MOVE_TO_SPACE_STAGE_EXPLANATION"
msgstr "(velocità di mutazione delle specie controllate dall'intelligenza artificiale)"

msgid "CONFIRM_NEW_GAME_BUTTON_TOOLTIP"
msgstr "Avvia la partita con queste impostazioni"

msgid "CONFIRM_NEW_GAME_BUTTON_TOOLTIP_DISABLED"
msgstr "Alcune impostazioni non sono valide"

#, fuzzy
msgid "CONSTRUCTION_UNIT_NAME"
msgstr "Tritanopica (Blu-Giallo)"

msgid "CONTENT_UPLOADED_FROM"
msgstr "I contenuti del Workshop saranno caricati da questa cartella: {0}"

#, fuzzy
msgid "CONTINUE"
msgstr "Continua a prosperare"

#, fuzzy
msgid "CONTINUE_AS_SPECIES"
msgstr "Seleziona una specie"

msgid "CONTINUE_THRIVING"
msgstr "Continua a prosperare"

msgid "CONTINUE_TO_PROTOTYPES"
msgstr ""
"Hai raggiunto la fine della parte \"completa\" di Thrive.\n"
"Se lo desideri, puoi andare ai prototipi delle fasi future di gioco inclusi in questa versione. Questi potrebbero essere molto incompleti, generalmente grezzi, e utilizzare elementi grafici segnaposto. La loro funzione è quella di mostrare la potenziale direzione futura del gioco e la nostra visione generale di come le fasi saranno collegate.\n"
"\n"
"Non sarai in grado di salvare o tornare indietro una volta che continui. Se vuoi tornare al punto dove sei ora, salva ora prima di procedere.\n"
"\n"
"Se scegli di continuare, ti preghiamo di comprendere che le fasi successive sono prototipi e di non lamentarti di quanto siano incomplete."

msgid "CONTINUE_TO_PROTOTYPES_PROMPT"
msgstr "Continuare ai prototipi?"

msgid "CONTROLLER_ANY_DEVICE"
msgstr ""

msgid "CONTROLLER_AXIS_L2"
msgstr ""

msgid "CONTROLLER_AXIS_LEFT_TRIGGER"
msgstr ""

msgid "CONTROLLER_AXIS_LEFT_X"
msgstr ""

msgid "CONTROLLER_AXIS_LEFT_Y"
msgstr ""

#, fuzzy
msgid "CONTROLLER_AXIS_NEGATIVE_DIRECTION"
msgstr "Il plastidio azotofissante è una proteina che converte l'[thrive:compound type=\"nitrogen\"][/thrive:compound] gassoso, l'[thrive:compound type=\"oxygen\"][/thrive:compound] e l'[thrive:compound type=\"atp\"][/thrive:compound] in [thrive:compound type=\"ammonia\"][/thrive:compound], un elemento nutritivo fondamentale per le cellule. Questo processo si chiama [b]azotofissazione aerobica[/b]."

#, fuzzy
msgid "CONTROLLER_AXIS_POSITIVE_DIRECTION"
msgstr "Il plastidio azotofissante è una proteina che converte l'[thrive:compound type=\"nitrogen\"][/thrive:compound] gassoso, l'[thrive:compound type=\"oxygen\"][/thrive:compound] e l'[thrive:compound type=\"atp\"][/thrive:compound] in [thrive:compound type=\"ammonia\"][/thrive:compound], un elemento nutritivo fondamentale per le cellule. Questo processo si chiama [b]azotofissazione aerobica[/b]."

msgid "CONTROLLER_AXIS_R2"
msgstr ""

msgid "CONTROLLER_AXIS_RIGHT_TRIGGER"
msgstr ""

msgid "CONTROLLER_AXIS_RIGHT_X"
msgstr ""

msgid "CONTROLLER_AXIS_RIGHT_Y"
msgstr ""

msgid "CONTROLLER_AXIS_VISUALIZERS"
msgstr ""

msgid "CONTROLLER_BUTTON_DPAD_DOWN"
msgstr ""

msgid "CONTROLLER_BUTTON_DPAD_LEFT"
msgstr ""

msgid "CONTROLLER_BUTTON_DPAD_RIGHT"
msgstr ""

msgid "CONTROLLER_BUTTON_DPAD_UP"
msgstr ""

msgid "CONTROLLER_BUTTON_LEFT_SHOULDER"
msgstr ""

msgid "CONTROLLER_BUTTON_LEFT_STICK"
msgstr ""

msgid "CONTROLLER_BUTTON_MISC1"
msgstr ""

msgid "CONTROLLER_BUTTON_PADDLE1"
msgstr ""

msgid "CONTROLLER_BUTTON_PADDLE2"
msgstr ""

msgid "CONTROLLER_BUTTON_PADDLE3"
msgstr ""

msgid "CONTROLLER_BUTTON_PADDLE4"
msgstr ""

msgid "CONTROLLER_BUTTON_PS3_SELECT"
msgstr ""

msgid "CONTROLLER_BUTTON_PS3_START"
msgstr ""

msgid "CONTROLLER_BUTTON_PS_CIRCLE"
msgstr ""

msgid "CONTROLLER_BUTTON_PS_CROSS"
msgstr ""

msgid "CONTROLLER_BUTTON_PS_L1"
msgstr ""

msgid "CONTROLLER_BUTTON_PS_L3"
msgstr ""

msgid "CONTROLLER_BUTTON_PS_OPTIONS"
msgstr ""

msgid "CONTROLLER_BUTTON_PS_R1"
msgstr ""

msgid "CONTROLLER_BUTTON_PS_R3"
msgstr ""

msgid "CONTROLLER_BUTTON_PS_SHARE"
msgstr ""

msgid "CONTROLLER_BUTTON_PS_SONY_BUTTON"
msgstr ""

msgid "CONTROLLER_BUTTON_PS_SQUARE"
msgstr ""

msgid "CONTROLLER_BUTTON_PS_TRIANGLE"
msgstr ""

msgid "CONTROLLER_BUTTON_RIGHT_SHOULDER"
msgstr ""

msgid "CONTROLLER_BUTTON_RIGHT_STICK"
msgstr ""

msgid "CONTROLLER_BUTTON_TOUCH_PAD"
msgstr ""

msgid "CONTROLLER_BUTTON_UNKNOWN"
msgstr ""

msgid "CONTROLLER_BUTTON_XBOX_A"
msgstr ""

msgid "CONTROLLER_BUTTON_XBOX_B"
msgstr ""

msgid "CONTROLLER_BUTTON_XBOX_BACK"
msgstr ""

msgid "CONTROLLER_BUTTON_XBOX_GUIDE"
msgstr ""

msgid "CONTROLLER_BUTTON_XBOX_START"
msgstr ""

msgid "CONTROLLER_BUTTON_XBOX_X"
msgstr ""

msgid "CONTROLLER_BUTTON_XBOX_Y"
msgstr ""

msgid "CONTROLLER_DEADZONES"
msgstr ""

#, fuzzy
msgid "CONTROLLER_DEADZONE_CALIBRATION_EXPLANATION"
msgstr "Questo pannello mostra i numeri in base ai quali l'Auto-Evo fa la sua previsione. La popolazione è determinata dall'energia totale che una specie è in grado di catturare e il costo energetico per esemplare. Questo è un modello semplificato della realtà, che calcola le prestazioni di ciascuna specie in base all'energia che è in grado di raccogliere. Per ogni fonte di cibo è mostrata la quantità di energia derivata. In più, è mostrata l'energia totale disponibile da quella fonte. La frazione che la specie guadagna rispetto all'energia totale dipende dal valore di idoneità rispetto all'idoneità totale. L'idoneità è una misura di quanto bene la specie sa utilizzare quella fonte di cibo."

msgid "CONTROLLER_DEADZONE_COLON"
msgstr ""

msgid "CONTROLLER_PROMPT_TYPE_SETTING"
msgstr ""

msgid "CONTROLLER_SENSITIVITY"
msgstr ""

msgid "CONTROLLER_UNKNOWN_AXIS"
msgstr ""

msgid "COPY_ERROR_TO_CLIPBOARD"
msgstr "Copia Errore negli Appunti"

#, fuzzy
msgid "COPY_RESULTS"
msgstr "Risultati dell'Auto-Evo:"

msgid "CORRECTION_PROTANOPE"
msgstr "Protanopica (Rosso-Verde)"

msgid "CORRECTION_TRITANOPE"
msgstr "Tritanopica (Blu-Giallo)"

#, fuzzy
msgid "CPU_THREADS"
msgstr "Thread:"

msgid "CRAFTING_CLEAR_INPUTS"
msgstr ""

msgid "CRAFTING_ERROR_INTERNAL_CONSUME_PROBLEM"
msgstr ""

#, fuzzy
msgid "CRAFTING_ERROR_TAKING_ITEMS"
msgstr "Il titolo è mancante"

msgid "CRAFTING_FILTER_INPUTS"
msgstr ""

msgid "CRAFTING_KNOWN_ITEMS"
msgstr ""

msgid "CRAFTING_NOT_ENOUGH_MATERIAL"
msgstr ""

msgid "CRAFTING_NO_RECIPE_SELECTED"
msgstr ""

msgid "CRAFTING_NO_ROOM_TO_TAKE_CRAFTING_RESULTS"
msgstr ""

#, fuzzy
msgid "CRAFTING_RECIPE_DISPLAY"
msgstr "Risultati dell'Auto-Evo:"

msgid "CRAFTING_RECIPE_HAND_AXE"
msgstr ""

#, fuzzy
msgid "CRAFTING_RESULTS"
msgstr "Risultati dell'Auto-Evo:"

msgid "CRAFTING_SELECT_RECIPE_OR_ITEMS_TO_FILTER"
msgstr ""

msgid "CRAFTING_TAKE_ALL"
msgstr ""

#, fuzzy
msgid "CRAFTING_TITLE"
msgstr "Il titolo è mancante"

msgid "CREATE"
msgstr "Crea"

msgid "CREATED_AT"
msgstr "Creato il:"

msgid "CREATED_ON_PLATFORM"
msgstr "Creato sulla Piattaforma:"

msgid "CREATE_A_NEW_MICROBE"
msgstr "Crea un nuovo microbo"

msgid "CREATE_NEW"
msgstr "Crea nuovo elemento"

msgid "CREATE_NEW_CELL_TYPE"
msgstr "Crea un nuovo tipo di cellula"

msgid "CREATE_NEW_CELL_TYPE_DESCRIPTION"
msgstr "Puoi creare nuovi tipi di cellula duplicando e rinominando tipi esistenti. Ciascun tipo di cellula può essere modificato affinché si specializzi in un determinato ruolo. Quando modifichi un tipo di cellula, tutte le cellule di quel tipo già posizionate vengono aggiornate."

msgid "CREATE_NEW_MOD"
msgstr "Crea una nuova mod"

msgid "CREATE_NEW_SAVE"
msgstr "Crea Nuovo Salvataggio"

msgid "CREATE_NEW_TISSUE_TYPE"
msgstr "Crea un nuovo tipo di tessuto"

msgid "CREATE_NEW_TISSUE_TYPE_DESCRIPTION"
msgstr "Puoi creare nuovi tipi di tessuto duplicando e rinominando tipi esistenti. Ciascun tipo di tessuto può essere modificato affinché si specializzi in un determinato ruolo."

msgid "CREATING_DOT_DOT_DOT"
msgstr "Creazione..."

msgid "CREATING_OBJECTS_FROM_SAVE"
msgstr "Creazione oggetti da salvataggio"

msgid "CREDITS"
msgstr "Ringraziamenti"

msgid "CTRL"
msgstr "CTRL"

msgid "CURRENT_DEVELOPERS"
msgstr "Sviluppatori attuali"

msgid "CURRENT_LOCATION_CAPITAL"
msgstr "ZONA ATTUALE"

#, fuzzy
msgid "CURRENT_RESEARCH_NONE"
msgstr "Mostra i nomi dei pulsanti di selezione delle parti"

#, fuzzy
msgid "CURRENT_RESEARCH_PROGRESS"
msgstr "Apri la finestra di aiuto"

#, fuzzy
msgid "CURRENT_WORLD"
msgstr "Sviluppatori attuali"

#, fuzzy
msgid "CURRENT_WORLD_STATISTICS"
msgstr "Statistiche dell'organismo"

msgid "CUSTOM_USERNAME"
msgstr "Nome utente personalizzato:"

msgid "CYTOPLASM"
msgstr "Citoplasma"

msgid "CYTOPLASM_DESCRIPTION"
msgstr "Le interiora gelatinose della cellula. Il citoplasma è la soluzione di ioni, proteine e altre sostanze disciolte nell'acqua al suo interno. Una delle sue funzioni è la [b]glicolisi[/b], cioè la conversione del [thrive:compound type=\"glucose\"][/thrive:compound] in [thrive:compound type=\"atp\"][/thrive:compound]. Per le cellule prive di organuli (in favore di metabolismi più avanzati) questa è la fonte di energia. Il citoplasma è anche usato per immagazzinare molecole nella cellula e accrescere le sue dimensioni."

msgid "CYTOPLASM_GLYCOLYSIS"
msgstr "Glicolisi citoplasmatica"

msgid "CYTOPLASM_PROCESSES_DESCRIPTION"
msgstr "Trasforma il [thrive:compound type=\"glucose\"][/thrive:compound] in [thrive:compound type=\"atp\"][/thrive:compound]."

msgid "DAY_LENGTH"
msgstr ""

#, fuzzy
msgid "DAY_LENGTH_EXPLANATION"
msgstr "(segreti che possono apparire casualmente nel gioco)"

msgid "DAY_NIGHT_CYCLE_ENABLED"
msgstr ""

#, fuzzy
msgid "DAY_NIGHT_CYCLE_ENABLED_EXPLANATION_2"
msgstr "(comincia ogni generazione vicino a una nuvola di glucosio)"

#, fuzzy
msgid "DEADZONE_CALIBRATION_FINISHED"
msgstr "Ulteriori controlli hanno rilevato un problema: {0}"

#, fuzzy
msgid "DEADZONE_CALIBRATION_INPROGRESS"
msgstr "Percentuale di completamento di questa traduzione: {0}%"

msgid "DEADZONE_CALIBRATION_IS_RESET"
msgstr ""

#, fuzzy
msgid "DEADZONE_CONFIGURATION"
msgstr "Eliminare questo salvataggio è un'operazione irreversibile. Non potrai recuperarlo. Sei sicuro di volerlo fare?"

msgid "DEATH"
msgstr "morte"

msgid "DEBUG_COORDINATES"
msgstr ""

msgid "DEBUG_DRAW_NOT_AVAILABLE"
msgstr ""

msgid "DEBUG_PANEL"
msgstr "Pannello di debug"

msgid "DECEMBER"
msgstr "Dicembre"

#, fuzzy
msgid "DECREASE_ITEM_SIZE"
msgstr "Secerni mucillagine"

msgid "DEFAULT_AUDIO_OUTPUT_DEVICE"
msgstr "Dispositivo di output audio di default"

msgid "DELETE"
msgstr "Rimuovi"

msgid "DELETE_ALL_OLD_SAVE_WARNING_2"
msgstr ""
"Eliminare tutti i vecchi salvataggi automatici e rapidi è un'azione irreversibile. Sei sicuro di voler eliminare definitivamente i seguenti?\n"
" - {0} salvataggi(o) automatici/o;\n"
" - {1} salvataggi(o) rapidi/o;\n"
"- {2} salvataggi(o) di backup."

#, fuzzy
msgid "DELETE_FOSSIL_CONFIRMATION"
msgstr "Eliminare questo salvataggio è un'operazione irreversibile. Non potrai recuperarlo. Sei sicuro di volerlo fare?"

msgid "DELETE_OLD_SAVES_PROMPT"
msgstr "Eliminare i vecchi salvataggi?"

msgid "DELETE_ORGANELLE"
msgstr "Rimuovi organulo"

msgid "DELETE_SAVE_CONFIRMATION"
msgstr "Eliminare questo salvataggio è un'operazione irreversibile. Non potrai recuperarlo. Sei sicuro di volerlo fare?"

msgid "DELETE_SELECTED"
msgstr "Elimina i selezionati"

msgid "DELETE_SELECTED_SAVES_PROMPT"
msgstr "Eliminare i salvataggi selezionati?"

msgid "DELETE_SELECTED_SAVE_WARNING"
msgstr "Eliminare i file selezionati è un'azione irreversibile. Sei sicuro di voler eliminare definitivamente {0} salvataggi(o)?"

msgid "DELETE_THIS_SAVE_PROMPT"
msgstr "Cancellare questo salvataggio?"

#, fuzzy
msgid "DESCEND_BUTTON"
msgstr "Eliminare questo salvataggio è un'operazione irreversibile. Non potrai recuperarlo. Sei sicuro di volerlo fare?"

#, fuzzy
msgid "DESCEND_CONFIRMATION"
msgstr "Eliminare questo salvataggio è un'operazione irreversibile. Non potrai recuperarlo. Sei sicuro di volerlo fare?"

#, fuzzy
msgid "DESCEND_CONFIRMATION_EXPLANATION"
msgstr ""
"I microbi aggressivi inseguono le prede per grandi distanze\n"
"e sono più propensi a combattere quando aggrediti.\n"
"I microbi pacifici, invece, ignorano i soggetti lontani\n"
"e sono meno inclini a sparare tossine ai propri predatori."

msgid "DESCRIPTION"
msgstr "Descrizione:"

msgid "DESCRIPTION_COLON"
msgstr "Descrizione:"

msgid "DESCRIPTION_TOO_LONG"
msgstr "La descrizione è troppo lunga"

msgid "DESPAWN_ENTITIES"
msgstr "Elimina ogni entità"

msgid "DETECTED_CPU_COUNT"
msgstr "Numero di CPU rilevate:"

#, fuzzy
msgid "DEVBUILD_VERSION_INFO"
msgstr "Sostenitori Devbuilds"

msgid "DEVELOPERS"
msgstr "Sviluppatori"

#, fuzzy
msgid "DEVELOPMENT_FORUM"
msgstr "Sviluppo sostenuto da Revolutionary Games Studio ry"

#, fuzzy
msgid "DEVELOPMENT_FORUM_BUTTON_TOOLTIP"
msgstr "Apri l'editor e modifica la tua specie"

msgid "DEVELOPMENT_SUPPORTED_BY"
msgstr "Sviluppo sostenuto da Revolutionary Games Studio ry"

#, fuzzy
msgid "DEVELOPMENT_WIKI"
msgstr "Sviluppatori"

#, fuzzy
msgid "DEVELOPMENT_WIKI_BUTTON_TOOLTIP"
msgstr "Come giocare"

msgid "DEVOURED"
msgstr "Divorato"

msgid "DEV_BUILD_PATRONS"
msgstr "Sostenitori Devbuilds"

msgid "DIFFICULTY"
msgstr "Difficoltà"

#, fuzzy
msgid "DIFFICULTY_DETAILS_STRING"
msgstr "Preimpostazione di difficoltà"

msgid "DIFFICULTY_PRESET"
msgstr "Preimpostazione di difficoltà"

msgid "DIFFICULTY_PRESET_CUSTOM"
msgstr "Personalizzata"

msgid "DIFFICULTY_PRESET_EASY"
msgstr "Facile"

msgid "DIFFICULTY_PRESET_HARD"
msgstr "Difficile"

msgid "DIFFICULTY_PRESET_NORMAL"
msgstr "Normale"

msgid "DIGESTION_EFFICIENCY"
msgstr "Efficienza di digestione"

msgid "DIGESTION_EFFICIENCY_COLON"
msgstr "Efficienza di digestione:"

msgid "DIGESTION_SPEED"
msgstr "Velocità di digestione"

msgid "DIGESTION_SPEED_COLON"
msgstr "Velocità di digestione:"

msgid "DIGESTION_SPEED_VALUE"
msgstr "{0}/s"

msgid "DISABLED"
msgstr "Disattivato"

msgid "DISABLE_ALL"
msgstr "Disattiva tutte"

msgid "DISCARD_AND_CONTINUE"
msgstr "Continua senza salvare"

msgid "DISCARD_CHANGES"
msgstr "Abbandona le modifiche"

#, fuzzy
msgid "DISCARD_MIGRATION"
msgstr "Continua senza salvare"

msgid "DISCONNECTED_CELLS"
msgstr "Cellule disconnesse"

msgid "DISCONNECTED_CELLS_TEXT"
msgstr ""
"Ci sono una o più cellule non connesse.\n"
"Connetti tutte le cellule l'una con l'altra per continuare."

msgid "DISCONNECTED_METABALLS"
msgstr "Metasfere disconnesse"

msgid "DISCONNECTED_METABALLS_TEXT"
msgstr ""
"Ci sono metasfere non connesse al resto dell'organismo.\n"
"Connetti tutte le metasfere l'una con l'altra per continuare."

msgid "DISCONNECTED_ORGANELLES"
msgstr "Organuli non connessi"

msgid "DISCONNECTED_ORGANELLES_TEXT"
msgstr ""
"Ci sono organuli non connessi al resto della cellula.\n"
"Connetti tutti gli organuli alla cellula o annulla i cambiamenti effettuati."

#, fuzzy
msgid "DISCORD_TOOLTIP"
msgstr "Tempo trascorso: {0:#,#} anni"

#, fuzzy
msgid "DISMISSED_POPUPS_COLON"
msgstr "Velocità di digestione:"

#, fuzzy
msgid "DISMISSED_POPUPS_EXPLANATION"
msgstr ""
"I microbi focalizzati inseguono le prede e i frammenti di cibo per lunghe distanze\n"
"e potrebbero essere più ambiziosi per questi ultimi.\n"
"I microbi reattivi cambiano più facilmente bersaglio."

msgid "DISMISS_INFORMATION_PERMANENTLY"
msgstr ""

msgid "DISMISS_WARNING_PERMANENTLY"
msgstr ""

#, fuzzy
msgid "DISPLAY_3D_MENU_BACKGROUNDS"
msgstr "Mostra particelle di sfondo"

msgid "DISPLAY_ABILITIES_BAR"
msgstr "Mostra la barra delle abilità"

msgid "DISPLAY_BACKGROUND_PARTICLES"
msgstr "Mostra particelle di sfondo"

#, fuzzy
msgid "DISPLAY_DRIVER_OPENGL"
msgstr "Mostra i nomi dei pulsanti di selezione delle parti"

#, fuzzy
msgid "DISPLAY_DRIVER_VULKAN"
msgstr "Mostra i nomi dei pulsanti di selezione delle parti"

msgid "DISPLAY_PART_NAMES"
msgstr "Mostra i nomi dei pulsanti di selezione delle parti"

msgid "DISSOLVED_COMPOUND_FOOD_SOURCE"
msgstr "Fonte ambientale di {0} sparsa uniformemente"

msgid "DOES_NOT_USE_FEATURE"
msgstr "No"

msgid "DONATIONS"
msgstr "Donazioni"

msgid "DOT_DOT_DOT"
msgstr "..."

msgid "DOUBLE"
msgstr "Doppia"

msgid "DOUBLE_CLICK_TO_VIEW_IN_FULLSCREEN"
msgstr "Fai doppio click per visualizzare a schermo pieno"

msgid "DOUBLE_MEMBRANE_DESCRIPTION"
msgstr "Una membrana a due strati. Offre una migliore protezione ai danni e richiede meno energia per non deformarsi. Tuttavia, rallenta un po' la cellula e la sua capacità di assorbire i nutrienti."

msgid "DUMP_SCENE_TREE"
msgstr ""

msgid "DUPLICATE_TYPE"
msgstr "Duplica tipo"

#, fuzzy
msgid "EARLY_MULTICELLULAR"
msgstr "Multicellulare"

msgid "EASTEREGG_MESSAGE_1"
msgstr "Una curiosità: il didinio e il paramecio sono un esempio da manuale, studiato per decenni, di relazione predatore-preda. Ora, quale sei tu dei due? Didinio o paramecio? Predatore o preda?"

msgid "EASTEREGG_MESSAGE_10"
msgstr "COSE DIMENANTI!!"

msgid "EASTEREGG_MESSAGE_11"
msgstr "Squagliallo il metallo."

msgid "EASTEREGG_MESSAGE_12"
msgstr "Quelle cellule blu però."

msgid "EASTEREGG_MESSAGE_13"
msgstr "Un suggerimento: i biomi sono più che semplici sfondi differenti; a volte, i composti appaiono a ritmi diversi a seconda della zona in cui ti trovi."

msgid "EASTEREGG_MESSAGE_14"
msgstr "Un suggerimento: più flagelli hai, più veloce vai, brum brum, ma ti costa anche più ATP"

msgid "EASTEREGG_MESSAGE_15"
msgstr "Un suggerimento: non solo nuvole! Puoi inghiottire anche frammenti di ferro e di altre cellule."

msgid "EASTEREGG_MESSAGE_16"
msgstr "Un suggerimento: preparati prima di aggiungere un nucleo. Quei cosi sono cari! Sia in manutenzione sia in costi iniziali."

msgid "EASTEREGG_MESSAGE_17"
msgstr "Una curiosità: sapevi che ci sono oltre 8000 specie di ciliati sul pianeta Terra?"

msgid "EASTEREGG_MESSAGE_18"
msgstr "Una curiosità: lo stentor è un ciliato che può allungarsi e catturare la preda in una specie di bocca a forma di tromba, la quale è in grado di generare correnti d'acqua con le ciglia."

msgid "EASTEREGG_MESSAGE_19"
msgstr "Una curiosità: il didinio è un ciliato che fa preda di parameci."

msgid "EASTEREGG_MESSAGE_2"
msgstr "Un suggerimento: se sei abbastanza veloce, puoi usare le tue tossine per colpire e allontanare altre tossine."

msgid "EASTEREGG_MESSAGE_20"
msgstr "Una curiosità: l'ameba caccia e cattura la preda con 'gambe' fatte di citoplasma chiamate pseudopodi. Vorremmo averli anche in Thrive, prima o poi..."

msgid "EASTEREGG_MESSAGE_21"
msgstr "Un suggerimento: fai attenzione alle cellule e ai batteri più grandi di te! Non è divertente essere digeriti: ti mangeranno."

msgid "EASTEREGG_MESSAGE_22"
msgstr "Il capo fonico di Thrive ha composto molte tracce che non sono state ancora aggiunte al gioco. Puoi ascoltarle, o guardarlo comporre in stream sul suo canale YouTube, Oliver Lugg."

msgid "EASTEREGG_MESSAGE_23"
msgstr "Un suggerimento: se la tua cellula supera i 150 esagoni di misura, puoi fagocitare anche i frammenti di ferro più grandi."

msgid "EASTEREGG_MESSAGE_24"
msgstr "Thrive è concepito come simulazione di un pianeta alieno. Di conseguenza, ha senso che la maggior parte delle creature che trovi siano imparentate a una o due altre specie: questo a causa dell'evoluzione che avviene intorno a te. Prova a identificarle!"

msgid "EASTEREGG_MESSAGE_25"
msgstr "Una curiosità: il team di Thrive fa dei podcast ogni tanto, dovresti dar loro un'occhiata!"

msgid "EASTEREGG_MESSAGE_26"
msgstr "Una curiosità: Thrive viene sviluppato tramite il motore grafico open source Godot!"

msgid "EASTEREGG_MESSAGE_27"
msgstr "Una curiosità: uno dei primi prototipi giocabili di Thrive è stato creato dal nostro eccezionale programmatore, untrustedlife!"

msgid "EASTEREGG_MESSAGE_3"
msgstr "Un suggerimento: ogni secondo, l'osmoregolazione consuma 1 ATP per ogni spazio esagonale occupato dalla tua cellula; allo stesso modo, ogni spazio esagonale occupato da citoplasma genera 5 ATP per secondo. Ciò significa che se stai perdendo ATP a causa dell'osmoregolazione, ti basterà aggiungere degli esagoni di citoplasma o rimuovere alcuni organuli."

msgid "EASTEREGG_MESSAGE_4"
msgstr "Una curiosità: nel mondo reale, i procarioti possiedono delle strutture chiamate biocompartimenti; essi fungono da organuli, e sono perciò chiamati \"organuli poliedrici\"."

msgid "EASTEREGG_MESSAGE_5"
msgstr "Una curiosità: il metabolosoma è ciò che è chiamato un organulo poliedrico."

msgid "EASTEREGG_MESSAGE_6"
msgstr "Un suggerimento: a volte è meglio scappare dalle altre cellule."

msgid "EASTEREGG_MESSAGE_7"
msgstr "Un suggerimento: se un'altra cellula è grande circa la metà di te, allora sei in grado di fagocitarla."

msgid "EASTEREGG_MESSAGE_8"
msgstr "Un monito: i batteri possono essere più forti di quanto appaiono! Sembrano piccoli, ma alcuni di essi possono scavare dentro di te, e ucciderti così!"

msgid "EASTEREGG_MESSAGE_9"
msgstr "Un monito: se non stai abbastanza attento, puoi predare altre specie fino all'estinzione. Anche altre specie possono fare la stessa cosa."

msgid "EASTER_EGGS"
msgstr "Includi easter eggs"

msgid "EASTER_EGGS_EXPLANATION"
msgstr "(segreti che possono apparire casualmente nel gioco)"

#, fuzzy
msgid "EDGE_PAN_SPEED"
msgstr "Velocità di digestione"

#, fuzzy
msgid "EDITING_TITLE"
msgstr "Il titolo è mancante"

msgid "EDITOR"
msgstr "Editor"

#, fuzzy
msgid "EDITORS_AND_MUTATIONS_BUTTON"
msgstr "ha subito una mutazione"

msgid "EDITOR_BUTTON_TOOLTIP"
msgstr "Apri l'editor e modifica la tua specie"

msgid "EDITOR_TUTORIAL_EDITOR_TEXT"
msgstr ""
"Benvenuto nell'Editor Microbico.\n"
"\n"
"Qui puoi osservare cosa è successo alle generazioni precendenti, e poi modificare la tua specie.\n"
"\n"
"In questo pannello trovi un resoconto delle zone che la tua specie occupa al momento. Prova i vari strumenti a tua disposizione per sapere di più sugli eventi nel tuo mondo!\n"
"\n"
"Quando ti ritieni pronto, premi il pulsante \"AVANTI\" in basso a destra per continuare."

msgid "EIGHT_TIMES"
msgstr "8x"

#, fuzzy
msgid "EJECT_ENGULFED"
msgstr "Impedisce la fagocitazione"

#, fuzzy
msgid "EJECT_ENGULFED_TOOLTIP"
msgstr "Impedisce la fagocitazione"

msgid "ENABLED_MODS"
msgstr "Mod attive"

msgid "ENABLE_ALL_COMPATIBLE"
msgstr "Attiva tutte le mod compatibili"

msgid "ENABLE_EDITOR"
msgstr "Editor istantaneo"

msgid "ENABLE_GUI_LIGHT_EFFECTS"
msgstr "Abilita gli effetti di luce della GUI"

msgid "ENDOSYMBIONT_ENGULFED_ALREADY_DONE"
msgstr ""

msgid "ENDOSYMBIONT_ENGULFED_PROGRESS"
msgstr ""

msgid "ENDOSYMBIONT_TYPE_ALREADY_PRESENT"
msgstr ""

#, fuzzy
msgid "ENDOSYMBIOSIS_AVAILABLE_ORGANELLES"
msgstr "Organuli multipli"

msgid "ENDOSYMBIOSIS_BUTTON"
msgstr ""

#, fuzzy
msgid "ENDOSYMBIOSIS_CANCEL_TOOLTIP"
msgstr "Slega tutte"

#, fuzzy
msgid "ENDOSYMBIOSIS_COMPLETE_TOOLTIP"
msgstr "Il valore usato per generare il mondo; deve essere un numero intero positivo"

#, fuzzy
msgid "ENDOSYMBIOSIS_EXPLANATION"
msgstr ""
"I microbi aggressivi inseguono le prede per grandi distanze\n"
"e sono più propensi a combattere quando aggrediti.\n"
"I microbi pacifici, invece, ignorano i soggetti lontani\n"
"e sono meno inclini a sparare tossine ai propri predatori."

msgid "ENDOSYMBIOSIS_NOTHING_ENGULFED"
msgstr ""

#, fuzzy
msgid "ENDOSYMBIOSIS_NO_CANDIDATE_ORGANELLES"
msgstr "Organuli non connessi"

#, fuzzy
msgid "ENDOSYMBIOSIS_PROGRESSING_EXPLANATION"
msgstr ""
"I microbi focalizzati inseguono le prede e i frammenti di cibo per lunghe distanze\n"
"e potrebbero essere più ambiziosi per questi ultimi.\n"
"I microbi reattivi cambiano più facilmente bersaglio."

msgid "ENDOSYMBIOSIS_PROKARYOTIC_LIMIT_EXPLANATION"
msgstr ""

#, fuzzy
msgid "ENDOSYMBIOSIS_SINGLE_SPECIES_PROGRESS_DESCRIPTION"
msgstr "Trasforma l'[thrive:compound type=\"hydrogensulfide\"][/thrive:compound] in [thrive:compound type=\"glucose\"][/thrive:compound]. Il tasso aumenta con la concentrazione di [thrive:compound type=\"carbondioxide\"][/thrive:compound]. Inoltre, trasforma il [thrive:compound type=\"glucose\"][/thrive:compound] in [thrive:compound type=\"atp\"][/thrive:compound]."

#, fuzzy
msgid "ENDOSYMBIOSIS_START_TOOLTIP"
msgstr "Apri l'editor e modifica la tua specie"

#, fuzzy
msgid "ENDOSYMBIOSIS_TITLE"
msgstr "Il titolo è mancante"

msgid "ENERGY_BALANCE_TOOLTIP_CONSUMPTION"
msgstr "{0}: -{1} ATP"

msgid "ENERGY_BALANCE_TOOLTIP_PRODUCTION"
msgstr "{0}: +{1} ATP"

msgid "ENERGY_IN_PATCH_FOR"
msgstr "Energia in {0} per {1}"

#, fuzzy
msgid "ENERGY_IN_PATCH_SHORT"
msgstr "Energia in {0} per {1}"

msgid "ENERGY_SOURCES"
msgstr "Fonti di energia:"

msgid "ENERGY_SUMMARY_LINE"
msgstr "L'energia totale accumulata è {0}, con un costo individuale di {1}, risultante in una popolazione (non calibrata) di {2}"

msgid "ENGULF_NO_ATP_DAMAGE_MESSAGE"
msgstr ""

msgid "ENTER_EXISTING_ID"
msgstr "Inserisci ID esistente"

msgid "ENTER_EXISTING_WORKSHOP_ID"
msgstr "Inserisci un Workshop ID esistente"

msgid "ENTITY_LABEL"
msgstr "Etichetta entità"

msgid "ENVIRONMENT"
msgstr "Ambiente"

#, fuzzy
msgid "ENVIRONMENTAL_CONDITIONS_BUTTON"
msgstr "Ritenzione ambientale del glucosio"

msgid "ENVIRONMENTAL_GLUCOSE_RETENTION"
msgstr "Ritenzione ambientale del glucosio"

msgid "ENVIRONMENTAL_GLUCOSE_RETENTION_EXPLANATION"
msgstr "(proporzione di glucosio conservata nell'ambiente all'inizio di ciascuna generazione)"

msgid "ENVIRONMENT_BUTTON_MICROBE_TOOLTIP"
msgstr "Mostra/nascondi l'ambiente"

msgid "EPIPELAGIC"
msgstr "Epipelagico"

msgid "EQUIPMENT_TYPE_AXE"
msgstr ""

msgid "ERROR"
msgstr "Errore"

msgid "ERROR_CREATING_FOLDER"
msgstr "Errore nella creazione della cartella per la mod"

msgid "ERROR_CREATING_INFO_FILE"
msgstr "Si è verificato un errore nella creazione del file di info"

msgid "ERROR_FAILED_TO_SAVE_NEW_SETTINGS"
msgstr "Errore: è stato impossibile salvare nuove impostazioni su file di configurazione."

#, fuzzy
msgid "ERROR_FETCHING_EXPLANATION"
msgstr "(segreti che possono apparire casualmente nel gioco)"

#, fuzzy
msgid "ERROR_FETCHING_NEWS"
msgstr "Si è verificato un errore nella creazione del file di info"

msgid "ERROR_LOADING"
msgstr "Errore di caricamento"

msgid "ERROR_SAVING"
msgstr "Errore di salvataggio"

msgid "ESCAPE"
msgstr "Esc"

msgid "ESCAPE_ENGULFING"
msgstr "fuga dalla fagocitosi"

msgid "ESTUARY"
msgstr "Estuario"

msgid "EVOLUTIONARY_TREE"
msgstr "Albero evolutivo"

#, fuzzy
msgid "EVOLUTIONARY_TREE_BUILD_FAILED"
msgstr "Albero evolutivo"

#, fuzzy
msgid "EXACT_VERSION_COLON"
msgstr "Versione:"

#, fuzzy
msgid "EXACT_VERSION_TOOLTIP"
msgstr "Carica automaticamente patch Harmony dall'Assembly (non richiede di specificare la classe della mod)"

msgid "EXCEPTION_HAPPENED_PROCESSING_SAVE"
msgstr "Si è verificata un'eccezione nell'elaborazione degli oggetti caricati"

msgid "EXCEPTION_HAPPENED_WHILE_LOADING"
msgstr "Si è verificata un'eccezione nel caricamento dei dati di salvataggio"

#, fuzzy
msgid "EXISTING_BUILDINGS"
msgstr "Inserisci ID esistente"

msgid "EXIT"
msgstr "Esci"

#, fuzzy
msgid "EXIT_EDITOR"
msgstr "Vai al prossimo pannello dell'editor"

#, fuzzy
msgid "EXIT_TO_LAUNCHER"
msgstr "Launch E"

msgid "EXPERIMENTAL_FEATURES"
msgstr ""

#, fuzzy
msgid "EXPERIMENTAL_FEATURES_EXPLANATION"
msgstr "(velocità di mutazione delle specie controllate dall'intelligenza artificiale)"

msgid "EXPORT_ALL_WORLDS"
msgstr ""

#, fuzzy
msgid "EXPORT_ALL_WORLDS_TOOLTIP"
msgstr "Tempo trascorso: {0:#,#} anni"

#, fuzzy
msgid "EXPORT_SUCCESS"
msgstr "Predazione di {0}"

msgid "EXTERNAL"
msgstr "Esterno"

msgid "EXTERNAL_EFFECTS"
msgstr "Effetti esterni:"

msgid "EXTINCTION_BOX_TEXT"
msgstr "Proprio come il 99% delle specie mai esistite, la tua si è estinta. Altri andranno a occupare nicchie e prosperare, ma non tu. Sarai dimenticato. Sei un esperimento fallito dell'evoluzione."

msgid "EXTINCTION_CAPITAL"
msgstr "ESTINZIONE"

msgid "EXTINCT_FROM_PATCH"
msgstr "Estinto nella zona"

msgid "EXTINCT_FROM_THE_PLANET"
msgstr "Estinto dal pianeta"

msgid "EXTINCT_IN_PATCH"
msgstr "estinto nella zona"

msgid "EXTINCT_SPECIES"
msgstr "Specie estinte"

msgid "EXTRAS"
msgstr "Extra"

msgid "EXTRA_OPTIONS"
msgstr "Opzioni Extra"

#, fuzzy
msgid "FACEBOOK_TOOLTIP"
msgstr "Metti in pausa il gioco"

msgid "FAILED"
msgstr "Errore"

#, fuzzy
msgid "FAILED_ONE_OR_MORE_SAVE_DELETION_DESCRIPTION"
msgstr "La mia fantastica mod"

#, fuzzy
msgid "FAILED_SAVE_DELETION"
msgstr "Errore: è stato impossibile salvare nuove impostazioni su file di configurazione."

#, fuzzy
msgid "FAILED_SAVE_DELETION_DESCRIPTION"
msgstr "L'aggiornamento del salvataggio specificato non è riuscito a causa del seguente errore:"

msgid "FEARFUL"
msgstr "Pavido"

msgid "FEAR_EXPLANATION"
msgstr ""
"I microbi pavidi scappano dai pericoli per lunghe distanze\n"
"e sono generalmente più propensi alla fuga.\n"
"I microbi coraggiosi non sono spaventati dai predatori vicini\n"
"e sono più disposti a contrattaccare."

#, fuzzy
msgid "FEATURE_DISABLED"
msgstr "Disattivato"

#, fuzzy
msgid "FEATURE_ENABLED"
msgstr "Abilita i trucchi"

msgid "FEBRUARY"
msgstr "Febbraio"

#, fuzzy
msgid "FEED_ITEM_CONTENT_PARSING_FAILED"
msgstr "Inizializzazione della libreria client Steam fallita"

#, fuzzy
msgid "FEED_ITEM_MISSING_CONTENT"
msgstr ""
"Tempo processi [process time]: {0} s\n"
"Tempo fisica [physics time]: {1} s\n"
"Entità: {2} Altro: {3}\n"
"Generate [spawned]: {4} Distrutte [despawned]: {5}\n"
"Nodi usati: {6}\n"
"Memoria usata: {7} MiB\n"
"Memoria GPU: {8} Mib\n"
"Oggetti renderizzati: {9}\n"
"Chiamate di disegno [draw calls]: {10} 2D: {11}\n"
"Vertici renderizzati: {12}\n"
"Cambi di materiale [material changes]: {13}\n"
"Cambi di ombreggiatura [shader changes]: {14}\n"
"Nodi orfani [orphaned nodes]: {15}\n"
"Latenza audio: {16} ms\n"
"Thread totali: {17}\n"
"Tempo totale CPU:\n"
"{18}"

msgid "FEED_ITEM_PUBLISHED_AT"
msgstr ""

msgid "FEED_ITEM_TRUNCATED_NOTICE"
msgstr ""

#, fuzzy
msgid "FERROPLAST"
msgstr "Termoplasto"

#, fuzzy
msgid "FERROPLAST_DESCRIPTION"
msgstr "Il termoplasto è una struttura a doppia membrana. Si tratta di un organismo procariote, vivente all'interno di un eucariote. Contiene pigmenti termosensibili, impilati insieme in sacchetti membranosi, in grado di sfruttare l'energia delle differenze di calore vicine per produrre [thrive:compound type=\"atp\"][/thrive:compound] a partire dall'acqua. Questo processo si chiama [b]termosintesi[/b]. Il tasso aumenta con la temperatura."

#, fuzzy
msgid "FERROPLAST_PROCESSES_DESCRIPTION"
msgstr "Produce [thrive:compound type=\"atp\"][/thrive:compound]. Il tasso aumenta con la [thrive:compound type=\"temperature\"][/thrive:compound]."

msgid "FILTER_ITEMS_BY_CATEGORY_COLON"
msgstr "Filtra gli oggetti per categoria:"

msgid "FIND_CURRENT_PATCH"
msgstr "Trova la zona corrente"

msgid "FINISHED_DOT"
msgstr "Processo completato."

msgid "FINISH_EDITING_AND_RETURN_TO_ENVIRONMENT"
msgstr "Termina le modifiche e torna al gioco"

msgid "FINISH_ONE_GENERATION"
msgstr "Completa una generazione"

msgid "FINISH_X_GENERATIONS"
msgstr "Completa {0} generazioni"

msgid "FIRE_TOXIN"
msgstr "Lancia tossine"

#, fuzzy
msgid "FIRE_TOXIN_TOOLTIP"
msgstr "Alcune opzioni potrebbero essere disattivate in caso che \"Solo VCLC\" sia attivata"

msgid "FLAGELLUM"
msgstr "Flagello"

msgid "FLAGELLUM_DESCRIPTION"
msgstr "Il flagello è un fascio di proteine simile a una frusta che si estende a partire dalla membrana cellulare. Consuma [thrive:compound type=\"atp\"][/thrive:compound] per ondulare, fornendo così movimento alla cellula. La direzione di tale movimento è opposta alla direzione in cui il flagello punta: per esempio, un flagello posizionato sul lato sinistro della cellula fornisce spinta nel movimento verso destra."

msgid "FLAGELLUM_PROCESSES_DESCRIPTION"
msgstr "Consuma [thrive:compound type=\"atp\"][/thrive:compound]. Aumenta la velocità di movimento della cellula."

#, fuzzy
msgid "FLEET_NAME_FROM_PLACE"
msgstr "si è estinto dal pianeta"

#, fuzzy
msgid "FLEET_UNITS"
msgstr "{0} {1}"

#, fuzzy
msgid "FLOATING_CHUNKS_COLON"
msgstr "Rotazione:"

msgid "FLOATING_HAZARD"
msgstr "Pericolo galleggiante"

msgid "FLUID"
msgstr "Fluida"

msgid "FLUIDITY_RIGIDITY"
msgstr "Fluidità / Rigidità"

msgid "FOCUSED"
msgstr "Focalizzato"

msgid "FOCUS_EXPLANATION"
msgstr ""
"I microbi focalizzati inseguono le prede e i frammenti di cibo per lunghe distanze\n"
"e potrebbero essere più ambiziosi per questi ultimi.\n"
"I microbi reattivi cambiano più facilmente bersaglio."

#, fuzzy
msgid "FOG_OF_WAR_DISABLED"
msgstr "Disattivato"

#, fuzzy
msgid "FOG_OF_WAR_DISABLED_DESCRIPTION"
msgstr "L'aggiornamento del salvataggio specificato non è riuscito a causa del seguente errore:"

msgid "FOG_OF_WAR_INTENSE"
msgstr ""

#, fuzzy
msgid "FOG_OF_WAR_INTENSE_DESCRIPTION"
msgstr "La nitrogenasi è una proteina che converte l'[thrive:compound type=\"nitrogen\"][/thrive:compound] gassoso e l'energia della cellula (in forma di [thrive:compound type=\"atp\"][/thrive:compound]) in [thrive:compound type=\"ammonia\"][/thrive:compound], un nutriente essenziale per la crescita delle cellule. Questo processo si chiama [b]azotofissazione anaerobica[/b]. Siccome la nitrogenasi è sospesa direttamente nel citoplasma, il fuido circostante produce piccole quantità di [thrive:compound type=\"atp\"][/thrive:compound] tramite [b]glicolisi[/b]."

msgid "FOG_OF_WAR_MODE"
msgstr ""

msgid "FOG_OF_WAR_REGULAR"
msgstr ""

#, fuzzy
msgid "FOG_OF_WAR_REGULAR_DESCRIPTION"
msgstr "I pili sono strutture comuni a molti tipi di microrganismi. Assomigliano a sottilissimi capelli, e possono essere presenti sulla superficie di ciascuno di essi a decine o anche centinaia di migliaia. Possono avere vari scopi, inclusa la predazione; alternativamente, sono usati dai microrganismi patogeni per attaccarsi ai tessuti delle vittime, o anche per trapassare la membrana cellulare e raggiungere così il citoplasma. Esistono diversi tipi di pili simili fra loro, ma molti di essi non hanno legami evoluzionistici: sono invece il risultato di convergenze evolutive. Ciascun organismo può mostrare diversi tipi di pili, e quelli presenti sulla superficie sono costantemente sostituiti."

msgid "FOOD_CHAIN"
msgstr "Catena alimentare"

msgid "FOOD_SOURCE_ENERGY_INFO"
msgstr "{0} -> energia: {1} (idoneità: {2}) energia totale disponibile: {3} (idoneità totale: {4})"

msgid "FORGET_MOD_DETAILS"
msgstr "Rimuovi Dati Locali"

msgid "FORGET_MOD_DETAILS_TOOLTIP"
msgstr "Rimuovi i dati locali relativi a questo oggetto. Ciò è utile se hai inserito l'ID sbagliato, oppure se vuoi caricare una nuova versione su di un oggetto diverso."

msgid "FORM_ERROR_MESSAGE"
msgstr "Errore: {0}"

#, fuzzy
msgid "FOSSILISATION"
msgstr "→ popolazione:"

#, fuzzy
msgid "FOSSILISATION_EXPLANATION"
msgstr ""
"I microbi aggressivi inseguono le prede per grandi distanze\n"
"e sono più propensi a combattere quando aggrediti.\n"
"I microbi pacifici, invece, ignorano i soggetti lontani\n"
"e sono meno inclini a sparare tossine ai propri predatori."

#, fuzzy
msgid "FOSSILISATION_FAILED"
msgstr "→ popolazione:"

#, fuzzy
msgid "FOSSILISATION_FAILED_DESCRIPTION"
msgstr "L'aggiornamento del salvataggio specificato non è riuscito a causa del seguente errore:"

msgid "FOSSILISATION_HINT"
msgstr ""

msgid "FOSSILISATION_HINT_ALREADY_FOSSILISED"
msgstr ""

#, fuzzy
msgid "FOSSILISE"
msgstr "Sessile"

#, fuzzy
msgid "FOSSIL_DELETION_FAILED"
msgstr "Creazione della mod fallita"

#, fuzzy
msgid "FOSSIL_DELETION_FAILED_DESCRIPTION"
msgstr "L'aggiornamento del salvataggio specificato non è riuscito a causa del seguente errore:"

msgid "FOUR_TIMES"
msgstr "4x"

msgid "FPS"
msgstr "FPS: {0}"

msgid "FPS_DISPLAY"
msgstr "Visualizzazione FPS"

msgid "FRAME_DURATION"
msgstr "Delta: {0}"

msgid "FREEBUILDING"
msgstr "Modifica Libera"

msgid "FREE_GLUCOSE_CLOUD"
msgstr "Nuvola bonus di glucosio all'uscita dall'editor"

msgid "FREE_GLUCOSE_CLOUD_EXPLANATION"
msgstr "(comincia ogni generazione vicino a una nuvola di glucosio)"

msgid "FULLSCREEN"
msgstr "Schermo intero"

msgid "FULL_MOD_INFO"
msgstr "Info complete"

msgid "GALLERY_VIEWER"
msgstr "Visualizzatore galleria"

msgid "GAME_DESIGN_TEAM"
msgstr "Squadra Progettisti di Gioco"

#, fuzzy
msgid "GAME_SYSTEMS_TITLE"
msgstr "Squadra Progettisti di Gioco"

#, fuzzy
msgid "GATHERED_ENERGY_TOOLTIP"
msgstr "Metti in pausa il gioco"

msgid "GENERAL"
msgstr "Generale"

msgid "GENERATIONS"
msgstr "Generazioni"

msgid "GENERATION_COLON"
msgstr "Generazione:"

#, fuzzy
msgid "GITHUB_TOOLTIP"
msgstr "Esci dal gioco"

msgid "GLES3"
msgstr "GLES3"

msgid "GLOBAL_INITIAL_LETTER"
msgstr "G"

msgid "GLOBAL_TIMELINE_SPECIES_MIGRATED_TO"
msgstr "Parte della popolazione di [b][u]{0}[/u][/b] è migrata da {1} a {2}"

msgid "GLUCOSE"
msgstr "Glucosio"

msgid "GLUCOSE_CONCENTRATIONS_DRASTICALLY_DROPPED"
msgstr "La concentrazione di glucosio è diminuita drasticamente!"

msgid "GLYCOLYSIS"
msgstr "Glicolisi"

msgid "GODMODE"
msgstr "Modalità Dio"

#, fuzzy
msgid "GOD_TOOLS_TITLE"
msgstr "Tempo trascorso: {0:#,#} anni"

msgid "GOOGLY_EYE_CELL"
msgstr "Cellula Grandocchi"

msgid "GOT_IT"
msgstr "Ho capito"

msgid "GPL_LICENSE_HEADING"
msgstr "Di seguito il testo della licenza GPL:"

msgid "GPU_NAME"
msgstr "GPU:"

msgid "GRAPHICS"
msgstr "Grafica"

msgid "GRAPHICS_TEAM"
msgstr "Squadra Grafici"

msgid "GUI"
msgstr "GUI"

msgid "GUI_LIGHT_EFFECTS_OPTION_DESCRIPTION"
msgstr ""
"Abilita gli effetti di luce nella GUI [graphical user interface], come ad esempio il flash del pulsante dell'editor.\n"
"\n"
"Nel caso dovessi riscontrare un bug per cui alcune parti del pulsante dell'editor spariscono,\n"
"puoi provare a disattivare questa opzione per risolverlo."

#, fuzzy
msgid "GUI_TAB_NAVIGATION"
msgstr "{0}mila"

msgid "GUI_VOLUME"
msgstr "Volume della GUI"

msgid "HEALTH"
msgstr "Salute"

msgid "HELP"
msgstr "Aiuto"

msgid "HELP_BUTTON_TOOLTIP"
msgstr "Come giocare"

msgid "HIGHER_VALUES_INCREASE_PERFORMANCE"
msgstr "(valori più elevati migliorano le prestazioni)"

msgid "HIGHER_VALUES_WORSEN_PERFORMANCE"
msgstr "(valori più elevati compromettono le prestazioni)"

msgid "HOLD_FOR_PAN_OR_ROTATE_MODE"
msgstr "Tieni premuto per alternare le modalità di spostamento e rotazione"

#, fuzzy
msgid "HOLD_FOR_PAN_WITH_MOUSE"
msgstr "Tieni premuto per alternare le modalità di spostamento e rotazione"

msgid "HOLD_PACK_COMMANDS_MENU"
msgstr "Tieni premuto per mostrare i comandi di branco"

msgid "HOLD_TO_SHOW_CURSOR"
msgstr "Tieni premuto per mostrare il cursore"

msgid "HOLD_TO_SHOW_CURSOR_ADVICE_TEXT"
msgstr ""

#, fuzzy
msgid "HOLD_TO_SKIP_CREDITS"
msgstr "Tieni premuto per mostrare il cursore"

#, fuzzy
msgid "HOME"
msgstr "Home"

#, fuzzy
msgid "HORIZONTAL_COLON"
msgstr "Versione:"

msgid "HORIZONTAL_WITH_AXIS_NAME_COLON"
msgstr ""

msgid "HP_COLON"
msgstr "PS:"

msgid "HSV"
msgstr "HSV"

msgid "HUD_MESSAGE_MULTIPLE"
msgstr ""

msgid "HYDROGEN_SULFIDE"
msgstr "Idrogeno solforato"

msgid "ICESHARD"
msgstr "Scheggia di ghiaccio"

msgid "ICESHELF"
msgstr "Banchina glaciale"

msgid "ID_IS_NOT_A_NUMBER"
msgstr "L'ID non è un numero valido"

msgid "ID_NUMBER"
msgstr "Numero ID"

#, fuzzy
msgid "IMAGE_FILE_TYPES"
msgstr "Tipi di membrana"

msgid "INCLUDE_MULTICELLULAR_PROTOTYPE"
msgstr "Includi prototipi"

msgid "INCLUDE_MULTICELLULAR_PROTOTYPE_EXPLANATION"
msgstr "(alcune features potrebbero non essere disponibili nelle fasi successive)"

#, fuzzy
msgid "INCREASE_ITEM_SIZE"
msgstr "Crea nuovo elemento"

msgid "INDUSTRIAL_STAGE"
msgstr ""

msgid "INFINITE_COMPOUNDS"
msgstr "Composti infiniti"

msgid "INFINITE_MP"
msgstr "PM infiniti"

#, fuzzy
msgid "INFO_BOX_COST"
msgstr "HAI PROSPERATO!"

#, fuzzy
msgid "INFO_BOX_EDITORS"
msgstr "HAI PROSPERATO!"

msgid "INFO_BOX_ENZYMES"
msgstr ""

#, fuzzy
msgid "INFO_BOX_GAMEPLAY_TYPE"
msgstr "Costo di osmoregolazione"

#, fuzzy
msgid "INFO_BOX_INTERNAL_NAME"
msgstr "Nome interno (della cartella):"

msgid "INFO_BOX_MASS"
msgstr ""

#, fuzzy
msgid "INFO_BOX_NEXT_STAGE"
msgstr "HAI PROSPERATO!"

#, fuzzy
msgid "INFO_BOX_OSMOREGULATION_COST"
msgstr "Costo di osmoregolazione"

#, fuzzy
msgid "INFO_BOX_PREVIOUS_STAGE"
msgstr "Nessun processo"

#, fuzzy
msgid "INFO_BOX_PROCESSES"
msgstr "Nessun processo"

#, fuzzy
msgid "INFO_BOX_REQUIRES_NUCLEUS"
msgstr "Richiede nucleo"

#, fuzzy
msgid "INFO_BOX_SIZE"
msgstr "HAI PROSPERATO!"

#, fuzzy
msgid "INFO_BOX_STORAGE"
msgstr "HAI PROSPERATO!"

#, fuzzy
msgid "INFO_BOX_UNIQUE"
msgstr "HAI PROSPERATO!"

msgid "INFO_BOX_UPGRADES"
msgstr ""

msgid "INGESTED_MATTER"
msgstr "Materia ingerita"

#, fuzzy
msgid "INIT_NEW_WORLD_TOOLTIP"
msgstr "Tempo trascorso: {0:#,#} anni"

msgid "INPUTS"
msgstr "Controlli"

#, fuzzy
msgid "INPUT_NAME_BUILD_STRUCTURE"
msgstr "Completa una generazione"

#, fuzzy
msgid "INPUT_NAME_INTERACTION"
msgstr "Completa una generazione"

#, fuzzy
msgid "INPUT_NAME_OPEN_INVENTORY"
msgstr "Completa una generazione"

msgid "INSPECT"
msgstr "Ispeziona"

#, fuzzy
msgid "INSPECTOR"
msgstr "Ispeziona"

#, fuzzy
msgid "INTERACTION_ACTIVATE_ASCENSION"
msgstr "Tasso mutazione IA"

#, fuzzy
msgid "INTERACTION_ACTIVATE_ASCENSION_MISSING_ENERGY"
msgstr "Tasso mutazione IA"

#, fuzzy
msgid "INTERACTION_CONSTRUCT"
msgstr "Tasso mutazione IA"

msgid "INTERACTION_CONSTRUCT_MISSING_DEPOSITED_MATERIALS"
msgstr ""

#, fuzzy
msgid "INTERACTION_CRAFT"
msgstr "Tasso mutazione IA"

#, fuzzy
msgid "INTERACTION_DEPOSIT_RESOURCES"
msgstr "Tasso mutazione IA"

msgid "INTERACTION_DEPOSIT_RESOURCES_NO_SUITABLE_RESOURCES"
msgstr ""

#, fuzzy
msgid "INTERACTION_DESTROY"
msgstr "Tasso mutazione IA"

#, fuzzy
msgid "INTERACTION_FOUND_SETTLEMENT"
msgstr "Tasso mutazione IA"

#, fuzzy
msgid "INTERACTION_HARVEST"
msgstr "Tasso mutazione IA"

msgid "INTERACTION_HARVEST_CANNOT_MISSING_TOOL"
msgstr ""

msgid "INTERACTION_PICK_UP"
msgstr ""

msgid "INTERACTION_PICK_UP_CANNOT_FULL"
msgstr ""

msgid "INTERNALS"
msgstr "Viscere"

msgid "INTERNAL_NAME_IN_USE"
msgstr "È già presente una mod con questo nome interno"

msgid "INTERNAL_NAME_REQUIRED"
msgstr "Il nome interno è richiesto"

msgid "INTERNAL_NAME_REQUIRES_CAPITAL"
msgstr "Il nome interno dovrebbe iniziare con una lettera maiscola"

msgid "INVALID_DATA_TO_PLOT"
msgstr "Dati da mostrare non validi"

msgid "INVALID_ICON_PATH"
msgstr "Percorso icona non valido"

msgid "INVALID_SAVE_NAME_POPUP"
msgstr "Il nome del salvataggio non può contenere caratteri speciali (<>:\"/\\|?*)"

msgid "INVALID_SPECIES_NAME_POPUP"
msgstr "Il nome della specie deve essere conforme alla nomenclatura binomiale (genere ed epiteto)!"

msgid "INVALID_TAG"
msgstr "Il tag specificato \"{0}\" non è valido"

msgid "INVALID_URL_FORMAT"
msgstr "Formato URL non valido"

msgid "INVALID_URL_SCHEME"
msgstr "Schema URL non valido"

msgid "INVENTORY_ITEMS_ON_GROUND"
msgstr ""

#, fuzzy
msgid "INVENTORY_TITLE"
msgstr "\"{0}\" - {1}"

msgid "INVENTORY_TOGGLE_CRAFTING"
msgstr ""

msgid "INVENTORY_TOGGLE_GROUND"
msgstr ""

msgid "INVERTED"
msgstr ""

msgid "IN_PROTOTYPE"
msgstr ""
"Stai giocando ai prototipi delle fasi future di gioco, inclusi nella versione attuale.\n"
"Questi possono essere molto incompleti, generalmente grezzi, e utilizzare elementi grafici segnaposto,\n"
"oltre a essere non sempre molto giocabili. Per questo motivo, al momento non è possibile salvare.\n"
"Tuttavia, alcune parti di alcuni prototipi potrebbero permettere salvataggi, ma con limitazioni."

msgid "IRON"
msgstr "Ferro"

msgid "IRON_CHEMOLITHOAUTOTROPHY"
msgstr "Chemiolitoautotrofia del ferro"

#, fuzzy
msgid "ITCH_TOOLTIP"
msgstr "Esci dal gioco"

msgid "JANUARY"
msgstr "Gennaio"

msgid "JSON_DEBUG_MODE"
msgstr "Modalità di debug JSON:"

msgid "JSON_DEBUG_MODE_ALWAYS"
msgstr "Sempre"

msgid "JSON_DEBUG_MODE_AUTO"
msgstr "Automaticamente"

msgid "JSON_DEBUG_MODE_NEVER"
msgstr "Mai"

msgid "JULY"
msgstr "Luglio"

msgid "JUNE"
msgstr "Giugno"

#, fuzzy
msgid "KEEP_MIGRATION"
msgstr "Respirazione aerobica"

msgid "KEY_BACK"
msgstr "Indietro"

#, fuzzy
msgid "KEY_BACKTAB"
msgstr "Indietro"

msgid "KEY_BINDING_CHANGE_CONFLICT"
msgstr ""
"C'è un conflitto con {0}.\n"
"Vuoi rimuovere l'input da {1}?"

msgid "KEY_BRING_UP_KEYBOARD"
msgstr ""

msgid "KEY_CLEAR"
msgstr "Clear"

msgid "KEY_DELETE"
msgstr "Canc"

msgid "KEY_DOWN"
msgstr "🡓 Freccia in basso"

msgid "KEY_END"
msgstr "End"

msgid "KEY_ENTER"
msgstr "Invio"

msgid "KEY_FAVORITES"
msgstr "Preferiti"

msgid "KEY_FORWARD"
msgstr "Avanti"

#, fuzzy
msgid "KEY_GLOBE"
msgstr "Home"

msgid "KEY_HELP"
msgstr "Aiuto"

msgid "KEY_HOME"
msgstr "Home"

msgid "KEY_HOMEPAGE"
msgstr "Homepage"

#, fuzzy
msgid "KEY_HYPER"
msgstr "Aiuto"

msgid "KEY_INSERT"
msgstr "Ins"

#, fuzzy
msgid "KEY_JIS_EISU"
msgstr "Ins"

#, fuzzy
msgid "KEY_JIS_KANA"
msgstr "Standby"

msgid "KEY_LEFT"
msgstr "🡐 Freccia sinistra"

msgid "KEY_MENU"
msgstr "Menù"

#, fuzzy
msgid "KEY_META"
msgstr "Tab"

msgid "KEY_OPENURL"
msgstr "Apri URL"

msgid "KEY_PAUSE"
msgstr "Pausa"

msgid "KEY_PRINT"
msgstr "Stamp [Print Screen]"

msgid "KEY_REFRESH"
msgstr "Aggiorna"

msgid "KEY_RIGHT"
msgstr "🡒 Freccia destra"

msgid "KEY_SEARCH"
msgstr "Cerca"

msgid "KEY_STANDBY"
msgstr "Standby"

msgid "KEY_STOP"
msgstr "Stop"

msgid "KEY_TAB"
msgstr "Tab"

msgid "KEY_UP"
msgstr "🡑 Freccia in alto"

msgid "KILO_ABBREVIATION"
msgstr "{0}mila"

msgid "KP0"
msgstr "0 (tastierino numerico)"

msgid "KP1"
msgstr "1 (tastierino numerico)"

msgid "KP2"
msgstr "2 (tastierino numerico)"

msgid "KP3"
msgstr "3 (tastierino numerico)"

msgid "KP4"
msgstr "4 (tastierino numerico)"

msgid "KP5"
msgstr "5 (tastierino numerico)"

msgid "KP6"
msgstr "6 (tastierino numerico)"

msgid "KP7"
msgstr "7 (tastierino numerico)"

msgid "KP8"
msgstr "8 (tastierino numerico)"

msgid "KP9"
msgstr "9 (tastierino numerico)"

msgid "KPADD"
msgstr "+ (tastierino numerico)"

msgid "KPDIVIDE"
msgstr "/ (tastierino numerico)"

msgid "KPENTER"
msgstr "Invio (tastierino numerico)"

msgid "KPMULTIPLY"
msgstr "* (tastierino numerico)"

msgid "KPPERIOD"
msgstr ". (tastierino numerico)"

msgid "KPSUBTRACT"
msgstr "- (tastierino numerico)"

msgid "LANGUAGE"
msgstr "Lingua:"

msgid "LANGUAGE_TRANSLATION_PROGRESS"
msgstr "Percentuale di completamento di questa traduzione: {0}%"

msgid "LANGUAGE_TRANSLATION_PROGRESS_LOW"
msgstr "Questa traduzione è ancora in corso ({0}% fatto)"

msgid "LANGUAGE_TRANSLATION_PROGRESS_REALLY_LOW"
msgstr "Questa traduzione è molto incompleta ({0}% fatto). Perfavore, aiutaci!"

msgid "LAST_ORGANELLE_DELETE_OPTION_DISABLED_TOOLTIP"
msgstr "Impossibile eliminare l'ultimo organulo"

#, fuzzy
msgid "LATE_MULTICELLULAR"
msgstr "Multicellulare"

msgid "LAUNCH0"
msgstr "Launch 0"

msgid "LAUNCH1"
msgstr "Launch 1"

msgid "LAUNCH2"
msgstr "Launch 2"

msgid "LAUNCH3"
msgstr "Launch 3"

msgid "LAUNCH4"
msgstr "Launch 4"

msgid "LAUNCH5"
msgstr "Launch 5"

msgid "LAUNCH6"
msgstr "Launch 6"

msgid "LAUNCH7"
msgstr "Launch 7"

msgid "LAUNCH8"
msgstr "Launch 8"

msgid "LAUNCH9"
msgstr "Launch 9"

msgid "LAUNCHA"
msgstr "Launch A"

msgid "LAUNCHB"
msgstr "Launch B"

msgid "LAUNCHC"
msgstr "Launch C"

msgid "LAUNCHD"
msgstr "Launch D"

msgid "LAUNCHE"
msgstr "Launch E"

msgid "LAUNCHF"
msgstr "Launch F"

msgid "LAUNCHMAIL"
msgstr "Tasto di posta elettronica"

msgid "LAUNCHMEDIA"
msgstr "Avvia (tasto multimediale)"

msgid "LAWK_ONLY"
msgstr "Solo VCLC"

msgid "LAWK_ONLY_EXPLANATION"
msgstr "(esclude parti e abilità estranee alla Vita Come La Conosciamo)"

msgid "LEAD_ARTIST"
msgstr "Capo Artisti"

msgid "LEAD_ARTISTS"
msgstr "Capi Artisti"

msgid "LEAD_DEVELOPERS"
msgstr "Capi Sviluppatori"

msgid "LEAD_GAME_DESIGNER"
msgstr "Capo Progettisti di Gioco"

msgid "LEAD_GAME_DESIGNERS"
msgstr "Capi Progettisti di Gioco"

msgid "LEAD_OUTREACH_PEOPLE"
msgstr "Capi Pubblicitari"

msgid "LEAD_OUTREACH_PERSON"
msgstr "Capo Pubblicitari"

msgid "LEAD_PROGRAMMER"
msgstr "Capo Programmatori"

msgid "LEAD_PROGRAMMERS"
msgstr "Capi Programmatori"

msgid "LEAD_PROJECT_MANAGER"
msgstr "Capo Gestori del Progetto"

msgid "LEAD_PROJECT_MANAGERS"
msgstr "Capi Gestori del Progetto"

msgid "LEAD_TESTER"
msgstr "Capo Collaudatori"

msgid "LEAD_TESTERS"
msgstr "Capi Collaudatori"

msgid "LEAD_THEORIST"
msgstr "Capo Teorici"

msgid "LEAD_THEORISTS"
msgstr "Capi Teorici"

msgid "LEFT_ARROW"
msgstr "←"

msgid "LEFT_MOUSE"
msgstr "Clic sinistro"

msgid "LICENSES"
msgstr "Licenze"

msgid "LICENSES_COVERING_THRIVE"
msgstr "Qui sono mostrate le licenze coprenti parti di Thrive"

msgid "LIFE_ORIGIN"
msgstr "Origine della vita"

msgid "LIFE_ORIGIN_EXPLANATION"
msgstr "(punto di partenza)"

msgid "LIFE_ORIGIN_PANSPERMIA"
msgstr "Panspermia (casuale)"

msgid "LIFE_ORIGIN_POND"
msgstr "Piccole e calde acque stagnanti"

msgid "LIFE_ORIGIN_TOOLTIP"
msgstr "Alcune opzioni potrebbero essere disattivate in caso che \"Solo VCLC\" sia attivata"

msgid "LIFE_ORIGIN_VENTS"
msgstr "Camini idrotermali"

msgid "LIGHT"
msgstr "Luce"

msgid "LIGHT_LEVEL_AVERAGE"
msgstr ""

#, fuzzy
msgid "LIGHT_LEVEL_CURRENT"
msgstr "Notte"

msgid "LIGHT_LEVEL_DAY"
msgstr "Giorno"

msgid "LIGHT_LEVEL_LABEL_AT_NOON"
msgstr ""

msgid "LIGHT_LEVEL_NIGHT"
msgstr "Notte"

#, fuzzy
msgid "LIGHT_MAX"
msgstr "Luce"

msgid "LIMIT_EXTREME"
msgstr "Estremo"

#, fuzzy
msgid "LIMIT_GROWTH_RATE"
msgstr "Normale"

#, fuzzy
msgid "LIMIT_GROWTH_RATE_EXPLANATION"
msgstr "(velocità di mutazione delle specie controllate dall'intelligenza artificiale)"

msgid "LIMIT_HUGE"
msgstr "Enorme"

msgid "LIMIT_LARGE"
msgstr "Alto"

msgid "LIMIT_NORMAL"
msgstr "Normale"

msgid "LIMIT_SMALL"
msgstr "Basso"

msgid "LIMIT_TINY"
msgstr "Minuscolo"

msgid "LIMIT_VERY_LARGE"
msgstr "Ingente"

msgid "LIMIT_VERY_SMALL"
msgstr "Esiguo"

msgid "LINE_COLOUR"
msgstr "Colore linea:"

#, fuzzy
msgid "LINKS_TITLE"
msgstr "Il titolo è mancante"

msgid "LIPASE"
msgstr "Lipasi"

msgid "LIPASE_DESCRIPTION"
msgstr "La lipasi permette alla cellula di rompere la maggior parte di tipi di membrana. La tua cellula produce un po' di lipasi anche senza bisogno di un lisosoma; ma selezionando quest'opzione ne aumenterai l'efficacia."

msgid "LOAD"
msgstr "Carica"

msgid "LOADING"
msgstr "Caricamento"

msgid "LOADING_DOT_DOT_DOT"
msgstr "Caricamento..."

msgid "LOADING_EARLY_MULTICELLULAR_EDITOR"
msgstr "Caricamento dell'Editor Multicellulare Iniziale"

msgid "LOADING_GAME"
msgstr "Caricamento della Partita"

msgid "LOADING_MICROBE_EDITOR"
msgstr "Caricamento dell'Editor Microbico"

msgid "LOADING_MULTICELLULAR_EDITOR"
msgstr "Caricamento dell'Editor Multicellulare"

msgid "LOADING_TIP"
msgstr "Nell'editor, premi il tasto \"Annulla l'ultima azione\" per correggere eventuali errori"

msgid "LOAD_FINISHED"
msgstr "Caricamento completato"

msgid "LOAD_GAME"
msgstr "Carica partita"

msgid "LOAD_GAME_BUTTON_TOOLTIP"
msgstr "Carica partite salvate precedentemente"

msgid "LOAD_INCOMPATIBLE_PROTOTYPE_WARNING"
msgstr ""
"Il salvataggio selezionato è stato creato in un prototipo, con una versione differente di Thrive.\n"
"I salvataggi creati all'interno di prototipi non sono aggiornabili; mantenerli tali, visto la continua grande mole di modifiche che vengono loro apportate, non farebbe che rallentarne significativamente lo sviluppo.\n"
"Perciò, questo file non può essere caricato."

msgid "LOAD_INCOMPATIBLE_SAVE_PROMPT"
msgstr "Caricare il salvataggio incompatibile?"

msgid "LOAD_INCOMPATIBLE_SAVE_WARNING"
msgstr ""
"Il salvataggio selezionato per il caricamento è incompatibile con la versione attuale di Thrive;\n"
"inoltre, non è possibile aggiornarlo.\n"
"Siccome lo sviluppo di Thrive è ancora agli inizi, la compatibilità dei salvataggi non è considerata una priorità: perciò, al momento non tutti i salvataggi possono essere aggiornati."

msgid "LOAD_INVALID_SAVE_PROMPT"
msgstr "Caricare il salvataggio non valido?"

msgid "LOAD_INVALID_SAVE_WARNING"
msgstr ""
"Non è stato possibile ricavare informazioni di salvataggio da questo file.\n"
"Questo salvataggio è probabilmete corrotto, oppure appartiene a un nuovo formato, non compreso da questa versione di Thrive.\n"
"Vuoi provare a caricarlo ugualmente?"

msgid "LOCAL_INITIAL_LETTER"
msgstr "L"

msgid "LOCK_DAY_NIGHT_CYCLE"
msgstr ""

#, fuzzy
msgid "LOW_MENU_PERFORMANCE"
msgstr "Prestazioni"

#, fuzzy
msgid "LOW_MENU_PERFORMANCE_DESCRIPTION"
msgstr "Contiene uno di tre enzimi digestivi. Fai clic su \"Modifica\" per scegliere quale. Gli enzimi velocizzano la digestione e la rendono più efficiente."

msgid "LYSOSOME"
msgstr "Lisosoma"

msgid "LYSOSOME_DESCRIPTION"
msgstr "Il lisosoma è un organulo membranoso contenente enzimi idrolitici in grado di spezzare diversi tipi di biomolecole; ciò permette alle cellule di digerire i materiali ingeriti attraverso l'endocitosi e di pulire i propri prodotti di scarto, in un processo detto [b]autofagia[/b]."

msgid "LYSOSOME_PROCESSES_DESCRIPTION"
msgstr "Contiene uno di tre enzimi digestivi. Fai clic su \"Modifica\" per scegliere quale. Gli enzimi velocizzano la digestione e la rendono più efficiente."

msgid "MANUALLY_SET_TIME"
msgstr ""

msgid "MAP"
msgstr "Mappa"

msgid "MARCH"
msgstr "Marzo"

msgid "MARINE_SNOW"
msgstr "Neve marina"

msgid "MASTER_VOLUME"
msgstr "Volume principale"

msgid "MAX_FPS"
msgstr "FPS massimi:"

msgid "MAX_FPS_NO_LIMIT"
msgstr "Illimitati"

msgid "MAX_SPAWNED_ENTITIES"
msgstr "Numero massimo di entità:"

msgid "MAX_VISIBLE_DATASET_WARNING"
msgstr "Impossibile mostrare più di {0} set di dati!"

msgid "MAY"
msgstr "Maggio"

#, fuzzy
msgid "MECHANICS_BUTTON"
msgstr "Eliminare questo salvataggio è un'operazione irreversibile. Non potrai recuperarlo. Sei sicuro di volerlo fare?"

msgid "MEDIANEXT"
msgstr "⏭ Successivo (tasto multimediale)"

msgid "MEDIAPLAY"
msgstr "⏵Riproduci (tasto multimediale)"

msgid "MEDIAPREVIOUS"
msgstr "⏮ Precedente (tasto multimediale)"

msgid "MEDIARECORD"
msgstr "⏺ Registra (tasto multimediale)"

msgid "MEDIASTOP"
msgstr "⏸Ferma (tasto multimediale)"

msgid "MEGA_YEARS"
msgstr "Ma"

msgid "MEMBRANE"
msgstr "Membrana"

msgid "MEMBRANE_RIGIDITY"
msgstr "Rigidità della membrana"

msgid "MEMBRANE_TYPES"
msgstr "Tipi di membrana"

msgid "MENU"
msgstr "Menù"

msgid "MESOPELAGIC"
msgstr "Mesopelagico"

msgid "METABOLOSOMES"
msgstr "Metabolosomi"

msgid "METABOLOSOMES_DESCRIPTION"
msgstr "I metabolosomi sono ammassi di proteine avvolti in involucri proteici. Convertono il [thrive:compound type=\"glucose\"][/thrive:compound] in [thrive:compound type=\"atp\"][/thrive:compound] molto più velocemente rispetto a quanto farebbe il citoplasma. Questo processo si chiama [b]respirazione aerobica[/b]. Tuttavia, richiedono [thrive:compound type=\"oxygen\"][/thrive:compound] per funzionare: livelli più bassi li rallentano. Siccome i metabolosomi sono sospesi direttamente nel citoplasma, il fuido circostante produce piccole quantità di [thrive:compound type=\"atp\"][/thrive:compound] tramite [b]glicolisi[/b]."

msgid "METABOLOSOMES_PROCESSES_DESCRIPTION"
msgstr "Trasforma il [thrive:compound type=\"glucose\"][/thrive:compound] in [thrive:compound type=\"atp\"][/thrive:compound]. Il tasso aumenta con la concentrazione di [thrive:compound type=\"oxygen\"][/thrive:compound]."

msgid "METRICS"
msgstr "Metriche prestazioni"

#, fuzzy
msgid "METRICS_CONTENT"
msgstr ""
"Tempo processi [process time]: {0} s\n"
"Tempo fisica [physics time]: {1} s\n"
"Entità: {2} Altro: {3}\n"
"Generate [spawned]: {4} Distrutte [despawned]: {5}\n"
"Nodi usati: {6}\n"
"Memoria usata: {7} MiB\n"
"Memoria GPU: {8} Mib\n"
"Oggetti renderizzati: {9}\n"
"Chiamate di disegno [draw calls]: {10} 2D: {11}\n"
"Vertici renderizzati: {12}\n"
"Cambi di materiale [material changes]: {13}\n"
"Cambi di ombreggiatura [shader changes]: {14}\n"
"Nodi orfani [orphaned nodes]: {15}\n"
"Latenza audio: {16} ms\n"
"Thread totali: {17}\n"
"Tempo totale CPU:\n"
"{18}"

msgid "MIB_VALUE"
msgstr "{0} MiB"

msgid "MICHE"
msgstr ""

#, fuzzy
msgid "MICHE_AVOID_PREDATION_SELECTION_PRESSURE"
msgstr "Nuova specie: [b][u]{0}[/u][/b] si è diramata da [b][u]{1}[/u][/b] a causa di pressioni selettive diverse"

msgid "MICHE_CHUNK_PRESSURE"
msgstr ""

#, fuzzy
msgid "MICHE_COMPOUND_CLOUD_PRESSURE"
msgstr "Nuvole di composti"

msgid "MICHE_COMPOUND_EFFICIENCY_PRESSURE"
msgstr ""

#, fuzzy
msgid "MICHE_DETAIL_TEXT"
msgstr ""
"[b]Specie[/b]\n"
"  {0}:{1}\n"
"[b]Generazione[/b]\n"
"  {2}\n"
"[b]Popolazione[/b]\n"
"  {3}\n"
"[b]Colore[/b]\n"
"  #{4}\n"
"[b]Comportamento[/b]\n"
"  {5}"

msgid "MICHE_ENVIRONMENTAL_COMPOUND_PRESSURE"
msgstr ""

msgid "MICHE_MAINTAIN_COMPOUND_PRESSURE"
msgstr ""

msgid "MICHE_METABOLIC_STABILITY_PRESSURE"
msgstr ""

msgid "MICHE_NO_OP_PRESSURE"
msgstr ""

msgid "MICHE_PREDATION_EFFECTIVENESS_PRESSURE"
msgstr ""

#, fuzzy
msgid "MICHE_PREDATOR_ROOT_PRESSURE"
msgstr "Predazione di {0}"

msgid "MICHE_ROOT_PRESSURE"
msgstr ""

msgid "MICHE_TREE"
msgstr ""

#, fuzzy
msgid "MICROBE"
msgstr "Fase Microbica"

#, fuzzy
msgid "MICROBES_COUNT"
msgstr "Fase Microbica"

#, fuzzy
msgid "MICROBE_BENCHMARK"
msgstr "Editor Microbico"

msgid "MICROBE_EDITOR"
msgstr "Editor Microbico"

msgid "MICROBE_EDITOR_HELP_MESSAGE_1"
msgstr ""
"Strutture procariotiche:\n"
"\n"
"- citoplasma: fornisce spazio di stoccaggio; fa anche la glicolisi (produce piccole quantità di [thrive:compound type=\"atp\"][/thrive:compound] consumando [thrive:compound type=\"glucose\"][/thrive:compound]);\n"
"\n"
"- metabolosoma: produce [thrive:compound type=\"atp\"][/thrive:compound] consumando [thrive:compound type=\"glucose\"][/thrive:compound];\n"
"\n"
"- tilacoide: produce 1/3 del [thrive:compound type=\"glucose\"][/thrive:compound] normalmente prodotto da un cloroplasto; tuttavia, fa anche la glicolisi; occupa un esagono;\n"
"\n"
"- proteine chemiosintetizzanti: producono, a partire dall'[thrive:compound type=\"hydrogensulfide\"][/thrive:compound], metà del [thrive:compound type=\"glucose\"][/thrive:compound] normalmente prodotto da un chemioplasto; tuttavia, fanno anche la glicolisi; occupano un esagono;\n"
"\n"
"- rusticianina: produce [thrive:compound type=\"atp\"][/thrive:compound] consumando [thrive:compound type=\"iron\"][/thrive:compound];\n"
"\n"
"- nitrogenasi: converte, anaerobicamente, l'azoto atmosferico e l'[thrive:compound type=\"atp\"][/thrive:compound] in [thrive:compound type=\"ammonia\"][/thrive:compound];\n"
"\n"
"- ossitossisoma: trasforma l'[thrive:compound type=\"atp\"][/thrive:compound] in [thrive:compound type=\"oxytoxy\"][/thrive:compound];\n"
"\n"
"- termosintasi: produce [thrive:compound type=\"atp\"][/thrive:compound] sfruttando i gradienti di temperatura."

msgid "MICROBE_EDITOR_HELP_MESSAGE_14"
msgstr "Terminata la fagocitazione, gli oggetti catturati vengono trattenuti all'interno della membrana in attesa di essere digeriti, se possibile; altrimenti, vengono prontamente espulsi. Assicurati perciò di avere le giuste mutazioni per poterli assimilare a dovere. Gli enzimi contenuti nei lisosomi aiutano la digestione e la rendono molto più efficiente."

msgid "MICROBE_EDITOR_HELP_MESSAGE_2"
msgstr ""
"Organuli esterni:\n"
"\n"
"- flagello: muove la tua cellula più velocemente consumando [thrive:compound type=\"atp\"][/thrive:compound];\n"
"\n"
"- pilo: può essere usato per trafiggere altre cellule;\n"
"\n"
"- chemiorecettore: permette di tracciare i composti da distanze maggiori;\n"
"\n"
"- cilia: aumentano la velocità rotazionale delle cellule."

msgid "MICROBE_EDITOR_HELP_MESSAGE_3"
msgstr ""
"Organuli membranosi:\n"
"\n"
"- nucleo: occupa 11 esagoni e permette l'evoluzione degli altri organuli membranosi; inoltre, raddoppia le dimensioni della tua cellula e riduce il danno subito del 50% (può essere evoluto solo una volta);\n"
"\n"
"- agente legante: permette di legarsi alle altre cellule; richiesto per avanzare alla Fase Multicellulare;\n"
"\n"
"- mitocondrio: produce [thrive:compound type=\"atp\"][/thrive:compound] consumando [thrive:compound type=\"glucose\"][/thrive:compound] e O2 atmosferico, con efficienza maggiore rispetto al citoplasma;\n"
"\n"
"- cloroplasto: produce [thrive:compound type=\"glucose\"][/thrive:compound] a partire dalla luce del sole e dal CO2 atmosferico;\n"
"\n"
"- termoplasto: produce [thrive:compound type=\"atp\"][/thrive:compound] sfruttando i gradienti di temperatura;\n"
"\n"
"- lisosoma: contiene enzimi i quali velocizzano e rendono più efficiente la digestione;\n"
"\n"
"- chemioplasto: produce [thrive:compound type=\"glucose\"][/thrive:compound] consumando [thrive:compound type=\"hydrogensulfide\"][/thrive:compound];\n"
"\n"
"- plastidio azotofissante: produce [thrive:compound type=\"ammonia\"][/thrive:compound] consumando [thrive:compound type=\"atp\"][/thrive:compound], azoto e oossigeno atmosferici;\n"
"\n"
"- vacuolo: conserva 8 unità di composto raccolte;\n"
"\n"
"- vacuolo tossine: produce tossine (ovvero [thrive:compound type=\"oxytoxy\"][/thrive:compound]) e ti permette di rilasciarle; il danno aumenta con la quantità disponibile;\n"
"\n"
"- agente di segnalazione: permette alla cellula di creare segnali chimici a cui le altre possono reagire."

msgid "MICROBE_EDITOR_HELP_MESSAGE_4"
msgstr "Ogni generazione possiedi 100 punti mutazione (PM) da spendere, e ogni modifica (o mutazione) costerà una certa quantità di quei PM. Aggiungere e rimuovere organuli costa PM; tuttavia, rimuovere organuli che sono stati aggiunti nella sessione di mutazione corrente non costa PM. Puoi spostare o rimuovere completamente un organulo facendo clic destro su di esso e selezionando l'azione dal menù a comparsa. Puoi ruotare i tuoi organuli mentre li posizioni con [thrive:input]e_rotate_left[/thrive:input] e [thrive:input]e_rotate_right[/thrive:input]."

msgid "MICROBE_EDITOR_HELP_MESSAGE_5"
msgstr "Ogni volta che ti riproduci farai ingresso nell'Editor Microbico, dove potrai fare modifiche alla tua specie (aggiungere, spostare o rimuovere organuli) per aumentarne il successo. Ogni visita all'editor nella Fase Microbica rappresenta [thrive:constant]EDITOR_TIME_JUMP_MILLION_YEARS[/thrive:constant] milioni di anni di evoluzione."

msgid "MICROBE_FREEBUILD_EDITOR"
msgstr "Editor Microbico Libero"

#, fuzzy
msgid "MICROBE_ORGANELLE_STATISTICS"
msgstr "Statistiche dell'organismo"

msgid "MICROBE_SPECIES_DETAIL_TEXT"
msgstr ""
"[b]Fase[/b]\n"
"  Microbica\n"
"[b]Tipo di membrana[/b]\n"
"  {0}\n"
"[b]Rigidità della membrana[/b]\n"
"  {1}\n"
"[b]Velocità di base[/b]\n"
"  {2}\n"
"[b]Velocità rotazionale di base[/b]\n"
"  {3}\n"
"[b]Dimensioni di base in esagoni[/b]\n"
"  {4}"

msgid "MICROBE_STAGE"
msgstr "Fase Microbica"

#, fuzzy
msgid "MICROBE_STAGE_BECOME_MULTICELLULAR_TEXT"
msgstr ""
"Raccogli glucosio (nuvole bianche) muovendoti sopra di esse.\n"
"\n"
"La tua cellula necessita di glucosio per produrre energia e rimanere in vita.\n"
"\n"
"Segui la linea dalla tua cellula fino alla nuvola di glucosio più vicina."

msgid "MICROBE_STAGE_COLLECT_TEXT"
msgstr ""
"Raccogli glucosio (nuvole bianche) muovendoti sopra di esse.\n"
"\n"
"La tua cellula necessita di glucosio per produrre energia e rimanere in vita.\n"
"\n"
"Segui la linea dalla tua cellula fino alla nuvola di glucosio più vicina."

msgid "MICROBE_STAGE_CONTROL_TEXT"
msgstr ""
"Per controllare la tua cellula, usa i tasti mostrati vicino a essa (al centro dello schermo); usa il mouse per controllare la sua direzione.\n"
"\n"
"Per continuare, prova a premere ciascuno dei tasti mostrati per qualche secondo."

#, fuzzy
msgid "MICROBE_STAGE_CONTROL_TEXT_CONTROLLER"
msgstr ""
"Per controllare la tua cellula, usa i tasti mostrati vicino a essa (al centro dello schermo); usa il mouse per controllare la sua direzione.\n"
"\n"
"Per continuare, prova a premere ciascuno dei tasti mostrati per qualche secondo."

#, fuzzy
msgid "MICROBE_STAGE_DAY_NIGHT_TEXT"
msgstr ""
"Tieni d'occhio la barra della tua salute vicino alla barra dell'ATP (in basso a destra).\n"
"Se si svuota, la tua cellula muore.\n"
"Recuperi salute se hai ATP disponibile.\n"
"Assicurati di raccogliere abbastanza glucosio per produrre ATP."

msgid "MICROBE_STAGE_HEALTH_TEXT"
msgstr ""
"Tieni d'occhio la barra della tua salute vicino alla barra dell'ATP (in basso a destra).\n"
"Se si svuota, la tua cellula muore.\n"
"Recuperi salute se hai ATP disponibile.\n"
"Assicurati di raccogliere abbastanza glucosio per produrre ATP."

msgid "MICROBE_STAGE_HELP_MESSAGE_1"
msgstr "Usa [thrive:input]g_move_forward[/thrive:input], [thrive:input]g_move_left[/thrive:input], [thrive:input]g_move_backwards[/thrive:input],[thrive:input]g_move_right[/thrive:input] e il mouse per muoverti. Se possiedi un vacuolo tossine, premi [thrive:input]g_fire_toxin[/thrive:input] per rilasciare [thrive:compound type=\"oxytoxy\"][/thrive:compound]. Premi [thrive:input]g_toggle_engulf[/thrive:input] per attivare e disattivare la modalità di fagocitosi. Puoi aumentare e diminuire lo zoom con la rotellina del mouse."

msgid "MICROBE_STAGE_HELP_MESSAGE_10"
msgstr "Per riprodurti, devi sdoppiare ciascuno dei tuoi organuli. Per farlo, hai bisogno di [thrive:compound type=\"ammonia\"][/thrive:compound], [thrive:compound type=\"phosphate\"][/thrive:compound] e tempo."

msgid "MICROBE_STAGE_HELP_MESSAGE_11"
msgstr "Ma se sopravvivi per 20 generazioni con l'indicatore della popolazione a 300, il gioco è considerato vinto. Al momento della vittoria sarai avvisato, dopodiché potrai continuare a giocare."

msgid "MICROBE_STAGE_HELP_MESSAGE_12"
msgstr "Sii prudente: i tuoi avversari si evolvono insieme a te. Ogni volta che entri nell'editor, mutano anche loro."

msgid "MICROBE_STAGE_HELP_MESSAGE_13"
msgstr "L'agente legante permette alla tua cellula di unirsi, insieme ad altre della stessa specie, in una colonia, in cui condivide con loro i composti raccolti e prodotti. Entra in modalità di legatura premendo [thrive:input]g_toggle_binding[/thrive:input]. All'interno di una colonia non puoi accedere all'editor. Per farlo, devi prima lasciarla premendo [thrive:input]g_unbind_all[/thrive:input]. Le colonie numerose sono il primo passo verso la multicellularità."

msgid "MICROBE_STAGE_HELP_MESSAGE_15"
msgstr "In particolare, è del tutto impossibile digerire le cellule dotate di pareti in cellulosa o chitina senza fare uso degli appositi enzimi."

msgid "MICROBE_STAGE_HELP_MESSAGE_16"
msgstr "Tuttavia, i lisosomi sono un'esclusiva degli organismi eucarioti: i procarioti non li hanno e ciò rende la loro digestione piuttosto inefficiente. Per cellule piccole, non si tratta di un grosso problema. Ma per cellule di dimensioni maggiori, essere prive di lisosomi si rivela molto svantaggioso."

msgid "MICROBE_STAGE_HELP_MESSAGE_2"
msgstr "La tua cellula usa l'[thrive:compound type=\"atp\"][/thrive:compound] come fonte di energia; se la finisci, essa morirà."

msgid "MICROBE_STAGE_HELP_MESSAGE_3"
msgstr "Per sbloccare l'editor e riprodurti, devi prima rimanere in vita abbastanza a lungo. Tuttavia, puoi velocizzare la tua crescita raccogliendo [thrive:compound type=\"ammonia\"][/thrive:compound] (nuvole arancioni) e [thrive:compound type=\"phosphates\"][/thrive:compound] (nuvole viola)."

msgid "MICROBE_STAGE_HELP_MESSAGE_4"
msgstr "Puoi consumare cellule, batteri, blocchi di ferro e pezzi di cellule che sono più piccoli di te premendo [thrive:input]g_toggle_engulf[/thrive:input]. Tenere la modalità attiva ti costerà più [thrive:compound type=\"atp\"][/thrive:compound] e ti rallenterà. Non scordarti di premere nuovamente [thrive:input]g_toggle_engulf[/thrive:input] quando hai finito."

msgid "MICROBE_STAGE_HELP_MESSAGE_5"
msgstr "L'osmoregolazione costa [thrive:compound type=\"atp\"][/thrive:compound]. Ciò significa che più grande è la tua cellula, più mitocondri, metabolosomi, rusticianina (o citoplasma, per fare la glicolisi) servono per evitarne la perdita mentre sei fermo."

msgid "MICROBE_STAGE_HELP_MESSAGE_6"
msgstr "Nell'editor ci sono diversi organuli da poter evolvere. Ciò permette una grande varietà di stili di gioco."

msgid "MICROBE_STAGE_HELP_MESSAGE_7"
msgstr "Ti estingui se la tua popolazione raggiunge lo zero."

msgid "MICROBE_STAGE_HELP_MESSAGE_8"
msgstr ""
"Le varie nuvole di composti sono le seguenti:\n"
"\n"
"- bianco - [thrive:compound type=\"glucose\"][/thrive:compound];\n"
"- giallo - [thrive:compound type=\"hydrogensulfide\"][/thrive:compound];\n"
"- arancione - [thrive:compound type=\"ammonia\"][/thrive:compound];\n"
"- viola - [thrive:compound type=\"phosphates\"][/thrive:compound];\n"
"- marrone ruggine - [thrive:compound type=\"iron\"][/thrive:compound].\n"
"\n"
"Il [thrive:compound type=\"glucose\"][/thrive:compound] fornisce [thrive:compound type=\"atp\"][/thrive:compound]."

msgid "MICROBE_STAGE_HELP_MESSAGE_9"
msgstr "L'[thrive:compound type=\"hydrogensulfide\"][/thrive:compound] può essere convertito in [thrive:compound type=\"glucose\"][/thrive:compound] dai chemioplasti e dalle proteine chemiosintetizzanti. Il [thrive:compound type=\"iron\"][/thrive:compound] può essere convertito in [thrive:compound type=\"atp\"][/thrive:compound] dalla rusticianina."

msgid "MICROBE_STAGE_INITIAL"
msgstr ""
"Su di un distante pianeta alieno, eoni di attività vulcanica e impatti meteoritici hanno portato allo sviluppo di un nuovo fenomeno nell'universo.\n"
"\n"
"La vita.\n"
"\n"
"Semplici microbi risiedono nelle profondità marine. Sei l'Ultimo Antenato Comune Universale (UACU) su questo pianeta.\n"
"\n"
"Per sopravvivere in questo mondo ostile, avrai bisogno di competere con le altre specie di microbi, raccogliere ogni composto che troverai... ed evolvere."

#, fuzzy
msgid "MICROBE_STAGE_INITIAL_PANSPERMIA"
msgstr ""
"Su di un distante pianeta alieno, eoni di attività vulcanica e impatti meteoritici hanno portato allo sviluppo di un nuovo fenomeno nell'universo.\n"
"\n"
"La vita.\n"
"\n"
"Semplici microbi risiedono nelle profondità marine. Sei l'Ultimo Antenato Comune Universale (UACU) su questo pianeta.\n"
"\n"
"Per sopravvivere in questo mondo ostile, avrai bisogno di competere con le altre specie di microbi, raccogliere ogni composto che troverai... ed evolvere."

#, fuzzy
msgid "MICROBE_STAGE_INITIAL_POND"
msgstr ""
"Su di un distante pianeta alieno, eoni di attività vulcanica e impatti meteoritici hanno portato allo sviluppo di un nuovo fenomeno nell'universo.\n"
"\n"
"La vita.\n"
"\n"
"Semplici microbi risiedono nelle profondità marine. Sei l'Ultimo Antenato Comune Universale (UACU) su questo pianeta.\n"
"\n"
"Per sopravvivere in questo mondo ostile, avrai bisogno di competere con le altre specie di microbi, raccogliere ogni composto che troverai... ed evolvere."

#, fuzzy
msgid "MICROBE_STAGE_ORGANELLE_DIVISION"
msgstr "Statistiche dell'organismo"

msgid "MIDDLE_MOUSE"
msgstr "Clic centrale"

#, fuzzy
msgid "MIGRATE"
msgstr "Il tasso"

#, fuzzy
msgid "MIGRATION_FAILED_TO_ADD"
msgstr "Creazione della mod fallita"

msgid "MIGRATION_STATUS_DESTINATION_NOT_SELECTED"
msgstr ""

#, fuzzy
msgid "MIGRATION_STATUS_TEXT"
msgstr ""
"Tieni d'occhio la barra della tua salute vicino alla barra dell'ATP (in basso a destra).\n"
"Se si svuota, la tua cellula muore.\n"
"Recuperi salute se hai ATP disponibile.\n"
"Assicurati di raccogliere abbastanza glucosio per produrre ATP."

#, fuzzy
msgid "MIGRATION_STEP_DESTINATION_EXPLANATION"
msgstr ""
"I microbi aggressivi inseguono le prede per grandi distanze\n"
"e sono più propensi a combattere quando aggrediti.\n"
"I microbi pacifici, invece, ignorano i soggetti lontani\n"
"e sono meno inclini a sparare tossine ai propri predatori."

msgid "MIGRATION_STEP_ONLY_ONE_ALLOWED"
msgstr ""

#, fuzzy
msgid "MIGRATION_STEP_POPULATION_EXPLANATION"
msgstr "(costo di organuli, membrane e altri oggetti nell'editor)"

#, fuzzy
msgid "MIGRATION_STEP_SOURCE_EXPLANATION"
msgstr "(costo di organuli, membrane e altri oggetti nell'editor)"

#, fuzzy
msgid "MIGRATION_TOOLTIP"
msgstr "Metti in pausa il gioco"

msgid "MILLION_ABBREVIATION"
msgstr "{0} Mln"

msgid "MINIMUM_AMOUNT_TO_FIND"
msgstr "Quantità minima da cercare:"

msgid "MINIMUM_VERSION"
msgstr "Minima:"

msgid "MIN_VISIBLE_DATASET_WARNING"
msgstr "Impossibile mostrare meno di {0} set di dati!"

msgid "MISC"
msgstr "Altro"

msgid "MISCELLANEOUS"
msgstr "Varie"

#, fuzzy
msgid "MISCELLANEOUS_3D_STAGE"
msgstr "Varie"

#, fuzzy
msgid "MISC_FUN"
msgstr "Altro"

msgid "MISSING_DESCRIPTION"
msgstr "La descrizione è mancante"

msgid "MISSING_OR_INVALID_REQUIRED_FIELD"
msgstr "Formato mancante o non valido in un campo richiesto: {0}"

msgid "MISSING_TITLE"
msgstr "Il titolo è mancante"

msgid "MITOCHONDRION"
msgstr "Mitocondrio"

msgid "MITOCHONDRION_DESCRIPTION"
msgstr "La centrale energetica della cellula. Il mitocondrio è una struttura a doppia membrana piena di proteine ed enzimi. Si tratta di un organismo procariote, vivente all'interno di un eucariote. Converte il [thrive:compound type=\"glucose\"][/thrive:compound] in [thrive:compound type=\"atp\"][/thrive:compound] con un'efficienza di gran lunga superiore a quella del citoplasma. Questo processo si chiama [b]respirazione aerobica[/b]. Tuttavia, ha bisogno di [thrive:compound type=\"oxygen\"][/thrive:compound] per funzionare, e livelli inferiori nell'ambiente lo rallentano."

msgid "MITOCHONDRION_PROCESSES_DESCRIPTION"
msgstr "Trasforma il [thrive:compound type=\"glucose\"][/thrive:compound] in [thrive:compound type=\"atp\"][/thrive:compound]. Il tasso aumenta con la concentrazione di [thrive:compound type=\"oxygen\"][/thrive:compound]."

#, fuzzy
msgid "MIXED_DOT_DOT_DOT"
msgstr "..."

msgid "MODDING_INSTRUCTIONS_ON"
msgstr "Le istruzioni per creare mod sono disponibili sulla"

msgid "MODELS"
msgstr "Modelli"

msgid "MODIFY"
msgstr "Modifica"

msgid "MODIFY_ORGANELLE"
msgstr "Modifica organulo"

msgid "MODIFY_TYPE"
msgstr "Modifica tipo"

msgid "MODS"
msgstr "Mod"

msgid "MODS_INSTALLED_BUT_NOT_ENABLED"
msgstr ""

msgid "MOD_ASSEMBLY"
msgstr "Assembly:"

msgid "MOD_ASSEMBLY_CLASS"
msgstr "Classe principale dell'assembly:"

#, fuzzy
msgid "MOD_ASSEMBLY_CLASS_CREATION_FAILED"
msgstr "{0}: chiamata di unload metodo dell'assembly fallita"

msgid "MOD_ASSEMBLY_CLASS_NOT_FOUND"
msgstr "{0}: classe specificata \"{1}\" non trovata nell'assembly della mod"

msgid "MOD_ASSEMBLY_INIT_CALL_FAILED"
msgstr "{0}: chiamata di inizializzazione metodo dell'assembly fallita"

msgid "MOD_ASSEMBLY_LOAD_CALL_FAILED_EXCEPTION"
msgstr "{0}: chiamata di inizializzazione metodo dell'assembly fallita con un'eccezione: {1}"

msgid "MOD_ASSEMBLY_LOAD_EXCEPTION"
msgstr "{0}: caricamento dell'assembly fallito con un'eccezione: {1}"

msgid "MOD_ASSEMBLY_UNLOAD_CALL_FAILED"
msgstr "{0}: chiamata di unload metodo dell'assembly fallita"

msgid "MOD_ASSEMBLY_UNLOAD_CALL_FAILED_EXCEPTION"
msgstr "{0}: chiamata di unload metodo dell'assembly fallita con un'eccezione: {1}"

msgid "MOD_AUTHOR"
msgstr "Autore:"

msgid "MOD_AUTO_HARMONY"
msgstr "Usa Auto Harmony:"

msgid "MOD_CREATION_FAILED"
msgstr "Creazione della mod fallita"

msgid "MOD_DESCRIPTION"
msgstr "Descrizione:"

msgid "MOD_EXTENDED_DESCRIPTION"
msgstr "Descrizione lunga:"

msgid "MOD_HARMONY_LOAD_FAILED_EXCEPTION"
msgstr "{0}: attivazione modalità Auto Harmony fallita con un'eccezione: {1}"

msgid "MOD_HARMONY_UNLOAD_FAILED_EXCEPTION"
msgstr "{0}: disattivazione modalità Auto Harmony fallita con un'eccezione: {1}"

msgid "MOD_HAS_NO_LOADABLE_RESOURCES"
msgstr "{0}: non ha risorse caricabili"

msgid "MOD_ICON_FILE"
msgstr "File icona:"

msgid "MOD_INFO_URL"
msgstr "URL info:"

msgid "MOD_INTERNAL_NAME"
msgstr "Nome interno (della cartella):"

msgid "MOD_LICENSE"
msgstr "Licenza:"

msgid "MOD_LOAD_ERRORS"
msgstr "Errori di caricamento mod"

msgid "MOD_LOAD_ERRORS_OCCURRED"
msgstr "Si sono verificati degli errori nel caricamento di una o più mod. I log potrebbero contenere informazioni ulteriori."

msgid "MOD_LOAD_OR_UNLOAD_ERRORS_OCCURRED"
msgstr "Si sono verificati degli errori nell'attivazione o nella disattivazione di una o più mod. I log potrebbero contenere informazioni maggiori."

msgid "MOD_LOAD_UNLOAD_CAVEATS"
msgstr "Nota bene: diverse mod richiedono il riavvio del gioco per essere attivate o disattivate correttamente. Se non ti fidi di una mod, non attivarla: potrebbe contenere codice eseguibile."

msgid "MOD_LOAD_UNLOAD_RESTART"
msgstr "Una o più mod richiedono il riavvio del gioco per essere attivate o disattivate correttamente"

msgid "MOD_MAXIMUM_THRIVE"
msgstr "Versione massima di Thrive supportata:"

msgid "MOD_MINIMUM_THRIVE"
msgstr "Versione minima di Thrive richiesta:"

msgid "MOD_NAME"
msgstr "Nome:"

msgid "MOD_PCK_NAME"
msgstr "File .pck:"

msgid "MOD_RECOMMENDED_THRIVE"
msgstr "Versione consigliata di Thrive:"

msgid "MOD_TO_UPLOAD"
msgstr "Mod da caricare:"

msgid "MOD_UPLOADER"
msgstr "Caricatore di mod"

msgid "MOD_VERSION"
msgstr "Versione:"

msgid "MORE_INFO"
msgstr "Mostra più info"

#, fuzzy
msgid "MORE_INFO_PROMPT"
msgstr "Mostra più info"

msgid "MOUSE_EDGE_PANNING_OPTION"
msgstr ""

msgid "MOUSE_LOOK_SENSITIVITY"
msgstr ""

msgid "MOUSE_SENSITIVITY_WINDOW_SIZE_ADJUSTMENT"
msgstr ""

msgid "MOVE"
msgstr "Sposta"

msgid "MOVEMENT"
msgstr "Movimento"

msgid "MOVE_ATTEMPTS_PER_SPECIES"
msgstr "Tentativi di migrazione per specie"

msgid "MOVE_BACKWARDS"
msgstr "Muoviti indietro"

msgid "MOVE_DOWN_OR_CROUCH"
msgstr "Muoviti verso il basso o accovacciati"

msgid "MOVE_FORWARD"
msgstr "Muoviti avanti"

msgid "MOVE_LEFT"
msgstr "Muoviti a sinistra"

msgid "MOVE_ORGANELLE"
msgstr "Sposta organulo"

msgid "MOVE_RIGHT"
msgstr "Muoviti a destra"

msgid "MOVE_TO_ANY_PATCH"
msgstr "Sblocca la possibilità di trasferirti in qualsiasi zona"

#, fuzzy
msgid "MOVE_TO_LAND"
msgstr "Mod da caricare:"

#, fuzzy
msgid "MOVE_TO_MACROSCOPIC_TOOLTIP"
msgstr "Avanza alla prossima fase di gioco (multicellulare). Disponibile una volta che hai una colonia cellulare sufficientemente grande."

msgid "MOVE_TO_MULTICELLULAR_STAGE_TOOLTIP"
msgstr "Avanza alla prossima fase di gioco (multicellulare). Disponibile una volta che hai una colonia cellulare sufficientemente grande."

msgid "MOVE_TO_THIS_PATCH"
msgstr "Trasferisciti in questa zona"

msgid "MOVE_UP_OR_JUMP"
msgstr "Muoviti verso l'alto o salta"

#, fuzzy
msgid "MOVING_TO_AWAKENING_PROTOTYPE"
msgstr ""
"Hai raggiunto la fine della parte \"completa\" di Thrive.\n"
"Se lo desideri, puoi andare ai prototipi delle fasi future di gioco inclusi in questa versione. Questi potrebbero essere molto incompleti, generalmente grezzi, e utilizzare elementi grafici segnaposto. La loro funzione è quella di mostrare la potenziale direzione futura del gioco e la nostra visione generale di come le fasi saranno collegate.\n"
"\n"
"Non sarai in grado di salvare o tornare indietro una volta che continui. Se vuoi tornare al punto dove sei ora, salva ora prima di procedere.\n"
"\n"
"Se scegli di continuare, ti preghiamo di comprendere che le fasi successive sono prototipi e di non lamentarti di quanto siano incomplete."

#, fuzzy
msgid "MOVING_TO_AWAKENING_PROTOTYPE_TITLE"
msgstr ""
"Hai raggiunto la fine della parte \"completa\" di Thrive.\n"
"Se lo desideri, puoi andare ai prototipi delle fasi future di gioco inclusi in questa versione. Questi potrebbero essere molto incompleti, generalmente grezzi, e utilizzare elementi grafici segnaposto. La loro funzione è quella di mostrare la potenziale direzione futura del gioco e la nostra visione generale di come le fasi saranno collegate.\n"
"\n"
"Non sarai in grado di salvare o tornare indietro una volta che continui. Se vuoi tornare al punto dove sei ora, salva ora prima di procedere.\n"
"\n"
"Se scegli di continuare, ti preghiamo di comprendere che le fasi successive sono prototipi e di non lamentarti di quanto siano incomplete."

#, fuzzy
msgid "MOVING_TO_LAND_PROTOTYPE"
msgstr ""
"Hai raggiunto la fine della parte \"completa\" di Thrive.\n"
"Se lo desideri, puoi andare ai prototipi delle fasi future di gioco inclusi in questa versione. Questi potrebbero essere molto incompleti, generalmente grezzi, e utilizzare elementi grafici segnaposto. La loro funzione è quella di mostrare la potenziale direzione futura del gioco e la nostra visione generale di come le fasi saranno collegate.\n"
"\n"
"Non sarai in grado di salvare o tornare indietro una volta che continui. Se vuoi tornare al punto dove sei ora, salva ora prima di procedere.\n"
"\n"
"Se scegli di continuare, ti preghiamo di comprendere che le fasi successive sono prototipi e di non lamentarti di quanto siano incomplete."

#, fuzzy
msgid "MOVING_TO_LAND_PROTOTYPE_TITLE"
msgstr ""
"Hai raggiunto la fine della parte \"completa\" di Thrive.\n"
"Se lo desideri, puoi andare ai prototipi delle fasi future di gioco inclusi in questa versione. Questi potrebbero essere molto incompleti, generalmente grezzi, e utilizzare elementi grafici segnaposto. La loro funzione è quella di mostrare la potenziale direzione futura del gioco e la nostra visione generale di come le fasi saranno collegate.\n"
"\n"
"Non sarai in grado di salvare o tornare indietro una volta che continui. Se vuoi tornare al punto dove sei ora, salva ora prima di procedere.\n"
"\n"
"Se scegli di continuare, ti preghiamo di comprendere che le fasi successive sono prototipi e di non lamentarti di quanto siano incomplete."

#, fuzzy
msgid "MOVING_TO_SOCIETY_STAGE"
msgstr ""
"Hai raggiunto la fine della parte \"completa\" di Thrive.\n"
"Se lo desideri, puoi andare ai prototipi delle fasi future di gioco inclusi in questa versione. Questi potrebbero essere molto incompleti, generalmente grezzi, e utilizzare elementi grafici segnaposto. La loro funzione è quella di mostrare la potenziale direzione futura del gioco e la nostra visione generale di come le fasi saranno collegate.\n"
"\n"
"Non sarai in grado di salvare o tornare indietro una volta che continui. Se vuoi tornare al punto dove sei ora, salva ora prima di procedere.\n"
"\n"
"Se scegli di continuare, ti preghiamo di comprendere che le fasi successive sono prototipi e di non lamentarti di quanto siano incomplete."

msgid "MP_COST"
msgstr "{0} PM"

msgid "MUCILAGE"
msgstr "Mucillagine"

#, fuzzy
msgid "MUCILAGE_SYNTHESIS"
msgstr "Sintesi della mucillagine"

#, fuzzy
msgid "MUCOCYST_ACTION_TOOLTIP"
msgstr "Metti in pausa il gioco"

msgid "MULTICELLULAR_EDITOR"
msgstr "Editor Multicellulare"

#, fuzzy
msgid "MULTICELLULAR_FREEBUILD_EDITOR"
msgstr "Editor Multicellulare"

msgid "MULTICELLULAR_STAGE"
msgstr "Fase Multicellulare"

msgid "MULTIPLE_CELLS"
msgstr "Cellule multiple"

msgid "MULTIPLE_METABALLS"
msgstr "Metasfere multiple"

msgid "MULTIPLE_ORGANELLES"
msgstr "Organuli multipli"

msgid "MULTISAMPLE_ANTI_ALIASING"
msgstr "Anti-aliasing multicampionamento [MSAA]:"

msgid "MULTITHREADED_SIMULATION_ENABLED"
msgstr ""

#, fuzzy
msgid "MULTITHREADED_SIMULATION_EXPLANATION"
msgstr ""
"I microbi aggressivi inseguono le prede per grandi distanze\n"
"e sono più propensi a combattere quando aggrediti.\n"
"I microbi pacifici, invece, ignorano i soggetti lontani\n"
"e sono meno inclini a sparare tossine ai propri predatori."

msgid "MUSEUM_WELCOME_TEXT"
msgstr ""

msgid "MUSIC"
msgstr "Musica"

msgid "MUSIC_VOLUME"
msgstr "Volume della musica"

msgid "MUTATIONS_PER_SPECIES"
msgstr "Tentativi di mutazione per specie"

msgid "MUTATION_COST_MULTIPLIER"
msgstr "Moltiplicatore costo di mutazione"

msgid "MUTATION_COST_MULTIPLIER_EXPLANATION"
msgstr "(costo di organuli, membrane e altri oggetti nell'editor)"

msgid "MUTATION_POINTS"
msgstr "Punti Mutazione"

msgid "MUTE"
msgstr "Muto"

msgid "NAME"
msgstr "Nome:"

#, fuzzy
msgid "NAME_LABEL_CITY"
msgstr "Bioma: {0}"

#, fuzzy
msgid "NAME_LABEL_FLEET"
msgstr "Bioma: {0}"

msgid "NAME_LABEL_STRUCTURE_UNFINISHED"
msgstr ""

#, fuzzy
msgid "NATIVE_THREAD_ADVICE_TOOLTIP"
msgstr "Thread attuali:"

msgid "NEGATIVE_ATP_BALANCE"
msgstr "Bilancio di ATP negativo"

msgid "NEGATIVE_ATP_BALANCE_TEXT"
msgstr ""
"Il tuo microbo non produce abbastanza ATP per sopravvivere!\n"
"Vuoi continuare?"

msgid "NEW"
msgstr "Nuova"

msgid "NEWER_VERSION_LOADING_WARNING"
msgstr ""
"Questo salvataggio viene da una versione più recente di Thrive. Probabilmente è incompatibile.\n"
"Vuoi provare a caricarlo lo stesso?"

msgid "NEWS"
msgstr ""

msgid "NEW_GAME"
msgstr "Nuova partita"

msgid "NEW_GAME_BUTTON_TOOLTIP"
msgstr "Avvia una nuova partita"

msgid "NEW_GAME_SETTINGS_PERFORMANCE_OPTIONS_INFO"
msgstr "Una nota: puoi modificare le impostazioni legate alle prestazioni in qualsiasi momento nel [color=#3796e1][url=thrive://GUI/OptionsMenu/Performance]menù delle opzioni[/url][/color]"

msgid "NEW_MOD_DEFAULT_DESCRIPTION"
msgstr "La mia fantastica mod"

msgid "NEW_NAME"
msgstr "Nuovo nome"

msgid "NEW_NAME_COLON"
msgstr "Nuovo nome:"

msgid "NEXT_CAPITAL"
msgstr "AVANTI"

msgid "NEXT_EDITOR_TAB"
msgstr "Vai al prossimo pannello dell'editor"

msgid "NITROGEN"
msgstr "Azoto"

msgid "NITROGENASE"
msgstr "Nitrogenasi"

msgid "NITROGENASE_DESCRIPTION"
msgstr "La nitrogenasi è una proteina che converte l'[thrive:compound type=\"nitrogen\"][/thrive:compound] gassoso e l'energia della cellula (in forma di [thrive:compound type=\"atp\"][/thrive:compound]) in [thrive:compound type=\"ammonia\"][/thrive:compound], un nutriente essenziale per la crescita delle cellule. Questo processo si chiama [b]azotofissazione anaerobica[/b]. Siccome la nitrogenasi è sospesa direttamente nel citoplasma, il fuido circostante produce piccole quantità di [thrive:compound type=\"atp\"][/thrive:compound] tramite [b]glicolisi[/b]."

msgid "NITROGENASE_PROCESSES_DESCRIPTION"
msgstr "Trasforma l'[thrive:compound type=\"atp\"][/thrive:compound] in [thrive:compound type=\"ammonia\"][/thrive:compound]. Il tasso aumenta con la concentrazione di [thrive:compound type=\"nitrogen\"][/thrive:compound]."

msgid "NITROGEN_FIXING_PLASTID"
msgstr "Plastidio Azotofissante"

msgid "NITROGEN_FIXING_PLASTID_DESCRIPTION"
msgstr "Il plastidio azotofissante è una proteina che converte l'[thrive:compound type=\"nitrogen\"][/thrive:compound] gassoso, l'[thrive:compound type=\"oxygen\"][/thrive:compound] e l'[thrive:compound type=\"atp\"][/thrive:compound] in [thrive:compound type=\"ammonia\"][/thrive:compound], un elemento nutritivo fondamentale per le cellule. Questo processo si chiama [b]azotofissazione aerobica[/b]."

msgid "NITROGEN_FIXING_PLASTID_PROCESSES_DESCRIPTION"
msgstr "Trasforma l'[thrive:compound type=\"atp\"][/thrive:compound] in [thrive:compound type=\"ammonia\"][/thrive:compound]. Il tasso aumenta con la concentrazione di [thrive:compound type=\"nitrogen\"][/thrive:compound] e di [thrive:compound type=\"oxygen\"][/thrive:compound]."

msgid "NONE"
msgstr "Nessuna"

msgid "NORMAL"
msgstr "Normale"

msgid "NORMAL_MEMBRANE_DESCRIPTION"
msgstr "La forma più basilare di membrana. Offre poca protezione ai danni e ha bisogno di più energia per evitare di deformarsi. Il vantaggio è che permette alla cellula di muoversi e di assorbire i nutrienti più velocemente."

msgid "NOTHING_HERE"
msgstr "Qui nulla"

msgid "NOTHING_TO_INTERACT_WITH"
msgstr ""

msgid "NOTICE_DAMAGED_BY_NO_ATP"
msgstr ""

msgid "NOTICE_ENGULF_DAMAGE_FROM_TOXIN"
msgstr ""

msgid "NOTICE_ENGULF_MISSING_ENZYME"
msgstr ""

msgid "NOTICE_ENGULF_SIZE_TOO_SMALL"
msgstr ""

msgid "NOTICE_ENGULF_STORAGE_FULL"
msgstr ""

msgid "NOTICE_HIT_BY_ATP_TOXIN"
msgstr ""

#, fuzzy
msgid "NOTICE_HIT_BY_BASE_MOVEMENT_TOXIN"
msgstr "Movimento di Base"

msgid "NOTICE_READY_TO_EDIT"
msgstr ""

msgid "NOT_STARTED_DOT"
msgstr "Processo non iniziato."

msgid "NOVEMBER"
msgstr "Novembre"

msgid "NO_AI"
msgstr "Disattiva AI"

msgid "NO_DATA_TO_SHOW"
msgstr "Nessun dato da mostrare"

msgid "NO_EVENTS_RECORDED"
msgstr "Nessun evento registrato"

#, fuzzy
msgid "NO_FOSSIL_DIRECTORY"
msgstr "Nessuna cartella dei salvataggi trovata"

#, fuzzy
msgid "NO_MODS_ENABLED"
msgstr "Disattivato"

msgid "NO_ORGANELLE_PROCESSES"
msgstr "Nessun processo"

msgid "NO_SAVEGAMES_FOUND"
msgstr "Nessun Salvataggio Trovato"

msgid "NO_SAVE_DIRECTORY"
msgstr "Nessuna cartella dei salvataggi trovata"

msgid "NO_SCREENSHOT_DIRECTORY"
msgstr "Cartella degli screenshot non trovata"

msgid "NO_SELECTED_MOD"
msgstr "Nessuna mod selezionata"

msgid "NUCLEUS"
msgstr "Nucleo"

msgid "NUCLEUS_DELETE_OPTION_DISABLED_TOOLTIP"
msgstr ""
"Impossibile eliminare il nucleo: si tratta di un'evoluzione irreversibile.\n"
"Questo a meno che sia stato posizionato nella sessione corrente: in tal caso è possibile annullare o ripristinare l'azione che ha portato alla sua aggiunta."

msgid "NUCLEUS_DESCRIPTION"
msgstr "La caratteristica distintiva delle cellule eucariote, ottenuta dall'assimilazione di una cellula procariote. Il nucleo racchiude anche il reticolo endoplasmatico e l'apparato del Golgi. Esso permette alla cellula di dividere in scomparti i vari processi che avvengono al suo interno, prevenendo così che si sovrappongano; ciò permette ai suoi nuovi organuli membranosi di essere molto più complessi, efficienti e specializzati di quanto lo potrebbero essere se vagassero liberamente nel citoplasma. Tuttavia, avere un nucleo rende la cellula molto più grande e consuma molta della sua energia."

msgid "NUCLEUS_SMALL_DESCRIPTION"
msgstr "Permette l'evoluzione degli altri organuli membranosi. Inoltre, riduce il danno subito del 50%, ma consuma molta ATP. Questa mutazione è irreversibile."

msgid "NUMLOCK"
msgstr "Bloc Num [Num Lock]"

msgid "N_A"
msgstr "N/A"

msgid "N_A_MP"
msgstr "N/A PM"

#, fuzzy
msgid "N_TIMES"
msgstr "2x"

msgid "OCTOBER"
msgstr "Ottobre"

msgid "OFF"
msgstr ""

msgid "OFFICIAL_WEBSITE"
msgstr ""

#, fuzzy
msgid "OFFICIAL_WEBSITE_BUTTON_TOOLTIP"
msgstr "Autodistruzione"

msgid "OK"
msgstr "OK"

msgid "OLDER_VERSION_LOADING_WARNING"
msgstr ""
"Questo salvataggio viene da una vecchia versione di Thrive. Probabilmente è incompatibile.\n"
"Siccome lo sviluppo di Thrive è attualmente agli inizi, la compatibilità dei salvataggi non rappresenta una priorità.\n"
"Puoi segnalare qualunque problema che trovi, ma questi non sono la priorità al momento.\n"
"Vuoi provare a caricare il salvataggio ugualmente?"

#, fuzzy
msgid "OPENGL_MODE_WARNING"
msgstr "Avvertimento Modalità GLES2"

#, fuzzy
msgid "OPENGL_MODE_WARNING_EXPLANATION"
msgstr "Stai eseguendo Thrive con GLES2. Ciò non è collaudato a dovere, ed è probabile che causi problemi. Prova ad aggiornare i tuoi driver video e/o a forzare la grafica AMD o Nvidia a eseguire Thrive."

msgid "OPEN_FOLDER"
msgstr "Apri cartella"

#, fuzzy
msgid "OPEN_FOSSIL_FOLDER"
msgstr "Apri la cartella dei log"

msgid "OPEN_FOSSIL_IN_FREEBUILD_WARNING"
msgstr ""

#, fuzzy
msgid "OPEN_GOD_TOOLS"
msgstr "Apri URL info"

msgid "OPEN_HELP_SCREEN"
msgstr "Apri la finestra di aiuto"

#, fuzzy
msgid "OPEN_IN_FREEBUILD"
msgstr "Modifica Libera"

msgid "OPEN_LOGS_FOLDER"
msgstr "Apri la cartella dei log"

msgid "OPEN_MOD_URL"
msgstr "Apri URL info"

#, fuzzy
msgid "OPEN_ORGANELLES_PAGE"
msgstr "Apri il menù dell'organulo"

msgid "OPEN_ORGANELLE_MENU"
msgstr "Apri il menù dell'organulo"

#, fuzzy
msgid "OPEN_RESEARCH_SCREEN"
msgstr "Apri la finestra di aiuto"

msgid "OPEN_SAVE_DIRECTORY"
msgstr "Apri la cartella dei salvataggi"

#, fuzzy
msgid "OPEN_SCIENCE_MENU"
msgstr "Apri il menù"

msgid "OPEN_SCREENSHOT_FOLDER"
msgstr "Apri la cartella degli screenshot"

msgid "OPEN_THE_MENU"
msgstr "Apri il menù"

msgid "OPEN_TRANSLATION_SITE"
msgstr "Aiutaci a tradurre il gioco"

msgid "OPERATION_PAUSED_DOT"
msgstr "Processo in pausa."

msgid "OPPORTUNISM_EXPLANATION"
msgstr ""
"I microbi opportunisti competono coi rivali per il cibo\n"
"e, se non riescono a fagocitare la preda, cercano di ucciderla con le tossine.\n"
"I microbi cauti potrebbero evitare di avvicinarsi ai pezzi di cibo in caso che ciò costituisca un pericolo."

msgid "OPPORTUNISTIC"
msgstr "Opportunista"

msgid "OPTIONS"
msgstr "Opzioni"

msgid "OPTIONS_BUTTON_TOOLTIP"
msgstr "Modifica le impostazioni di gioco"

msgid "ORGANELLES"
msgstr "Organuli"

#, fuzzy
msgid "ORGANELLES_BUTTON"
msgstr "Organuli"

#, fuzzy
msgid "ORGANELLES_WILL_BE_UNLOCKED_NEXT_GENERATION"
msgstr "(comincia ogni generazione vicino a una nuvola di glucosio)"

#, fuzzy
msgid "ORGANELLE_AXON"
msgstr "Organuli"

#, fuzzy
msgid "ORGANELLE_AXON_DESCRIPTION"
msgstr "I pili sono strutture comuni a molti tipi di microrganismi. Assomigliano a sottilissimi capelli, e possono essere presenti sulla superficie di ciascuno di essi a decine o anche centinaia di migliaia. Possono avere vari scopi, inclusa la predazione; alternativamente, sono usati dai microrganismi patogeni per attaccarsi ai tessuti delle vittime, o anche per trapassare la membrana cellulare e raggiungere così il citoplasma. Esistono diversi tipi di pili simili fra loro, ma molti di essi non hanno legami evoluzionistici: sono invece il risultato di convergenze evolutive. Ciascun organismo può mostrare diversi tipi di pili, e quelli presenti sulla superficie sono costantemente sostituiti."

#, fuzzy
msgid "ORGANELLE_CATEGORY_MULTICELLULAR"
msgstr "Multicellulare"

#, fuzzy
msgid "ORGANELLE_MYOFIBRIL"
msgstr "Pilo predatoriale"

#, fuzzy
msgid "ORGANELLE_MYOFIBRIL_DESCRIPTION"
msgstr "I pili sono strutture comuni a molti tipi di microrganismi. Assomigliano a sottilissimi capelli, e possono essere presenti sulla superficie di ciascuno di essi a decine o anche centinaia di migliaia. Possono avere vari scopi, inclusa la predazione; alternativamente, sono usati dai microrganismi patogeni per attaccarsi ai tessuti delle vittime, o anche per trapassare la membrana cellulare e raggiungere così il citoplasma. Esistono diversi tipi di pili simili fra loro, ma molti di essi non hanno legami evoluzionistici: sono invece il risultato di convergenze evolutive. Ciascun organismo può mostrare diversi tipi di pili, e quelli presenti sulla superficie sono costantemente sostituiti."

msgid "ORGANELLE_PILUS"
msgstr "Pilo predatoriale"

msgid "ORGANELLE_PILUS_DESCRIPTION"
msgstr "I pili sono strutture comuni a molti tipi di microrganismi. Assomigliano a sottilissimi capelli, e possono essere presenti sulla superficie di ciascuno di essi a decine o anche centinaia di migliaia. Possono avere vari scopi, inclusa la predazione; alternativamente, sono usati dai microrganismi patogeni per attaccarsi ai tessuti delle vittime, o anche per trapassare la membrana cellulare e raggiungere così il citoplasma. Esistono diversi tipi di pili simili fra loro, ma molti di essi non hanno legami evoluzionistici: sono invece il risultato di convergenze evolutive. Ciascun organismo può mostrare diversi tipi di pili, e quelli presenti sulla superficie sono costantemente sostituiti."

msgid "ORGANELLE_PILUS_PROCESSES_DESCRIPTION"
msgstr "Può essere usato per trafiggere altre cellule o per difendersi dalle loro tossine."

#, fuzzy
msgid "ORGANELLE_PLURAL"
msgstr "Pilo predatoriale"

#, fuzzy
msgid "ORGANELLE_SINGULAR"
msgstr "Pilo predatoriale"

#, fuzzy
msgid "ORGANELLE_UNLOCKS_ENABLED"
msgstr "Organuli"

#, fuzzy
msgid "ORGANELLE_UNLOCKS_ENABLED_EXPLANATION"
msgstr "(comincia ogni generazione vicino a una nuvola di glucosio)"

msgid "ORGANISM_STATISTICS"
msgstr "Statistiche dell'organismo"

msgid "OR_UNLOCK_CONDITION"
msgstr ""

msgid "OSMOREGULATION"
msgstr "Osmoregolazione"

msgid "OSMOREGULATION_COST"
msgstr "Costo di osmoregolazione"

msgid "OSMOREGULATION_COST_MULTIPLIER"
msgstr "Moltiplicatore costo di osmoregolazione"

msgid "OSMOREGULATION_COST_MULTIPLIER_EXPLANATION"
msgstr "(costo di osmoregolazione della specie del giocatore)"

#, fuzzy
msgid "OTHER_COMPOUNDS"
msgstr "Composti"

msgid "OUR_WIKI"
msgstr "nostra Wiki"

#, fuzzy
msgid "OUTDATED_NOTICE"
msgstr "Processo non iniziato."

msgid "OUTREACH_TEAM"
msgstr "Squadra Pubblicitari"

msgid "OUTSIDE_CONTRIBUTORS"
msgstr "Contributori esterni"

msgid "OVERWRITE_EXISTING_SAVE"
msgstr "Sovrascrivi salvataggio esistente:"

msgid "OVERWRITE_EXISTING_SAVE_PROMPT"
msgstr "Sovrascrivere il salvataggio esistente?"

#, fuzzy
msgid "OVERWRITE_SPECIES_NAME_CONFIRMATION"
msgstr "Eliminare questo salvataggio è un'operazione irreversibile. Non potrai recuperarlo. Sei sicuro di volerlo fare?"

msgid "OXYGEN"
msgstr "Ossigeno"

msgid "OXYTOXISOME"
msgstr "OssiTossisoma"

#, fuzzy
msgid "OXYTOXISOME_DESC"
msgstr "Un metabolosoma modificato. Produce una forma primitiva dell'agente tossico [thrive:compound type=\"oxytoxy\"][/thrive:compound]."

msgid "OXYTOXISOME_PROCESSES_DESCRIPTION"
msgstr "Trasforma l'[thrive:compound type=\"atp\"][/thrive:compound] in [thrive:compound type=\"oxytoxy\"][/thrive:compound]. Il tasso aumenta con la concentrazione di [thrive:compound type=\"oxygen\"][/thrive:compound]. Puoi rilasciare le tossine premendo [thrive:input]g_fire_toxin[/thrive:input]. Il danno aumenta con la quantità disponibile."

msgid "OXYTOXY_NT"
msgstr "OssiTossi NT"

#, fuzzy
msgid "OXYTOXY_SYNTHESIS"
msgstr "Sintesi dell'OssiTossi"

msgid "PAGEDOWN"
msgstr "Pagina Giù"

msgid "PAGEUP"
msgstr "Pagina Su"

#, fuzzy
msgid "PAGE_BACK"
msgstr "Indietro"

#, fuzzy
msgid "PAGE_FORWARD"
msgstr "Avanti"

#, fuzzy
msgid "PAGE_TITLE"
msgstr "Rimuovi Dati Locali"

msgid "PAN_CAMERA_DOWN"
msgstr "Sposta la visuale verso il basso"

msgid "PAN_CAMERA_LEFT"
msgstr "Sposta la visuale verso sinistra"

msgid "PAN_CAMERA_RESET"
msgstr "Ripristina la posizione della visuale"

msgid "PAN_CAMERA_RIGHT"
msgstr "Sposta la visuale verso destra"

msgid "PAN_CAMERA_UP"
msgstr "Sposta la visuale verso l'alto"

#, fuzzy
msgid "PASSIVE_REPRODUCTION_PROGRESS"
msgstr "(velocità di mutazione delle specie controllate dall'intelligenza artificiale)"

msgid "PASSIVE_REPRODUCTION_PROGRESS_EXPLANATION"
msgstr "(ottieni composti riproduttivi in modo passivo dall'ambiente, senza dover far nulla)"

msgid "PAST_DEVELOPERS"
msgstr "Sviluppatori passati"

#, fuzzy
msgid "PATCH_COLON"
msgstr "Miglior zona:"

msgid "PATCH_EXTINCTION_BOX_TEXT"
msgstr ""
"La tua specie si è estinta in questa zona.\n"
"Ma non è ancora finita: puoi selezionare una nuova zona in cui giocare!"

msgid "PATCH_EXTINCTION_CAPITAL"
msgstr "ESTINZIONE NELLA ZONA"

msgid "PATCH_MAP"
msgstr "Mappa delle zone"

msgid "PATCH_MAP_NAVIGATION_TOOLTIP"
msgstr "Fai clic, trascina e usa lo zoom per muoverti"

msgid "PATCH_NAME"
msgstr "{1} {0}o/a"

#, fuzzy
msgid "PATCH_NOTES_LAST_PLAYED_INFO"
msgstr "Rimuovi Dati Locali"

msgid "PATCH_NOTES_LAST_PLAYED_INFO_PLURAL"
msgstr ""

#, fuzzy
msgid "PATCH_NOTES_TITLE"
msgstr "Rimuovi Dati Locali"

msgid "PATCH_NOTE_BULLET_POINT"
msgstr ""

msgid "PATCH_NOTE_CHANGES_HEADING"
msgstr ""

#, fuzzy
msgid "PATCH_NOTE_LINK_VISIT_TEXT"
msgstr ""
"La tua specie si è estinta in questa zona.\n"
"Ma non è ancora finita: puoi selezionare una nuova zona in cui giocare!"

#, fuzzy
msgid "PATREON_TOOLTIP"
msgstr "Metti in pausa il gioco"

msgid "PATRONS"
msgstr "Utenti di Patreon"

msgid "PAUSED"
msgstr "IN PAUSA"

msgid "PAUSE_MENU_RESUME_TOOLTIP"
msgstr "Riprendi il gioco"

msgid "PAUSE_PROMPT"
msgstr "[center]Premi [thrive:input]g_pause[/thrive:input] per riprendere il gioco[/center]"

msgid "PAUSE_TOOLTIP"
msgstr "Metti in pausa il gioco"

msgid "PCK_LOAD_FAILED"
msgstr "Caricamento del file pck ({0}) non riuscito"

msgid "PCK_LOAD_FAILED_DOES_NOT_EXIST"
msgstr "Caricamento del file pck ({0}) non riuscito perché il file non esiste"

msgid "PEACEFUL"
msgstr "Pacifico"

#, fuzzy
msgid "PENDING_ENDOSYMBIOSIS_EXPLANATION"
msgstr "Stai eseguendo Thrive con GLES2. Ciò non è collaudato a dovere, ed è probabile che causi problemi. Prova ad aggiornare i tuoi driver video e/o a forzare la grafica AMD o Nvidia a eseguire Thrive."

msgid "PENDING_ENDOSYMBIOSIS_TITLE"
msgstr ""

msgid "PERCENTAGE_VALUE"
msgstr "{0}%"

msgid "PERFORMANCE"
msgstr "Prestazioni"

msgid "PERFORM_UNBINDING"
msgstr "Slega una"

#, fuzzy
msgid "PER_SECOND_ABBREVIATION"
msgstr "{0}mila"

msgid "PER_SECOND_SLASH"
msgstr "al secondo"

msgid "PHOSPHATE"
msgstr "Fosfato"

msgid "PHOTOSYNTHESIS"
msgstr "Fotosintesi"

msgid "PHYSICAL_CONDITIONS"
msgstr "Condizioni fisiche"

msgid "PHYSICAL_RESISTANCE"
msgstr "Resistenza Fisica"

msgid "PLACE_ORGANELLE"
msgstr "Posiziona organulo"

msgid "PLANET"
msgstr "Pianeta"

#, fuzzy
msgid "PLANET_DETAILS_STRING"
msgstr "Dettagli"

msgid "PLANET_GENERATION_TEASER"
msgstr "Generazione planetaria in arrivo!"

msgid "PLANET_RANDOM_SEED"
msgstr "Seme casuale del pianeta"

#, fuzzy
msgid "PLAYER"
msgstr "Cellula del giocatore"

msgid "PLAYER_DEATH_POPULATION_PENALTY"
msgstr "Penalizzazione demografica alla morte del giocatore"

msgid "PLAYER_DEATH_POPULATION_PENALTY_EXPLANATION"
msgstr "(coefficiente di riduzione della popolazione del giocatore a ogni sua morte)"

msgid "PLAYER_DIED"
msgstr "il giocatore è morto"

msgid "PLAYER_DUPLICATE"
msgstr "Duplica giocatore"

msgid "PLAYER_EXTINCT"
msgstr "Il giocatore si è estinto"

#, fuzzy
msgid "PLAYER_RELATIVE_MOVEMENT"
msgstr "Il giocatore si è estinto"

msgid "PLAYER_REPRODUCED"
msgstr "il giocatore si è riprodotto"

msgid "PLAYER_SPEED"
msgstr ""
"Velocità\n"
"giocatore"

msgid "PLAYSTATION_3"
msgstr ""

msgid "PLAYSTATION_4"
msgstr ""

msgid "PLAYSTATION_5"
msgstr ""

msgid "PLAY_INTRO_VIDEO"
msgstr "Riproduci video introduttivo"

msgid "PLAY_MICROBE_INTRO_ON_NEW_GAME"
msgstr "Riproduci filmato iniziale microbico in nuove partite"

msgid "PLAY_WITH_CURRENT_SETTING"
msgstr "Gioca nello scenario attuale"

msgid "POPULATION_CAPITAL"
msgstr "POPOLAZIONE:"

msgid "POPULATION_COLON"
msgstr "popolazione:"

msgid "POPULATION_IN_PATCHES"
msgstr "popolazione nelle zone:"

msgid "POPULATION_IN_PATCH_SHORT"
msgstr "{0} ({1})"

msgid "PREDATION_FOOD_SOURCE"
msgstr "Predazione di {0}"

msgid "PREDICTION_DETAILS_OPEN_TOOLTIP"
msgstr "Visualizza informazioni dettagliate riguardo la previsione"

msgid "PRESSURE"
msgstr "Pressione"

msgid "PRESSURE_SHORT"
msgstr "Press."

msgid "PRESS_KEY_DOT_DOT_DOT"
msgstr "Premi un tasto..."

msgid "PREVIEW_IMAGE_DOES_NOT_EXIST"
msgstr "L'immagine di anteprima non esiste"

msgid "PREVIEW_IMAGE_IS_TOO_LARGE"
msgstr "Il file dell'immagine di anteprima è troppo grande"

msgid "PREVIOUS_COLON"
msgstr "precedente:"

msgid "PROCESSING_LOADED_OBJECTS"
msgstr "Elaborazione degli oggetti caricati"

msgid "PROCESS_ENVIRONMENT_SEPARATOR"
msgstr "@"

msgid "PROCESS_PANEL_TITLE"
msgstr "Processi cellulari"

msgid "PROGRAMMING_TEAM"
msgstr "Squadra Programmatori"

msgid "PROJECT_MANAGEMENT_TEAM"
msgstr "Squadra Gestori del Progetto"

msgid "PROTEINS"
msgstr "Proteine"

msgid "PROTOPLASM"
msgstr "Protoplasma"

msgid "PULL_REQUESTS_PROGRAMMING"
msgstr "Pull request / programmazione"

msgid "QUICK_LOAD"
msgstr "Caricamento rapido"

msgid "QUICK_SAVE"
msgstr "Salvataggio rapido"

msgid "QUIT"
msgstr "Chiudi"

msgid "QUIT_BUTTON_TOOLTIP"
msgstr "Esci dal gioco"

msgid "QUIT_GAME_WARNING"
msgstr ""
"Sicuro di voler chiudere il gioco?\n"
"Perderai i progressi non salvati."

msgid "RANDOMIZE_SPECIES_NAME"
msgstr "Casualizza il nome della specie"

msgid "RANDOM_SEED_TOOLTIP"
msgstr "Il valore usato per generare il mondo; deve essere un numero intero positivo"

msgid "RAW"
msgstr "Raw"

#, fuzzy
msgid "RAW_VALUE_COLON"
msgstr "Nuovo nome:"

msgid "READING_SAVE_DATA"
msgstr "Lettura dati di salvataggio"

msgid "READY"
msgstr "Pronto"

msgid "RECOMMENDED_THRIVE_VERSION"
msgstr "Versione consigliata di Thrive:"

#, fuzzy
msgid "REDDIT_TOOLTIP"
msgstr "Riprendi il gioco"

msgid "REDO"
msgstr "Ripristina l'ultima azione"

msgid "REDO_THE_LAST_ACTION"
msgstr "Ripristina l'ultima azione"

msgid "REFRESH"
msgstr "Aggiorna"

msgid "REPORT"
msgstr "Riepilogo"

#, fuzzy
msgid "REPORT_BUG"
msgstr "Riepilogo"

msgid "REPRODUCED"
msgstr "si è riprodotto"

msgid "REPRODUCTION"
msgstr "Riproduzione"

msgid "REPRODUCTION_ASEXUAL"
msgstr "Asessuale"

msgid "REPRODUCTION_BUDDING"
msgstr "Gemmazione"

msgid "REPRODUCTION_METHOD"
msgstr "Riproduzione:"

msgid "REQUIRES_NUCLEUS"
msgstr "Richiede nucleo"

#, fuzzy
msgid "RESEARCH"
msgstr "Cerca"

msgid "RESET"
msgstr "Ripristina"

#, fuzzy
msgid "RESET_DEADZONES"
msgstr "Ripristinare le impostazioni predefinite?"

msgid "RESET_DISMISSED_POPUPS"
msgstr ""

msgid "RESET_INPUTS_TO_DEFAULTS"
msgstr "Ripristinare i comandi?"

#, fuzzy
msgid "RESET_KEYBINDINGS"
msgstr "Ripristina i comandi"

msgid "RESET_SETTINGS_TO_DEFAULTS"
msgstr "Predefinite"

msgid "RESET_TO_DEFAULTS"
msgstr "Ripristinare le impostazioni predefinite?"

msgid "RESISTANT_TO_BASIC_ENGULFMENT"
msgstr "Resistente alla fagocitosi di base"

#, fuzzy
msgid "RESIZE_METABALL_TOOLTIP"
msgstr "Riprendi il gioco"

msgid "RESOLUTION"
msgstr "Risoluzione:"

msgid "RESOURCE_ABSORBTION_SPEED"
msgstr "Velocità di assorbimento delle risorse"

#, fuzzy
msgid "RESOURCE_AMOUNT_SHORT"
msgstr "Press."

#, fuzzy
msgid "RESOURCE_ENERGY"
msgstr "Vedi codice sorgente"

#, fuzzy
msgid "RESOURCE_FOOD"
msgstr "Vedi codice sorgente"

#, fuzzy
msgid "RESOURCE_ROCK"
msgstr "Vedi codice sorgente"

#, fuzzy
msgid "RESOURCE_WOOD"
msgstr "Vedi codice sorgente"

msgid "RESPIRATION"
msgstr "Respirazione aerobica"

msgid "RESPONSIVE"
msgstr "Reattivo"

msgid "RESTART_REQUIRED"
msgstr "È richiesto il riavvio"

msgid "RESUME"
msgstr "Riprendi"

msgid "RESUME_TOOLTIP"
msgstr "Riprendi il gioco"

msgid "RETURN_TO_MENU"
msgstr "Torna al menù"

msgid "RETURN_TO_MENU_TOOLTIP"
msgstr "Torna al menù principale"

msgid "RETURN_TO_MENU_WARNING"
msgstr ""
"Sicuro di voler chiudere e andare al menù principale?\n"
"Perderai tutti i progressi non salvati."

#, fuzzy
msgid "REVEAL_ALL_PATCHES"
msgstr "è migrato nelle zone:"

#, fuzzy
msgid "REVOLUTIONARY_GAMES_SOCIAL_TOOLTIP"
msgstr "Di Revolutionary Games Studio"

msgid "RIGHT_ARROW"
msgstr "→"

msgid "RIGHT_MOUSE"
msgstr "Clic destro"

msgid "RIGID"
msgstr "Rigida"

msgid "RIGIDITY_MEMBRANE_DESCRIPTION"
msgstr "Più la membrana è rigida, più protegge la cellula dai danni; tuttavia, ne complica anche il movimento."

msgid "ROTATE_LEFT"
msgstr "Ruota a sinistra"

msgid "ROTATE_RIGHT"
msgstr "Ruota a destra"

msgid "ROTATION_COLON"
msgstr "Rotazione:"

msgid "RUN_AUTO_EVO_DURING_GAMEPLAY"
msgstr "Esegui Auto-Evo in gioco"

msgid "RUN_ONE_STEP"
msgstr "Percorri un passo"

msgid "RUN_RESULT_BY_SENDING_POPULATION"
msgstr "{0} muovendo: {1} esemplari dalla zona: {2}"

msgid "RUN_RESULT_GENE_CODE"
msgstr "codice genetico:"

msgid "RUN_RESULT_NICHE_FILL"
msgstr "è emerso per occupare una nicchia"

msgid "RUN_RESULT_SELECTION_PRESSURE_SPLIT"
msgstr "è emerso a causa di pressioni selettive diverse"

msgid "RUN_RESULT_SPLIT_FROM"
msgstr "si è diramato da {0}"

msgid "RUN_RESULT_SPLIT_OFF_TO"
msgstr "la popolazione in alcune zone si è diramata per formare nuove specie {0}:"

msgid "RUN_X_WORLDS"
msgstr ""

#, fuzzy
msgid "RUN_X_WORLDS_TOOLTIP"
msgstr "Tempo trascorso: {0:#,#} anni"

msgid "RUSTICYANIN"
msgstr "Rusticianina"

msgid "RUSTICYANIN_DESCRIPTION"
msgstr "La rusticianina è una proteina che usa il [thrive:compound type=\"carbondioxide\"][/thrive:compound] gassoso e l'[thrive:compound type=\"oxygen\"][/thrive:compound] per ossidare il ferro da uno stato chimico all'altro. Questo processo, chiamato [b]ossidazione del ferro[/b], rilascia energia che la cellula poi immagazzina."

msgid "RUSTICYANIN_PROCESSES_DESCRIPTION"
msgstr "Trasforma il [thrive:compound type=\"iron\"][/thrive:compound] in [thrive:compound type=\"atp\"][/thrive:compound]. Il tasso aumenta con la concentrazione di [thrive:compound type=\"carbondioxide\"][/thrive:compound] e di [thrive:compound type=\"oxygen\"][/thrive:compound]."

#, fuzzy
msgid "SAFE_MODE_EXPLANATION"
msgstr ""
"I microbi pavidi scappano dai pericoli per lunghe distanze\n"
"e sono generalmente più propensi alla fuga.\n"
"I microbi coraggiosi non sono spaventati dai predatori vicini\n"
"e sono più disposti a contrattaccare."

#, fuzzy
msgid "SAFE_MODE_TITLE"
msgstr "Rimuovi Dati Locali"

msgid "SAVE"
msgstr "Salva"

msgid "SAVE_AND_CONTINUE"
msgstr "Salva e continua"

msgid "SAVE_AUTOSAVE"
msgstr "Salvataggio Automatico"

msgid "SAVE_DELETE_WARNING"
msgstr "Cancellare questo salvataggio è un'azione irreversibile. Sei sicuro di voler eliminare definitivamente {0}?"

msgid "SAVE_ERROR_INCLUDE_JSON_DEBUG_NOTE"
msgstr ""

#, fuzzy
msgid "SAVE_ERROR_TURN_ON_JSON_DEBUG_MODE"
msgstr "Modalità di debug JSON:"

msgid "SAVE_FAILED"
msgstr "Salvataggio non riuscito"

msgid "SAVE_GAME"
msgstr "Salva partita"

msgid "SAVE_GAME_BUTTON_TOOLTIP"
msgstr "Apri il menù di pausa per salvare il gioco"

msgid "SAVE_HAS_DIFFERENT_VERSION"
msgstr "Il salvataggio è in una versione differente"

msgid "SAVE_HAS_DIFFERENT_VERSION_TEXT"
msgstr ""
"La versione del salvataggio che stai cercando di caricare non corrisponde a quella del gioco.\n"
"Carica il salvataggio manualmente dal menù."

msgid "SAVE_HAS_INVALID_GAME_STATE"
msgstr "Il salvataggio contiene uno stato di gioco non valido"

msgid "SAVE_INVALID"
msgstr "Non valido"

msgid "SAVE_IS_INVALID"
msgstr "Il salvataggio non è valido"

msgid "SAVE_IS_UPGRADEABLE_DESCRIPTION"
msgstr ""
"Il salvataggio selezionato proviene da una versione obsoleta di Thrive, ma può essere aggiornato.\n"
"Verrà creato un file di backup, se non già presente.\n"
"In caso di mancato aggiornamento, avverrà un tentativo di caricare il salvataggio normalmente.\n"
"Provare ad aggiornare il salvataggio?"

msgid "SAVE_LOAD_ALREADY_LOADED_FREE_FAILURE"
msgstr ". Liberazione delle risorse già caricate non riuscita: {0}"

msgid "SAVE_MANUAL"
msgstr "Salvataggio Manuale"

msgid "SAVE_QUICKSAVE"
msgstr "Salvataggio Rapido"

msgid "SAVE_SPACE_USED"
msgstr "Spazio occupato:"

msgid "SAVE_UPGRADE_FAILED"
msgstr "Aggiornamento del salvataggio non riuscito"

msgid "SAVE_UPGRADE_FAILED_DESCRIPTION"
msgstr "L'aggiornamento del salvataggio specificato non è riuscito a causa del seguente errore:"

msgid "SAVING_DATA_FAILED_DUE_TO"
msgstr "Salvataggio delle informazioni non riuscito a causa di un'eccezione: {0}"

msgid "SAVING_DOT_DOT_DOT"
msgstr "Salvataggio..."

msgid "SAVING_FAILED_WITH_EXCEPTION"
msgstr "Salvataggio fallito! Si è verificata un'eccezione"

msgid "SAVING_NOT_POSSIBLE"
msgstr "Impossibile salvare, al momento, per questo motivo:"

msgid "SAVING_SUCCEEDED"
msgstr "Salvataggio riuscito"

msgid "SCALING_NONE"
msgstr ""

#, fuzzy
msgid "SCALING_ON"
msgstr "Agente di Segnalazione"

msgid "SCALING_ON_INVERSE"
msgstr ""

#, fuzzy
msgid "SCREEN_EFFECT"
msgstr "Effetti esterni:"

#, fuzzy
msgid "SCREEN_EFFECT_GAMEBOY"
msgstr "Effetti esterni:"

#, fuzzy
msgid "SCREEN_EFFECT_GAMEBOY_COLOR"
msgstr "Effetti esterni:"

msgid "SCREEN_EFFECT_GREYSCALE"
msgstr ""

#, fuzzy
msgid "SCREEN_EFFECT_NONE"
msgstr "Mostra i nomi dei pulsanti di selezione delle parti"

#, fuzzy
msgid "SCREEN_RELATIVE_MOVEMENT"
msgstr "per aumentare la"

msgid "SCROLLLOCK"
msgstr "Bloc Scroll [Scroll Lock]"

msgid "SEARCH_DOT_DOT_DOT"
msgstr "Cerca..."

msgid "SEARCH_PLACEHOLDER"
msgstr ""

msgid "SEARCH_RADIUS"
msgstr "Raggio di ricerca:"

msgid "SEA_FLOOR"
msgstr "Fondale oceanico"

msgid "SECRETE_SLIME"
msgstr "Secerni mucillagine"

#, fuzzy
msgid "SECRETE_SLIME_TOOLTIP"
msgstr "Secerni mucillagine"

msgid "SEED_LABEL"
msgstr "Seme del pianeta: {0}"

msgid "SELECTED_COLON"
msgstr "Selezionati:"

msgid "SELECTED_MOD"
msgstr "Mod selezionata:"

msgid "SELECTED_SAVE_IS_INCOMPATIBLE_PROMPT"
msgstr "Il salvataggio selezionato è incompatibile"

msgid "SELECTED_SAVE_IS_INCOMPATIBLE_PROTOTYPE_PROMPT"
msgstr "Il salvataggio selezionato è un prototipo incompatibile"

msgid "SELECTED_SAVE_IS_UPGRADEABLE_PROMPT"
msgstr "Il salvataggio selezionato è aggiornabile"

msgid "SELECT_A_GENERATION"
msgstr "Seleziona una generazione"

msgid "SELECT_A_PATCH"
msgstr "Seleziona una zona per visualizzarne i dettagli qui"

msgid "SELECT_A_SPECIES"
msgstr "Seleziona una specie"

#, fuzzy
msgid "SELECT_A_TECHNOLOGY"
msgstr "Seleziona una zona per visualizzarne i dettagli qui"

msgid "SELECT_CELL_TYPE_FROM_EDITOR"
msgstr "Seleziona un tipo di cellula dal pannello Editor per modificarla qui"

msgid "SELECT_ENZYME"
msgstr "Seleziona l'enzima:"

msgid "SELECT_OPTION"
msgstr "Seleziona un'opzione"

msgid "SELECT_PREVIEW_IMAGE"
msgstr "Seleziona immagine di anteprima"

#, fuzzy
msgid "SELECT_SPACE_STRUCTURE_TITLE"
msgstr "Struttura"

msgid "SELECT_STRUCTURE_POPUP_TITLE"
msgstr ""

msgid "SELECT_TISSUE_TYPE_FROM_EDITOR"
msgstr "Seleziona un tipo di tessuto dal pannello Editor"

#, fuzzy
msgid "SELECT_VACUOLE_COMPOUND_COLON"
msgstr "Selezionati:"

msgid "SEPTEMBER"
msgstr "Settembre"

msgid "SESSILE"
msgstr "Sessile"

msgid "SETTING_ONLY_APPLIES_TO_NEW_GAMES"
msgstr "Se modifichi questo valore, l'effetto si applica solo alle nuove partite"

msgid "SFX_VOLUME"
msgstr "Volume degli effetti sonori"

msgid "SHIFT"
msgstr "Maiusc [Shift]"

#, fuzzy
msgid "SHOW_DAMAGE_EFFECT"
msgstr "Il flagello è un fascio di proteine simile a una frusta che si estende a partire dalla membrana cellulare. Consuma [thrive:compound type=\"atp\"][/thrive:compound] per ondulare, fornendo così movimento alla cellula. La direzione di tale movimento è opposta alla direzione in cui il flagello punta: per esempio, un flagello posizionato sul lato sinistro della cellula fornisce spinta nel movimento verso destra."

msgid "SHOW_HELP"
msgstr "Mostra la finestra di aiuto"

#, fuzzy
msgid "SHOW_NEW_PATCH_NOTES"
msgstr "{1} {0}o/a"

#, fuzzy
msgid "SHOW_NEW_PATCH_NOTES_TOOLTIP"
msgstr "{1} {0}o/a"

msgid "SHOW_TUTORIALS"
msgstr "Mostra i tutorial"

msgid "SHOW_TUTORIALS_IN_NEW_CURRENT_OPTION"
msgstr "Mostra i tutorial (nella partita attuale)"

msgid "SHOW_TUTORIALS_IN_NEW_GAMES_OPTION"
msgstr "Mostra i tutorial (in nuove partite)"

msgid "SHOW_UNSAVED_PROGRESS_WARNING"
msgstr "Mostra avvertimeto relativo ai progressi non salvati"

msgid "SHOW_UNSAVED_PROGRESS_WARNING_TOOLTIP"
msgstr "Abilita/disabilita la finestra di avvertimento sui progressi non salvati quando il giocatore tenta di chiudere il gioco."

msgid "SHOW_WEB_NEWS_FEED"
msgstr ""

#, fuzzy
msgid "SIDEROPHORE_ACTION_TOOLTIP"
msgstr "Metti in pausa il gioco"

msgid "SIGNALING_AGENT"
msgstr "Agente di Segnalazione"

#, fuzzy
msgid "SIGNALING_AGENTS_ACTION_TOOLTIP"
msgstr "Gli agenti di segnalazione permettono alla cellula di produrre composti chimici a cui le altre possono reagire, attirandole oppure avvisandole di pericoli da cui fuggire."

msgid "SIGNALING_AGENT_DESCRIPTION"
msgstr "Gli agenti di segnalazione permettono alla cellula di produrre composti chimici a cui le altre possono reagire, attirandole oppure avvisandole di pericoli da cui fuggire."

msgid "SIGNALING_AGENT_PROCESSES_DESCRIPTION"
msgstr "Premi [thrive:input]g_pack_commands[/thrive:input] per aprire il menù dei comandi che puoi impartire agli altri membri della tua specie."

msgid "SIGNAL_COMMAND_AGGRESSION"
msgstr "Diventa aggressivo"

msgid "SIGNAL_COMMAND_FLEE"
msgstr "Scappa"

msgid "SIGNAL_COMMAND_FOLLOW"
msgstr "Seguimi"

msgid "SIGNAL_COMMAND_NONE"
msgstr "Nessun comando"

msgid "SIGNAL_COMMAND_TO_ME"
msgstr "Vieni a me"

msgid "SIGNAL_TO_EMIT"
msgstr "Segnale da emettere"

msgid "SILICA"
msgstr "Silice"

msgid "SILICA_MEMBRANE_DESCRIPTION"
msgstr "Questa membrana ha una forte parete di silice. Resiste al danno molto bene, in particolare a quello fisico. Inoltre, consuma meno energia per mantenere la forma. Tuttavia, rallenta di molto la cellula e il tasso con cui assorbe le risorse."

msgid "SIZE_COLON"
msgstr "Dimensioni:"

msgid "SLIDESHOW"
msgstr "Riproduzione automatica"

msgid "SLIME_JET"
msgstr "Propulsore a melma"

#, fuzzy
msgid "SLIME_JET_DESCRIPTION"
msgstr "La lipasi permette alla cellula di rompere la maggior parte di tipi di membrana. La tua cellula produce un po' di lipasi anche senza bisogno di un lisosoma; ma selezionando quest'opzione ne aumenterai l'efficacia."

#, fuzzy
msgid "SLIME_JET_PROCESSES_DESCRIPTION"
msgstr "Aumentano la velocità di viraggio. Utili per cellule molto grandi."

msgid "SMALL_IRON_CHUNK"
msgstr "Frammento di ferro piccolo"

#, fuzzy
msgid "SMALL_PHOSPHATE_CHUNK"
msgstr "Frammento di ferro piccolo"

#, fuzzy
msgid "SOCIETY_STAGE"
msgstr "Fase Microbica"

msgid "SOUND"
msgstr "Suono"

msgid "SOUND_TEAM"
msgstr "Squadra Fonici"

msgid "SOUND_TEAM_LEAD"
msgstr "Capo Fonici"

msgid "SOUND_TEAM_LEADS"
msgstr "Capi Fonici"

msgid "SPACE"
msgstr "Barra spaziatrice"

#, fuzzy
msgid "SPACE_STAGE"
msgstr "Fase Microbica"

#, fuzzy
msgid "SPACE_STRUCTURE_HAS_RESOURCES"
msgstr "Struttura"

#, fuzzy
msgid "SPACE_STRUCTURE_NO_EXTRA_DESCRIPTION"
msgstr "Struttura"

msgid "SPACE_STRUCTURE_WAITING_CONSTRUCTION"
msgstr ""

msgid "SPAWN_AMMONIA"
msgstr "Genera ammoniaca"

msgid "SPAWN_ENEMY"
msgstr "Genera nemico"

msgid "SPAWN_ENEMY_CHEAT_FAIL"
msgstr "Non puoi usare il trucco genera-nemici, perché questa zona non contiene alcuna specie nemica"

msgid "SPAWN_GLUCOSE"
msgstr "Genera glucosio"

msgid "SPAWN_PHOSPHATES"
msgstr "Genera fosfato"

msgid "SPECIAL_MOUSE_1"
msgstr "Pulsante speciale del mouse 1"

msgid "SPECIAL_MOUSE_2"
msgstr "Pulsante speciale del mouse 2"

msgid "SPECIES"
msgstr "Specie"

msgid "SPECIES_COLON"
msgstr "Specie:"

msgid "SPECIES_DETAIL_TEXT"
msgstr ""
"[b]Specie[/b]\n"
"  {0}:{1}\n"
"[b]Generazione[/b]\n"
"  {2}\n"
"[b]Popolazione[/b]\n"
"  {3}\n"
"[b]Colore[/b]\n"
"  #{4}\n"
"[b]Comportamento[/b]\n"
"  {5}"

msgid "SPECIES_HAS_A_MUTATION"
msgstr "ha subito una mutazione"

msgid "SPECIES_LIST"
msgstr "Lista delle specie"

msgid "SPECIES_NAME_DOT_DOT_DOT"
msgstr "Nome della specie..."

msgid "SPECIES_NAME_TOO_LONG_POPUP"
msgstr "Questo nome è troppo lungo!"

msgid "SPECIES_POPULATION"
msgstr "Popolazione delle specie"

msgid "SPECIES_PRESENT"
msgstr "Specie presenti"

#, fuzzy
msgid "SPECIES_TO_FIND"
msgstr "Specie:"

msgid "SPECIES_WITH_POPULATION"
msgstr "{0} con popolazione: {1}"

msgid "SPEED"
msgstr "Velocità"

msgid "SPEED_COLON"
msgstr "Velocità:"

msgid "SPREAD_TO_PATCHES"
msgstr "è migrato nelle zone:"

#, fuzzy
msgid "SPRINT"
msgstr "Stamp [Print Screen]"

#, fuzzy
msgid "SPRINT_ACTION_TOOLTIP"
msgstr "Metti in pausa il gioco"

msgid "STAGE_MENU_BUTTON_TOOLTIP"
msgstr "Menù di pausa"

#, fuzzy
msgid "START"
msgstr "Avvio"

msgid "STARTING"
msgstr "Avvio"

msgid "START_CALIBRATION"
msgstr ""

#, fuzzy
msgid "START_GAME"
msgstr "Salva partita"

#, fuzzy
msgid "START_RESEARCH"
msgstr "È richiesto il riavvio"

msgid "STATISTICS"
msgstr "Statistiche"

#, fuzzy
msgid "STAT_ATP_PRODUCTION_REDUCTION"
msgstr "PRODUZIONE DI ATP TROPPO BASSA!"

#, fuzzy
msgid "STAT_BASE_MOVEMENT_REDUCTION"
msgstr "Movimento di Base"

msgid "STAT_DAMAGE"
msgstr ""

msgid "STAT_DAMAGE_PER_OXYGEN"
msgstr ""

msgid "STEAM_CLIENT_INIT_FAILED"
msgstr "Inizializzazione della libreria client Steam fallita"

msgid "STEAM_ERROR_ACCOUNT_DOES_NOT_OWN_PRODUCT"
msgstr "Il tuo account Steam non possiede una licenza per Thrive"

msgid "STEAM_ERROR_ACCOUNT_READ_ONLY"
msgstr "Il tuo account Steam è temporaneamente in modalità di sola lettura per via di una modifica recente a esso"

msgid "STEAM_ERROR_ALREADY_UPLOADED"
msgstr "Steam riporta il file come già caricato, aggiorna la pagina"

msgid "STEAM_ERROR_BANNED"
msgstr "Il tuo account Steam è bandito dal caricare contenuti"

msgid "STEAM_ERROR_CLOUD_LIMIT_EXCEEDED"
msgstr "Steam: è stato superato il limite di archiviazione in cloud oppure la dimensione massima per i file"

msgid "STEAM_ERROR_DUPLICATE_NAME"
msgstr "Steam ha riportato un errore: nome duplicato"

msgid "STEAM_ERROR_FILE_NOT_FOUND"
msgstr "File non trovato"

msgid "STEAM_ERROR_INSUFFICIENT_PRIVILEGE"
msgstr "Al momento il tuo account Steam è limitato dal caricare contenuti. Contatta il loro servizio clienti."

msgid "STEAM_ERROR_INVALID_PARAMETER"
msgstr "È stato passato un parametro non valido a Steam"

msgid "STEAM_ERROR_LOCKING_FAILED"
msgstr "Steam: acquisizione dell'UGC lock fallita"

msgid "STEAM_ERROR_NOT_LOGGED_IN"
msgstr "Non hai effettuato l'accesso a Steam"

msgid "STEAM_ERROR_TIMEOUT"
msgstr "È stato superato il limite di tempo per l'operazione Steam, ritenta"

msgid "STEAM_ERROR_UNAVAILABLE"
msgstr "Steam è momentaneamente non disponibile, riprova"

msgid "STEAM_ERROR_UNKNOWN"
msgstr "Steam: si è verificato un errore sconosciuto"

#, fuzzy
msgid "STEAM_INIT_FAILED"
msgstr "Inizializzazione della libreria client Steam fallita"

#, fuzzy
msgid "STEAM_INIT_FAILED_DESCRIPTION"
msgstr "L'aggiornamento del salvataggio specificato non è riuscito a causa del seguente errore:"

#, fuzzy
msgid "STEAM_TOOLTIP"
msgstr "Metti in pausa il gioco"

msgid "STEM_CELL_NAME"
msgstr "Staminale"

msgid "STOP"
msgstr "Stop"

msgid "STORAGE"
msgstr "Spazio di stoccaggio"

msgid "STORAGE_COLON"
msgstr "Spazio di stoccaggio:"

msgid "STORAGE_STATISTICS_SECONDS_OF_COMPOUND"
msgstr ""

msgid "STORE_LOGGED_IN_AS"
msgstr "Hai effettuato l'accesso come: {0}"

msgid "STRAIN_BAR_VISIBILITY"
msgstr ""

#, fuzzy
msgid "STRATEGY_STAGES"
msgstr "Fase Microbica"

msgid "STRICT_NICHE_COMPETITION"
msgstr "Forte competizione di nicchia (le differenze di idoneità sono accentuate)"

msgid "STRUCTURAL"
msgstr "Strutturale"

msgid "STRUCTURE"
msgstr "Struttura"

msgid "STRUCTURE_ASCENSION_GATE"
msgstr ""

#, fuzzy
msgid "STRUCTURE_DYSON_SWARM"
msgstr "Struttura"

msgid "STRUCTURE_HAS_REQUIRED_RESOURCES_TO_BUILD"
msgstr ""

msgid "STRUCTURE_HUNTER_GATHERER_LODGE"
msgstr ""

msgid "STRUCTURE_IN_PROGRESS_CONSTRUCTION"
msgstr ""

msgid "STRUCTURE_REQUIRED_RESOURCES_TO_FINISH"
msgstr ""

msgid "STRUCTURE_SELECTION_MENU_ENTRY"
msgstr ""

msgid "STRUCTURE_SELECTION_MENU_ENTRY_NOT_ENOUGH_RESOURCES"
msgstr ""

msgid "STRUCTURE_SOCIETY_CENTER"
msgstr ""

msgid "STRUCTURE_STEAM_POWERED_FACTORY"
msgstr ""

msgid "SUCCESSFUL_KILL"
msgstr "uccisione riuscita"

msgid "SUCCESSFUL_SCAVENGE"
msgstr "rovistamento riuscito"

msgid "SUCCESS_BUT_MISSING_ID"
msgstr "Operazione riuscita, ma nessun ID restituito"

msgid "SUICIDE_BUTTON_TOOLTIP"
msgstr "Autodistruzione"

msgid "SUNLIGHT"
msgstr "Luce solare"

msgid "SUPPORTER_PATRONS"
msgstr "Sostenitori"

msgid "SURVIVAL_TITLE"
msgstr ""

msgid "SWITCH_TO_FRONT_CAMERA"
msgstr "Passa alla visione frontale"

msgid "SWITCH_TO_RIGHT_CAMERA"
msgstr "Passa alla visione da destra"

msgid "SWITCH_TO_TOP_CAMERA"
msgstr "Passa alla visione dall'alto"

msgid "SYSREQ"
msgstr "R Sist [SysRq]"

msgid "TAB_SECONDARY_SWITCH_LEFT"
msgstr ""

msgid "TAB_SECONDARY_SWITCH_RIGHT"
msgstr ""

#, fuzzy
msgid "TAB_SWITCH_LEFT"
msgstr "Ruota a sinistra"

#, fuzzy
msgid "TAB_SWITCH_RIGHT"
msgstr "Ruota a destra"

msgid "TAGS_IS_WHITESPACE"
msgstr "I tag contengono solo spazi bianchi"

msgid "TAKE_SCREENSHOT"
msgstr "Cattura la schermata [screenshot]"

#, fuzzy
msgid "TARGET_TYPE_COLON"
msgstr "Tipo:"

msgid "TECHNOLOGY_ASCENSION"
msgstr ""

msgid "TECHNOLOGY_HUNTER_GATHERING"
msgstr ""

msgid "TECHNOLOGY_LEVEL_ADVANCED_SPACE"
msgstr ""

msgid "TECHNOLOGY_LEVEL_INDUSTRIAL"
msgstr ""

msgid "TECHNOLOGY_LEVEL_PRE_SOCIETY"
msgstr ""

msgid "TECHNOLOGY_LEVEL_PRIMITIVE"
msgstr ""

msgid "TECHNOLOGY_LEVEL_SCIFI"
msgstr ""

msgid "TECHNOLOGY_LEVEL_SPACE_AGE"
msgstr ""

msgid "TECHNOLOGY_REQUIRED_LEVEL"
msgstr ""

msgid "TECHNOLOGY_ROCKETRY"
msgstr ""

msgid "TECHNOLOGY_SIMPLE_STONE_TOOLS"
msgstr ""

msgid "TECHNOLOGY_SOCIETY_CENTER"
msgstr ""

msgid "TECHNOLOGY_STEAM_POWER"
msgstr ""

msgid "TECHNOLOGY_UNLOCKED_NOTICE"
msgstr ""

msgid "TEMPERATURE"
msgstr "Temperatura"

msgid "TEMPERATURE_SHORT"
msgstr "Temp."

msgid "TESTING_TEAM"
msgstr "Squadra Collaudatori"

#, fuzzy
msgid "THANKS_FOR_BUYING_THRIVE"
msgstr ""
"Grazie per aver giocato!\n"
"\n"
"Se il gioco ti è piaciuto, parlane anche ai tuoi amici."

msgid "THANKS_FOR_PLAYING"
msgstr ""
"Grazie per aver giocato!\n"
"\n"
"Se il gioco ti è piaciuto, parlane anche ai tuoi amici."

#, fuzzy
msgid "THANK_YOU_TITLE"
msgstr "HAI PROSPERATO!"

msgid "THEORY_TEAM"
msgstr "Squadra Teorici"

msgid "THERMOPLAST"
msgstr "Termoplasto"

msgid "THERMOPLAST_DESCRIPTION"
msgstr "Il termoplasto è una struttura a doppia membrana. Si tratta di un organismo procariote, vivente all'interno di un eucariote. Contiene pigmenti termosensibili, impilati insieme in sacchetti membranosi, in grado di sfruttare l'energia delle differenze di calore vicine per produrre [thrive:compound type=\"atp\"][/thrive:compound] a partire dall'acqua. Questo processo si chiama [b]termosintesi[/b]. Il tasso aumenta con la temperatura."

msgid "THERMOPLAST_PROCESSES_DESCRIPTION"
msgstr "Produce [thrive:compound type=\"atp\"][/thrive:compound]. Il tasso aumenta con la [thrive:compound type=\"temperature\"][/thrive:compound]."

msgid "THERMOSYNTHASE"
msgstr "Termosintasi"

msgid "THERMOSYNTHASE_DESCRIPTION"
msgstr "La termosintasi è una proteina che cambia forma in base alle convezioni termiche del liquido in cui è immersa. Esposta al calore, si piega, legandosi così all'ADP. Raffreddata, si apre, riciclandola in [thrive:compound type=\"atp\"][/thrive:compound]. Questo processo si chiama [b]termosintesi[/b]. Il tasso di produzione di [thrive:compound type=\"atp\"][/thrive:compound] aumenta con la [thrive:compound type=\"temperature\"][/thrive:compound] circostante."

msgid "THERMOSYNTHASE_PROCESSES_DESCRIPTION"
msgstr "Produce [thrive:compound type=\"atp\"][/thrive:compound]. Il tasso aumenta con la [thrive:compound type=\"temperature\"][/thrive:compound]."

msgid "THERMOSYNTHESIS"
msgstr "Termosintesi"

msgid "THE_AMOUNT_OF_GLUCOSE_HAS_BEEN_REDUCED"
msgstr "Quantità di glucosio in calo. Attuale: {0} della precedente."

msgid "THE_DISTURBANCE"
msgstr ""

#, fuzzy
msgid "THE_PATCH_MAP_BUTTON"
msgstr "Mappa delle zone"

#, fuzzy
msgid "THE_WORLD_TITLE"
msgstr "Mondo"

msgid "THIS_IS_LOCAL_MOD"
msgstr "Questa mod è stata installata localmente"

msgid "THIS_IS_WORKSHOP_MOD"
msgstr "Questa mod è stata scaricata dal Workshop di Steam"

msgid "THREADS"
msgstr "Thread:"

msgid "THRIVEOPEDIA"
msgstr ""

msgid "THRIVEOPEDIA_CURRENT_WORLD_PAGE_TITLE"
msgstr ""

msgid "THRIVEOPEDIA_EVOLUTIONARY_TREE_PAGE_TITLE"
msgstr ""

msgid "THRIVEOPEDIA_HINT_IN_GAME"
msgstr ""

msgid "THRIVEOPEDIA_HOME_INFO"
msgstr ""

msgid "THRIVEOPEDIA_HOME_PAGE_TITLE"
msgstr ""

msgid "THRIVEOPEDIA_MUSEUM_PAGE_TITLE"
msgstr ""

msgid "THRIVEOPEDIA_PATCH_MAP_PAGE_TITLE"
msgstr ""

msgid "THRIVE_LICENSES"
msgstr "Licenze Thrive"

msgid "THYLAKOID"
msgstr "Tilacoide"

msgid "THYLAKOIDS"
msgstr "Tilacoidi"

msgid "THYLAKOIDS_DESCRIPTION"
msgstr "I tilacoidi sono ammassi di proteine e pigmenti fotosensibili dal colore distintivo. Sfruttano l'energia della [thrive:compound type=\"sunlight\"][/thrive:compound] per produrre [thrive:compound type=\"glucose\"][/thrive:compound] a partire dall'acqua e dal [thrive:compound type=\"carbondioxide\"][/thrive:compound] gassoso. Questo processo si chiama [b]fotosintesi[/b]. Il tasso di produzione aumenta con la concentrazione di [thrive:compound type=\"carbondioxide\"][/thrive:compound] e con l'intensità della [thrive:compound type=\"sunlight\"][/thrive:compound]. Siccome i tilacoidi sono sospesi direttamente nel citoplasma, il fuido circostante produce piccole quantità di [thrive:compound type=\"atp\"][/thrive:compound] tramite [b]glicolisi[/b]."

msgid "TIDEPOOL"
msgstr "Pozza di marea"

msgid "TIMELINE"
msgstr "Linea temporale"

msgid "TIMELINE_GLOBAL_FILTER_TOOLTIP"
msgstr "Mostra eventi globali"

msgid "TIMELINE_LOCAL_FILTER_TOOLTIP"
msgstr "Mostra eventi locali"

msgid "TIMELINE_NICHE_FILL"
msgstr "Nuova specie: [b][u]{0}[/u][/b] si è diramata da [b][u]{1}[/u][/b] per occupare una nicchia"

msgid "TIMELINE_SELECTION_PRESSURE_SPLIT"
msgstr "Nuova specie: [b][u]{0}[/u][/b] si è diramata da [b][u]{1}[/u][/b] a causa di pressioni selettive diverse"

#, fuzzy
msgid "TIMELINE_SPECIES_BECAME_MULTICELLULAR"
msgstr ""
"Raccogli glucosio (nuvole bianche) muovendoti sopra di esse.\n"
"\n"
"La tua cellula necessita di glucosio per produrre energia e rimanere in vita.\n"
"\n"
"Segui la linea dalla tua cellula fino alla nuvola di glucosio più vicina."

msgid "TIMELINE_SPECIES_EXTINCT"
msgstr "La specie [b][u]{0}[/u][/b] si è estinta!"

msgid "TIMELINE_SPECIES_EXTINCT_LOCAL"
msgstr "La specie [b][u]{0}[/u][/b] è scomparsa da questa zona"

msgid "TIMELINE_SPECIES_MIGRATED_FROM"
msgstr "Parte della popolazione di [b][u]{0}[/u][/b] è migrata in questa zona da {1}"

msgid "TIMELINE_SPECIES_MIGRATED_TO"
msgstr "Parte della popolazione di [b][u]{0}[/u][/b] è migrata verso {1}"

msgid "TIMELINE_SPECIES_POPULATION_DECREASE"
msgstr "La popolazione di [b][u]{0}[/u][/b] è scesa a {1}"

msgid "TIMELINE_SPECIES_POPULATION_INCREASE"
msgstr "La popolazione di [b][u]{0}[/u][/b] è salita a {1}"

msgid "TIME_INDICATOR_TOOLTIP"
msgstr "Tempo trascorso: {0:#,#} anni"

msgid "TIME_OF_DAY"
msgstr ""

msgid "TITLE_COLON"
msgstr "Titolo:"

msgid "TOGGLE_BINDING"
msgstr "Attiva la modalità di legatura"

#, fuzzy
msgid "TOGGLE_BINDING_TOOLTIP"
msgstr "Attiva la modalità di legatura"

msgid "TOGGLE_DEBUG_PANEL"
msgstr "Mostra/nascondi pannello di debug"

msgid "TOGGLE_ENGULF"
msgstr "Attiva/disattiva fagocitosi"

#, fuzzy
msgid "TOGGLE_ENGULF_TOOLTIP"
msgstr "Attiva/disattiva fagocitosi"

msgid "TOGGLE_FPS"
msgstr "Mostra/nascondi visualizzazione FPS"

msgid "TOGGLE_FULLSCREEN"
msgstr "Attiva/disattiva schermo intero"

msgid "TOGGLE_HUD_HIDE"
msgstr "Mostra/nascondi HUD"

#, fuzzy
msgid "TOGGLE_INVENTORY"
msgstr "Attiva la modalità di legatura"

msgid "TOGGLE_METRICS"
msgstr "Mostra/nascondi metriche prestazioni"

#, fuzzy
msgid "TOGGLE_MUCOCYST_DEFENCE"
msgstr "Attiva/disattiva schermo intero"

msgid "TOGGLE_NAVIGATION_TREE"
msgstr ""

msgid "TOGGLE_PAUSE"
msgstr "Metti in pausa"

msgid "TOGGLE_UNBINDING"
msgstr "Attiva la modalità di slegatura"

msgid "TOOLS"
msgstr "Strumenti"

msgid "TOOL_HAND_AXE"
msgstr ""

msgid "TOO_MANY_RECENT_VERSIONS_TO_SHOW"
msgstr ""

#, fuzzy
msgid "TOTAL_GATHERED_ENERGY_COLON"
msgstr "Stato:"

msgid "TOTAL_SAVES"
msgstr "Salvataggi totali:"

msgid "TOXIN_CHANNEL_INHIBITOR"
msgstr ""

#, fuzzy
msgid "TOXIN_CHANNEL_INHIBITOR_DESCRIPTION"
msgstr "Il vacuolo tossine è un vacuolo che è stato modificato per la produzione, l'immagazzinamento e la secrezione di [thrive:compound type=\"oxytoxy\"][/thrive:compound]. Più vacuoli tossine hai, più rapidamente sarai in grado di rilasciare le tossine."

#, fuzzy
msgid "TOXIN_CYTOTOXIN"
msgstr "Alcune opzioni potrebbero essere disattivate in caso che \"Solo VCLC\" sia attivata"

#, fuzzy
msgid "TOXIN_CYTOTOXIN_DESCRIPTION"
msgstr "Il vacuolo tossine è un vacuolo che è stato modificato per la produzione, l'immagazzinamento e la secrezione di [thrive:compound type=\"oxytoxy\"][/thrive:compound]. Più vacuoli tossine hai, più rapidamente sarai in grado di rilasciare le tossine."

msgid "TOXIN_FIRE_RATE_TOXICITY_COLON"
msgstr ""

#, fuzzy
msgid "TOXIN_MACROLIDE"
msgstr ""
"Vacuolo\n"
"Tossine"

#, fuzzy
msgid "TOXIN_MACROLIDE_DESCRIPTION"
msgstr "Il vacuolo tossine è un vacuolo che è stato modificato per la produzione, l'immagazzinamento e la secrezione di [thrive:compound type=\"oxytoxy\"][/thrive:compound]. Più vacuoli tossine hai, più rapidamente sarai in grado di rilasciare le tossine."

msgid "TOXIN_OXYGEN_METABOLISM_INHIBITOR"
msgstr ""

#, fuzzy
msgid "TOXIN_OXYGEN_METABOLISM_INHIBITOR_DESCRIPTION"
msgstr "I metabolosomi sono ammassi di proteine avvolti in involucri proteici. Convertono il [thrive:compound type=\"glucose\"][/thrive:compound] in [thrive:compound type=\"atp\"][/thrive:compound] molto più velocemente rispetto a quanto farebbe il citoplasma. Questo processo si chiama [b]respirazione aerobica[/b]. Tuttavia, richiedono [thrive:compound type=\"oxygen\"][/thrive:compound] per funzionare: livelli più bassi li rallentano. Siccome i metabolosomi sono sospesi direttamente nel citoplasma, il fuido circostante produce piccole quantità di [thrive:compound type=\"atp\"][/thrive:compound] tramite [b]glicolisi[/b]."

#, fuzzy
msgid "TOXIN_OXYTOXY_DESCRIPTION"
msgstr "Il vacuolo tossine è un vacuolo che è stato modificato per la produzione, l'immagazzinamento e la secrezione di [thrive:compound type=\"oxytoxy\"][/thrive:compound]. Più vacuoli tossine hai, più rapidamente sarai in grado di rilasciare le tossine."

msgid "TOXIN_PREFER_FIRE_RATE"
msgstr ""

msgid "TOXIN_PREFER_TOXICITY"
msgstr ""

#, fuzzy
msgid "TOXIN_PROPERTIES_HEADING"
msgstr "Resistenza alle Tossine"

msgid "TOXIN_RESISTANCE"
msgstr "Resistenza alle Tossine"

#, fuzzy
msgid "TOXIN_TOXICITY_CUSTOMIZATION_TOOLTIP"
msgstr ""
"I microbi aggressivi inseguono le prede per grandi distanze\n"
"e sono più propensi a combattere quando aggrediti.\n"
"I microbi pacifici, invece, ignorano i soggetti lontani\n"
"e sono meno inclini a sparare tossine ai propri predatori."

#, fuzzy
msgid "TOXIN_TYPE_COLON"
msgstr "Tipo:"

#, fuzzy
msgid "TOXIN_TYPE_CUSTOMIZATION_EXPLANATION"
msgstr ""
"I microbi aggressivi inseguono le prede per grandi distanze\n"
"e sono più propensi a combattere quando aggrediti.\n"
"I microbi pacifici, invece, ignorano i soggetti lontani\n"
"e sono meno inclini a sparare tossine ai propri predatori."

msgid "TOXIN_VACUOLE"
msgstr ""
"Vacuolo\n"
"Tossine"

#, fuzzy
msgid "TOXIN_VACUOLE_DESCRIPTION"
msgstr "Il vacuolo tossine è un vacuolo che è stato modificato per la produzione, l'immagazzinamento e la secrezione di [thrive:compound type=\"oxytoxy\"][/thrive:compound]. Più vacuoli tossine hai, più rapidamente sarai in grado di rilasciare le tossine."

msgid "TOXIN_VACUOLE_PROCESSES_DESCRIPTION"
msgstr "Trasforma l'[thrive:compound type=\"atp\"][/thrive:compound] in [thrive:compound type=\"oxytoxy\"][/thrive:compound]. Il tasso aumenta con la concentrazione di [thrive:compound type=\"oxygen\"][/thrive:compound]. Puoi rilasciare tali tossine premendo [thrive:input]g_fire_toxin[/thrive:input]. Il danno aumenta con la quantità disponibile."

msgid "TO_BE_IMPLEMENTED"
msgstr "Da implementare."

msgid "TRANSLATORS"
msgstr "Traduttori"

msgid "TRANSPARENCY"
msgstr "Trasparenza"

#, fuzzy
msgid "TRY_FOSSILISING_SOME_SPECIES"
msgstr "Prova a scattare qualche screenshot!"

msgid "TRY_MAKING_A_SAVE"
msgstr "Prova a creare un salvataggio!"

msgid "TRY_TAKING_SOME_SCREENSHOTS"
msgstr "Prova a scattare qualche screenshot!"

msgid "TUTORIAL"
msgstr "Tutorial"

#, fuzzy
msgid "TUTORIAL_EARLY_MULTICELLULAR_STAGE_WELCOME"
msgstr "Caricamento dell'Editor Multicellulare Iniziale"

#, fuzzy
msgid "TUTORIAL_MICROBE_EDITOR_ATP_BALANCE_INTRO"
msgstr ""
"Questa è la mappa delle zone.\n"
"\n"
"Ciascuna icona rappresenta un habitat in cui puoi abitare. Il pannello a destra ti mostra informazioni aggiuntive sulla zona attualmente selezionata.\n"
"\n"
"Se selezioni una zona adiacente a quella dove ti trovi attualmente, evidenziata da un bordino verde lampeggiante, avrai l'opzione di migrarci premendo il pulsante \"Trasferisciti in questa zona\" in basso a destra.\n"
"\n"
"Prova a selezionare una zona per continuare."

msgid "TUTORIAL_MICROBE_EDITOR_AUTO-EVO_PREDICTION"
msgstr ""
"Questo pannello mostra una previsione sulla tua popolazione futura. Questi numeri sono calcolati dal simulatore di popolazione dell'Auto-Evo.\n"
"\n"
"Non prendono in considerazione la tua prestazione individuale. Dunque, nella tua zona corrente miglioreranno quando entrerai nell'editor.\n"
"\n"
"Tuttavia, dovresti provare a mantenere alta la tua popolazione, anche quando non ne sei direttamente responsabile.\n"
"\n"
"Puoi vedere informazioni più dettagliate premendo il punto di domanda all'interno del pannello. Premilo per continuare."

msgid "TUTORIAL_MICROBE_EDITOR_CELL_TEXT"
msgstr ""
"Questo è l'editor delle cellule. Qui puoi evolvere la tua specie spendendo punti mutazione (PM). A ogni generazione avrai a disposizione esattamente 100 PM, quindi non preoccuparti di risparmiare!\n"
"\n"
"L'esagono al centro dello schermo è la tua cellula. Per ora, è composta di un solo pezzo di citoplasma.\n"
"\n"
"Per continuare, seleziona una parte dal pannello a sinistra. Poi, fai clic sinistro vicino all'esagono per posizionarla. Puoi ruotare le parti con [thrive:input]e_rotate_left[/thrive:input] e [thrive:input]e_rotate_right[/thrive:input]."

#, fuzzy
msgid "TUTORIAL_MICROBE_EDITOR_CHEMORECEPTOR"
msgstr ""
"Questo è l'editor delle cellule. Qui puoi evolvere la tua specie spendendo punti mutazione (PM). A ogni generazione avrai a disposizione esattamente 100 PM, quindi non preoccuparti di risparmiare!\n"
"\n"
"L'esagono al centro dello schermo è la tua cellula. Per ora, è composta di un solo pezzo di citoplasma.\n"
"\n"
"Per continuare, seleziona una parte dal pannello a sinistra. Poi, fai clic sinistro vicino all'esagono per posizionarla. Puoi ruotare le parti con [thrive:input]e_rotate_left[/thrive:input] e [thrive:input]e_rotate_right[/thrive:input]."

msgid "TUTORIAL_MICROBE_EDITOR_ENDING_TEXT"
msgstr ""
"Questi sono i concetti base per la modifica della tua specie; ma per darle un tocco finale, hai anche l'opzione di rinominarla. Per farlo, fai clic sul suo nome attuale in basso a sinistra e modifica il testo.\n"
"\n"
"Prova a eplorare gli altri pannelli sotto la barra dei PM, per vedere in che altri modi puoi personalizzare la tua cellula.\n"
"\n"
"Per sopravvivere in questo mondo crudele, ti servirà trovare una risorsa di energia affidabile, o la tua scorta di glucosio finirà presto.\n"
"\n"
"Buona fortuna!"

#, fuzzy
msgid "TUTORIAL_MICROBE_EDITOR_FLAGELLUM"
msgstr ""
"Questo è l'editor delle cellule. Qui puoi evolvere la tua specie spendendo punti mutazione (PM). A ogni generazione avrai a disposizione esattamente 100 PM, quindi non preoccuparti di risparmiare!\n"
"\n"
"L'esagono al centro dello schermo è la tua cellula. Per ora, è composta di un solo pezzo di citoplasma.\n"
"\n"
"Per continuare, seleziona una parte dal pannello a sinistra. Poi, fai clic sinistro vicino all'esagono per posizionarla. Puoi ruotare le parti con [thrive:input]e_rotate_left[/thrive:input] e [thrive:input]e_rotate_right[/thrive:input]."

#, fuzzy
msgid "TUTORIAL_MICROBE_EDITOR_MODIFY_ORGANELLE"
msgstr ""
"Anche rimuovere organuli costa PM, visto che si tratta di una mutazione alla tua specie; questo a meno che tu li abbia posizionati in questa sessione di modifica.\n"
"\n"
"Puoi fare click destro su di un organulo qualsiasi per aprire il menù a tendina, e selezionare l'opzione per rimuoverlo.\n"
"\n"
"In caso di errore, puoi annullare qualsiasi modifica.\n"
"\n"
"Clicca il pulsante \"Annulla l'ultima azione\" per continuare."

#, fuzzy
msgid "TUTORIAL_MICROBE_EDITOR_NEGATIVE_ATP_BALANCE"
msgstr ""
"Questa è la mappa delle zone.\n"
"\n"
"Ciascuna icona rappresenta un habitat in cui puoi abitare. Il pannello a destra ti mostra informazioni aggiuntive sulla zona attualmente selezionata.\n"
"\n"
"Se selezioni una zona adiacente a quella dove ti trovi attualmente, evidenziata da un bordino verde lampeggiante, avrai l'opzione di migrarci premendo il pulsante \"Trasferisciti in questa zona\" in basso a destra.\n"
"\n"
"Prova a selezionare una zona per continuare."

#, fuzzy
msgid "TUTORIAL_MICROBE_EDITOR_NO_CHANGES_MADE"
msgstr ""
"Questi sono i concetti base per la modifica della tua specie; ma per darle un tocco finale, hai anche l'opzione di rinominarla. Per farlo, fai clic sul suo nome attuale in basso a sinistra e modifica il testo.\n"
"\n"
"Prova a eplorare gli altri pannelli sotto la barra dei PM, per vedere in che altri modi puoi personalizzare la tua cellula.\n"
"\n"
"Per sopravvivere in questo mondo crudele, ti servirà trovare una risorsa di energia affidabile, o la tua scorta di glucosio finirà presto.\n"
"\n"
"Buona fortuna!"

msgid "TUTORIAL_MICROBE_EDITOR_PATCH_TEXT"
msgstr ""
"Questa è la mappa delle zone.\n"
"\n"
"Ciascuna icona rappresenta un habitat in cui puoi abitare. Il pannello a destra ti mostra informazioni aggiuntive sulla zona attualmente selezionata.\n"
"\n"
"Se selezioni una zona adiacente a quella dove ti trovi attualmente, evidenziata da un bordino verde lampeggiante, avrai l'opzione di migrarci premendo il pulsante \"Trasferisciti in questa zona\" in basso a destra.\n"
"\n"
"Prova a selezionare una zona per continuare."

msgid "TUTORIAL_MICROBE_EDITOR_REMOVE_ORGANELLE_TEXT"
msgstr ""
"Anche rimuovere organuli costa PM, visto che si tratta di una mutazione alla tua specie; questo a meno che tu li abbia posizionati in questa sessione di modifica.\n"
"\n"
"Puoi fare click destro su di un organulo qualsiasi per aprire il menù a tendina, e selezionare l'opzione per rimuoverlo.\n"
"\n"
"In caso di errore, puoi annullare qualsiasi modifica.\n"
"\n"
"Clicca il pulsante \"Annulla l'ultima azione\" per continuare."

msgid "TUTORIAL_MICROBE_EDITOR_SELECT_ORGANELLE_TEXT"
msgstr ""
"Quando selezioni le parti nel menù, presta attenzione alle finestrelle che appaiono: contengono informazioni importanti sul loro funzionamento. Non leggerle, e aggiungere parti a casaccio, spesso porta a conseguenze negative.\n"
"\n"
"Le due barre a destra, poste sotto al testo \"Produzione di ATP\", indicano quanta energia produci e quanta ne consumi. Se quella superiore è più corta di quella inferiore, ciò significa che la tua cellula non può sopravvivere.\n"
"\n"
"Premi il pulsante \"Rispristina l'ultima azione\" (vicino al precedente) per continuare."

msgid "TUTORIAL_MICROBE_EDITOR_STAY_SMALL"
msgstr ""
"Dovresti concentrarti su una o due fonti di energia; così, non avrai bisogno di raccogliere troppe risorse diverse per produrre abbastanza ATP e sopravvivere.\n"
"\n"
"Inoltre, prima di aggiungere un organulo, considera attentamente se serve veramente. Spesso non apporre modifiche è una buona scelta: ciascuna parte richiede ATP e comporta un costo maggiore al momento della tua divisione cellulare.\n"
"\n"
"Ecco una strategia possibile: finché non raggiungi le zone di superficie, rimani un singolo esagono di citoplasma; una volta lì, investi in organuli fotosintetici."

msgid "TUTORIAL_MICROBE_STAGE_EDITOR_BUTTON_TUTORIAL"
msgstr ""
"Sei sopravvissuto abbastanza a lungo perché la tua cellula si riproduca.\n"
"\n"
"Ogni volta che ti riproduci sarai portato all'editor.\n"
"\n"
"Per accedere all'editor, premi il pulsante lampeggiante in basso a destra."

msgid "TUTORIAL_MICROBE_STAGE_ENGULFED_TEXT"
msgstr ""
"La tua cellula è stata fagocitata ed è in procinto di essere digerita; sopra la tua barra della salute è mostrato l'avanzamento del processo. Essa morirà quando questo sarà finito, oppure quando verrà raggiunto un limite di tempo.\n"
"\n"
"Premi il pulsante di autodistruzione se desideri saltare l'attesa e rinascere. Ma ricorda: c'è sempre una possibilità che tu riesca a scappare!"

msgid "TUTORIAL_MICROBE_STAGE_ENGULFMENT_FULL_TEXT"
msgstr ""
"La tua cellula ha una capacità limitata in riguardo a quanto materiale può fagocitare in una sola volta. Tale limite è relativo alle sue dimensioni: più è grande, più oggetti può contenere.\n"
"\n"
"Se è piena, non potrai inglobare altre cose, e dovrai aspettare che uno o più contenuti vengano digeriti completamente."

msgid "TUTORIAL_MICROBE_STAGE_ENGULFMENT_TEXT"
msgstr ""
"Per fagocitare degli oggetti, passaci sopra con la modalità apposita, attivata con [thrive:input]g_toggle_engulf[/thrive:input].\n"
"\n"
"Non disattivarla finché questi non cominciano a venire attirati a te.\n"
"\n"
"Segui la linea dalla tua cellula al più vicino oggetto inglobabile."

msgid "TUTORIAL_MICROBE_STAGE_HELP_MENU_AND_ZOOM"
msgstr ""
"Trovi questo gioco complicato? Dai un'occhiata alla finestra di aiuto. La puoi aprire premendo il pulsante col punto di domanda in basso a sinistra.\n"
"\n"
"Un altro consiglio: puoi aumentare e diminuire lo zoom con la rotellina del mouse."

#, fuzzy
msgid "TUTORIAL_MICROBE_STAGE_LEAVE_COLONY_TEXT"
msgstr ""
"Per fagocitare degli oggetti, passaci sopra con la modalità apposita, attivata con [thrive:input]g_toggle_engulf[/thrive:input].\n"
"\n"
"Non disattivarla finché questi non cominciano a venire attirati a te.\n"
"\n"
"Segui la linea dalla tua cellula al più vicino oggetto inglobabile."

msgid "TUTORIAL_MICROBE_STAGE_REPRODUCE_TEXT"
msgstr ""
"Per riprodurti, devi duplicare tutti i tuoi organuli. Per farlo, devi raccogliere abbastanza ammoniaca e fosfati.\n"
"Guarda le barre curve poste attorno al pulsante in basso a destra per capire di quanto ancora ne hai bisogno. Diventano bianche quando sono piene."

msgid "TUTORIAL_MICROBE_STAGE_UNBIND_TEXT"
msgstr ""
"Sei in modalità di slegatura: clicca sui membri della tua colonia per separartene.\n"
"\n"
"Per abbandonarla interamente, clicca sulla tua stessa cellula, oppure premi il tasto [thrive:input]g_unbind _all[/thrive:input]."

msgid "TUTORIAL_VIEW_NOW"
msgstr "Vedi ora"

#, fuzzy
msgid "TWITTER_TOOLTIP"
msgstr "Tempo trascorso: {0:#,#} anni"

msgid "TWO_TIMES"
msgstr "2x"

msgid "TYPE_COLON"
msgstr "Tipo:"

msgid "UNAPPLIED_MOD_CHANGES"
msgstr "Ci sono modifiche non applicate"

msgid "UNAPPLIED_MOD_CHANGES_DESCRIPTION"
msgstr "Devi applicare le tue modifiche per attivare o disattivare mod."

msgid "UNBIND_ALL"
msgstr "Slega tutte"

#, fuzzy
msgid "UNBIND_ALL_TOOLTIP"
msgstr "Slega tutte"

msgid "UNBIND_HELP_TEXT"
msgstr "Modalità di slegatura"

#, fuzzy
msgid "UNCERTAIN_VERSION_WARNING"
msgstr ""
"Questo salvataggio viene da una versione più recente di Thrive. Probabilmente è incompatibile.\n"
"Vuoi provare a caricarlo lo stesso?"

msgid "UNDERWATERCAVE"
msgstr "Caverna sottomarina"

#, fuzzy
msgid "UNDISCOVERED_ORGANELLES"
msgstr "Organuli non connessi"

#, fuzzy
msgid "UNDISCOVERED_PATCH"
msgstr "Trova la zona corrente"

msgid "UNDO"
msgstr "Annulla l'ultima azione"

msgid "UNDO_THE_LAST_ACTION"
msgstr "Annulla l'ultima azione"

#, fuzzy
msgid "UNIT_ACTION_CONSTRUCT"
msgstr "Tasso mutazione IA"

#, fuzzy
msgid "UNIT_ACTION_MOVE"
msgstr "Tasso mutazione IA"

msgid "UNIT_SIMPLE_ROCKET"
msgstr ""

msgid "UNKNOWN"
msgstr "Tasto sconosciuto"

msgid "UNKNOWN_DISPLAY_DRIVER"
msgstr "Sconosciuto"

msgid "UNKNOWN_MOUSE"
msgstr "Tasto sconosciuto del mouse"

#, fuzzy
msgid "UNKNOWN_ORGANELLE_SYMBOL"
msgstr "Posiziona organulo"

#, fuzzy
msgid "UNKNOWN_PATCH"
msgstr "Tasto sconosciuto"

#, fuzzy
msgid "UNKNOWN_SHORT"
msgstr "Tasto sconosciuto"

#, fuzzy
msgid "UNKNOWN_VERSION"
msgstr "Versione:"

msgid "UNKNOWN_WORKSHOP_ID"
msgstr "Workshop ID sconosciuto per questa mod"

#, fuzzy
msgid "UNLIMIT_GROWTH_SPEED"
msgstr "Normale"

#, fuzzy
msgid "UNLOCKED_NEW_ORGANELLE"
msgstr "Posiziona organulo"

#, fuzzy
msgid "UNLOCK_ALL_ORGANELLES"
msgstr "Organuli multipli"

msgid "UNLOCK_CONDITION_ATP_PRODUCTION_ABOVE"
msgstr ""

msgid "UNLOCK_CONDITION_COMPOUND_IS_ABOVE"
msgstr ""

msgid "UNLOCK_CONDITION_COMPOUND_IS_BELOW"
msgstr ""

msgid "UNLOCK_CONDITION_COMPOUND_IS_BETWEEN"
msgstr ""

msgid "UNLOCK_CONDITION_DIGESTED_MICROBES_ABOVE"
msgstr ""

msgid "UNLOCK_CONDITION_ENGULFED_MICROBES_ABOVE"
msgstr ""

msgid "UNLOCK_CONDITION_EXCESS_ATP_ABOVE"
msgstr ""

msgid "UNLOCK_CONDITION_PLAYER_DEATH_COUNT_ABOVE"
msgstr ""

msgid "UNLOCK_CONDITION_REPRODUCED_WITH"
msgstr ""

msgid "UNLOCK_CONDITION_REPRODUCED_WITH_IN_A_ROW"
msgstr ""

msgid "UNLOCK_CONDITION_REPRODUCE_IN_BIOME"
msgstr ""

#, fuzzy
msgid "UNLOCK_CONDITION_SPEED_BELOW"
msgstr "Velocità di digestione:"

msgid "UNLOCK_WITH_ANY_OF_FOLLOWING"
msgstr ""

msgid "UNSAVED_CHANGE_WARNING"
msgstr ""
"Hai modifiche non salvate. Saranno eliminate.\n"
"Vuoi procedere?"

msgid "UNTITLED"
msgstr "Senza titolo"

msgid "UPGRADE_CILIA_PULL"
msgstr ""

#, fuzzy
msgid "UPGRADE_CILIA_PULL_DESCRIPTION"
msgstr "Le cilia, come strutture, sono simili ai flagelli. Tuttavia, invece che fornire una spinta direzionale, aiutano le cellule a roteare meglio."

#, fuzzy
msgid "UPGRADE_COST"
msgstr "{0} PM"

#, fuzzy
msgid "UPGRADE_DESCRIPTION_NONE"
msgstr "La lipasi permette alla cellula di rompere la maggior parte di tipi di membrana. La tua cellula produce un po' di lipasi anche senza bisogno di un lisosoma; ma selezionando quest'opzione ne aumenterai l'efficacia."

msgid "UPGRADE_NAME_NONE"
msgstr ""

#, fuzzy
msgid "UPGRADE_PILUS_INJECTISOME"
msgstr "Le cilia, come strutture, sono simili ai flagelli. Tuttavia, invece che fornire una spinta direzionale, aiutano le cellule a roteare meglio."

#, fuzzy
msgid "UPGRADE_PILUS_INJECTISOME_DESCRIPTION"
msgstr "Le cilia, come strutture, sono simili ai flagelli. Tuttavia, invece che fornire una spinta direzionale, aiutano le cellule a roteare meglio."

#, fuzzy
msgid "UPGRADE_SLIME_JET_MUCOCYST"
msgstr "{0} PM"

#, fuzzy
msgid "UPGRADE_SLIME_JET_MUCOCYST_DESCRIPTION"
msgstr "Aumentano la velocità di viraggio. Utili per cellule molto grandi."

msgid "UPLOAD"
msgstr "Carica"

msgid "UPLOADING_DOT_DOT_DOT"
msgstr "Caricamento..."

msgid "UPLOAD_SUCCEEDED"
msgstr "Caricamento riuscito"

msgid "USED_LIBRARIES_LICENSES"
msgstr "Licenze e librerie usate"

msgid "USED_RENDERER_NAME"
msgstr "Renderer utilizzato:"

msgid "USES_FEATURE"
msgstr "Sì"

msgid "USE_AUTO_HARMONY"
msgstr "Usa modalità Auto Harmony"

msgid "USE_AUTO_HARMONY_TOOLTIP"
msgstr "Carica automaticamente patch Harmony dall'Assembly (non richiede di specificare la classe della mod)"

msgid "USE_A_CUSTOM_USERNAME"
msgstr "Utilizza un nome utente personalizzato"

msgid "USE_MANUAL_THREAD_COUNT"
msgstr "Imposta manualmente il numero di thread in background"

#, fuzzy
msgid "USE_MANUAL_THREAD_COUNT_NATIVE"
msgstr "Imposta manualmente il numero di thread in background"

msgid "USE_VIRTUAL_WINDOW_SIZE"
msgstr ""

msgid "VACUOLE"
msgstr "Vacuolo"

msgid "VACUOLE_DESCRIPTION"
msgstr "Il vacuolo è un organulo membranoso interno, utilizzato per lo stoccaggio di sostanze. È composto di diverse vesciche (cioè strutture membranose più piccole, usate comunemente nelle cellule per lo stoccaggio) che si sono fuse insieme. Il vacuolo è colmo d'acqua, usata per contenere molecole, enzimi, solidi e altre sostanze. La sua forma è fluida e può variare da cellula a cellula."

msgid "VACUOLE_IS_SPECIALIZED"
msgstr ""

#, fuzzy
msgid "VACUOLE_NOT_SPECIALIZED_DESCRIPTION"
msgstr "Aumenta lo spazio di stoccaggio della cellula."

msgid "VACUOLE_PROCESSES_DESCRIPTION"
msgstr "Aumenta lo spazio di stoccaggio della cellula."

#, fuzzy
msgid "VACUOLE_SPECIALIZED_DESCRIPTION"
msgstr "Aumenta lo spazio di stoccaggio della cellula."

msgid "VALUE_WITH_UNIT"
msgstr "{0} {1}"

msgid "VERSION_COLON"
msgstr "Versione:"

#, fuzzy
msgid "VERTICAL_COLON"
msgstr "Versione:"

#, fuzzy
msgid "VERTICAL_WITH_AXIS_NAME_COLON"
msgstr "Nuovo nome:"

msgid "VIDEO_MEMORY"
msgstr "Memoria video utilizzata al momento:"

msgid "VIDEO_MEMORY_MIB"
msgstr "{0} MiB"

msgid "VIEWER"
msgstr "Visualizzatore"

#, fuzzy
msgid "VIEW_ALL"
msgstr "Disattiva tutte"

#, fuzzy
msgid "VIEW_CELL_PROCESSES"
msgstr "Aumentano la velocità di viraggio. Utili per cellule molto grandi."

#, fuzzy
msgid "VIEW_ONLINE"
msgstr "Disattiva tutte"

#, fuzzy
msgid "VIEW_PATCH_NOTES"
msgstr "{1} {0}o/a"

#, fuzzy
msgid "VIEW_PATCH_NOTES_TOOLTIP"
msgstr "{1} {0}o/a"

msgid "VIEW_PENDING_ACTIONS"
msgstr ""

msgid "VIEW_SOURCE_CODE"
msgstr "Vedi codice sorgente"

msgid "VIP_PATRONS"
msgstr "Sostenitori VIP"

msgid "VISIBLE"
msgstr "Visibile"

msgid "VISIBLE_WHEN_CLOSE_TO_FULL"
msgstr ""

msgid "VISIBLE_WHEN_OVER_ZERO"
msgstr ""

msgid "VISIT_SUGGESTIONS_SITE"
msgstr ""

msgid "VOLCANIC_VENT"
msgstr "Camino vulcanico"

msgid "VOLUMEDOWN"
msgstr "Abbassa volume (tasto audio)"

msgid "VOLUMEMUTE"
msgstr "Volume muto (tasto audio)"

msgid "VOLUMEUP"
msgstr "Alza volume (tasto audio)"

msgid "VSYNC"
msgstr "VSync"

msgid "WAITING_FOR_AUTO_EVO"
msgstr "Auto-Evo in corso:"

msgid "WELCOME_TO_THRIVEOPEDIA"
msgstr ""

msgid "WENT_EXTINCT_FROM_PLANET"
msgstr "si è estinto dal pianeta"

msgid "WENT_EXTINCT_IN"
msgstr "si è estinto nella zona {0}"

msgid "WHEEL_DOWN"
msgstr "Scorri giù (rotellina del mouse)"

msgid "WHEEL_LEFT"
msgstr "Scorri a sinistra (rotellina del mouse)"

msgid "WHEEL_RIGHT"
msgstr "Scorri a destra (rotellina del mouse)"

msgid "WHEEL_UP"
msgstr "Scorri su (rotellina del mouse)"

#, fuzzy
msgid "WIKI"
msgstr "nostra Wiki"

#, fuzzy
msgid "WIKI_2D"
msgstr "nostra Wiki"

msgid "WIKI_2D_BRACKET_EARLY_COMMA_3D_BRACKET_LATE"
msgstr ""

#, fuzzy
msgid "WIKI_3D"
msgstr "nostra Wiki"

#, fuzzy
msgid "WIKI_3D_COMMA_SANDBOX"
msgstr "Il chemioplasto è una struttura a doppia membrana. Contiene proteine capaci di convertire l[thrive:compound type=\"hydrogensulfide\"][/thrive:compound], l'acqua e il [thrive:compound type=\"carbondioxide\"][/thrive:compound] gassoso in glucosio. Il tasso aumenta con la concentrazione di diossido di carbonio. Questo processo si chiama [b]chemiosintesi dell'idrogeno solforato[/b]."

#, fuzzy
msgid "WIKI_3D_COMMA_STRATEGY"
msgstr "Il chemioplasto è una struttura a doppia membrana. Contiene proteine capaci di convertire l[thrive:compound type=\"hydrogensulfide\"][/thrive:compound], l'acqua e il [thrive:compound type=\"carbondioxide\"][/thrive:compound] gassoso in glucosio. Il tasso aumenta con la concentrazione di diossido di carbonio. Questo processo si chiama [b]chemiosintesi dell'idrogeno solforato[/b]."

#, fuzzy
msgid "WIKI_3D_COMMA_STRATEGY_COMMA_SPACE"
msgstr "Il chemioplasto è una struttura a doppia membrana. Contiene proteine capaci di convertire l[thrive:compound type=\"hydrogensulfide\"][/thrive:compound], l'acqua e il [thrive:compound type=\"carbondioxide\"][/thrive:compound] gassoso in glucosio. Il tasso aumenta con la concentrazione di diossido di carbonio. Questo processo si chiama [b]chemiosintesi dell'idrogeno solforato[/b]."

#, fuzzy
msgid "WIKI_8_BRACKET_16"
msgstr "Gira a sinistra"

#, fuzzy
msgid "WIKI_ASCENSION"
msgstr "La rusticianina è una proteina che usa il [thrive:compound type=\"carbondioxide\"][/thrive:compound] gassoso e l'[thrive:compound type=\"oxygen\"][/thrive:compound] per ossidare il ferro da uno stato chimico all'altro. Questo processo, chiamato [b]ossidazione del ferro[/b], rilascia energia che la cellula poi immagazzina."

#, fuzzy
msgid "WIKI_ASCENSION_CURRENT_DEVELOPMENT"
msgstr "Sviluppatori attuali"

#, fuzzy
msgid "WIKI_ASCENSION_FEATURES"
msgstr "Effetti esterni:"

#, fuzzy
msgid "WIKI_ASCENSION_INTRO"
msgstr "La rusticianina è una proteina che usa il [thrive:compound type=\"carbondioxide\"][/thrive:compound] gassoso e l'[thrive:compound type=\"oxygen\"][/thrive:compound] per ossidare il ferro da uno stato chimico all'altro. Questo processo, chiamato [b]ossidazione del ferro[/b], rilascia energia che la cellula poi immagazzina."

#, fuzzy
msgid "WIKI_ASCENSION_OVERVIEW"
msgstr "La rusticianina è una proteina che usa il [thrive:compound type=\"carbondioxide\"][/thrive:compound] gassoso e l'[thrive:compound type=\"oxygen\"][/thrive:compound] per ossidare il ferro da uno stato chimico all'altro. Questo processo, chiamato [b]ossidazione del ferro[/b], rilascia energia che la cellula poi immagazzina."

#, fuzzy
msgid "WIKI_ASCENSION_TRANSITIONS"
msgstr "Congratulazioni!"

#, fuzzy
msgid "WIKI_ASCENSION_UI"
msgstr "La rusticianina è una proteina che usa il [thrive:compound type=\"carbondioxide\"][/thrive:compound] gassoso e l'[thrive:compound type=\"oxygen\"][/thrive:compound] per ossidare il ferro da uno stato chimico all'altro. Questo processo, chiamato [b]ossidazione del ferro[/b], rilascia energia che la cellula poi immagazzina."

#, fuzzy
msgid "WIKI_AWAKENING_STAGE_CURRENT_DEVELOPMENT"
msgstr "Permette di legarsi ad altre cellule: è il primo passo verso la multicellularità. All'interno di una colonia, le tue cellule si scambiano i composti liberamente, ma non puoi attivare l'editor. Per farlo, devi prima lasciarla."

#, fuzzy
msgid "WIKI_AWAKENING_STAGE_FEATURES"
msgstr "Fase del Risveglio"

#, fuzzy
msgid "WIKI_AWAKENING_STAGE_INTRO"
msgstr "Agente legante"

#, fuzzy
msgid "WIKI_AWAKENING_STAGE_OVERVIEW"
msgstr "Fase del Risveglio"

#, fuzzy
msgid "WIKI_AWAKENING_STAGE_TRANSITIONS"
msgstr "Fase del Risveglio"

#, fuzzy
msgid "WIKI_AWAKENING_STAGE_UI"
msgstr "Fase del Risveglio"

#, fuzzy
msgid "WIKI_AWARE_STAGE_CURRENT_DEVELOPMENT"
msgstr "Permette di legarsi ad altre cellule: è il primo passo verso la multicellularità. All'interno di una colonia, le tue cellule si scambiano i composti liberamente, ma non puoi attivare l'editor. Per farlo, devi prima lasciarla."

#, fuzzy
msgid "WIKI_AWARE_STAGE_FEATURES"
msgstr "Fase della consapevolezza"

#, fuzzy
msgid "WIKI_AWARE_STAGE_INTRO"
msgstr "La nitrogenasi è una proteina che converte l'[thrive:compound type=\"nitrogen\"][/thrive:compound] gassoso e l'energia della cellula (in forma di [thrive:compound type=\"atp\"][/thrive:compound]) in [thrive:compound type=\"ammonia\"][/thrive:compound], un nutriente essenziale per la crescita delle cellule. Questo processo si chiama [b]azotofissazione anaerobica[/b]. Siccome la nitrogenasi è sospesa direttamente nel citoplasma, il fuido circostante produce piccole quantità di [thrive:compound type=\"atp\"][/thrive:compound] tramite [b]glicolisi[/b]."

#, fuzzy
msgid "WIKI_AWARE_STAGE_OVERVIEW"
msgstr "Fase della consapevolezza"

#, fuzzy
msgid "WIKI_AWARE_STAGE_TRANSITIONS"
msgstr "Nitrogenasi"

#, fuzzy
msgid "WIKI_AWARE_STAGE_UI"
msgstr "Fase della consapevolezza"

#, fuzzy
msgid "WIKI_AXON_EFFECTS"
msgstr "Effetti esterni:"

#, fuzzy
msgid "WIKI_AXON_INTRO"
msgstr "La rusticianina è una proteina che usa il [thrive:compound type=\"carbondioxide\"][/thrive:compound] gassoso e l'[thrive:compound type=\"oxygen\"][/thrive:compound] per ossidare il ferro da uno stato chimico all'altro. Questo processo, chiamato [b]ossidazione del ferro[/b], rilascia energia che la cellula poi immagazzina."

#, fuzzy
msgid "WIKI_AXON_MODIFICATIONS"
msgstr "Il vacuolo tossine è un vacuolo che è stato modificato per la produzione, l'immagazzinamento e la secrezione di [thrive:compound type=\"oxytoxy\"][/thrive:compound]. Più vacuoli tossine hai, più rapidamente sarai in grado di rilasciare le tossine."

#, fuzzy
msgid "WIKI_AXON_PROCESSES"
msgstr "Nessun processo"

#, fuzzy
msgid "WIKI_AXON_REQUIREMENTS"
msgstr "Un metabolosoma modificato. Produce una forma primitiva dell'agente tossico [thrive:compound type=\"oxytoxy\"][/thrive:compound]."

#, fuzzy
msgid "WIKI_AXON_SCIENTIFIC_BACKGROUND"
msgstr "I tilacoidi sono ammassi di proteine e pigmenti fotosensibili dal colore distintivo. Sfruttano l'energia della [thrive:compound type=\"sunlight\"][/thrive:compound] per produrre [thrive:compound type=\"glucose\"][/thrive:compound] a partire dall'acqua e dal [thrive:compound type=\"carbondioxide\"][/thrive:compound] gassoso. Questo processo si chiama [b]fotosintesi[/b]. Il tasso di produzione aumenta con la concentrazione di [thrive:compound type=\"carbondioxide\"][/thrive:compound] e con l'intensità della [thrive:compound type=\"sunlight\"][/thrive:compound]. Siccome i tilacoidi sono sospesi direttamente nel citoplasma, il fuido circostante produce piccole quantità di [thrive:compound type=\"atp\"][/thrive:compound] tramite [b]glicolisi[/b]."

#, fuzzy
msgid "WIKI_AXON_STRATEGY"
msgstr "I tilacoidi sono ammassi di proteine e pigmenti fotosensibili dal colore distintivo. Sfruttano l'energia della [thrive:compound type=\"sunlight\"][/thrive:compound] per produrre [thrive:compound type=\"glucose\"][/thrive:compound] a partire dall'acqua e dal [thrive:compound type=\"carbondioxide\"][/thrive:compound] gassoso. Questo processo si chiama [b]fotosintesi[/b]. Il tasso di produzione aumenta con la concentrazione di [thrive:compound type=\"carbondioxide\"][/thrive:compound] e con l'intensità della [thrive:compound type=\"sunlight\"][/thrive:compound]. Siccome i tilacoidi sono sospesi direttamente nel citoplasma, il fuido circostante produce piccole quantità di [thrive:compound type=\"atp\"][/thrive:compound] tramite [b]glicolisi[/b]."

#, fuzzy
msgid "WIKI_AXON_UPGRADES"
msgstr "Nessun aggiornamento."

#, fuzzy
msgid "WIKI_BACTERIAL_CHEMOSYNTHESIS_COMMA_GLYCOLYSIS"
msgstr "Sintesi dell'OssiTossi"

#, fuzzy
msgid "WIKI_BINDING_AGENT_EFFECTS"
msgstr "Permette di legarsi ad altre cellule: è il primo passo verso la multicellularità. All'interno di una colonia, le tue cellule si scambiano i composti liberamente, ma non puoi attivare l'editor. Per farlo, devi prima lasciarla."

#, fuzzy
msgid "WIKI_BINDING_AGENT_INTRO"
msgstr "Agente legante"

#, fuzzy
msgid "WIKI_BINDING_AGENT_MODIFICATIONS"
msgstr "Permette di legarsi ad altre cellule: è il primo passo verso la multicellularità. All'interno di una colonia, le tue cellule si scambiano i composti liberamente, ma non puoi attivare l'editor. Per farlo, devi prima lasciarla."

#, fuzzy
msgid "WIKI_BINDING_AGENT_PROCESSES"
msgstr "Premi [thrive:input]g_toggle_binding[/thrive:input] per attivare la modalità di legatura. In essa, puoi attaccarti ad altre cellule della tua specie per formare una colonia. Per abbandonare la colonia premi [thrive:input]g_unbind_all[/thrive:input]. Non puoi accedere all'editor quando sei legato ad altre cellule."

#, fuzzy
msgid "WIKI_BINDING_AGENT_REQUIREMENTS"
msgstr "Permette di legarsi ad altre cellule: è il primo passo verso la multicellularità. All'interno di una colonia, le tue cellule si scambiano i composti liberamente, ma non puoi attivare l'editor. Per farlo, devi prima lasciarla."

#, fuzzy
msgid "WIKI_BINDING_AGENT_SCIENTIFIC_BACKGROUND"
msgstr "Permette di legarsi ad altre cellule: è il primo passo verso la multicellularità. All'interno di una colonia, le tue cellule si scambiano i composti liberamente, ma non puoi attivare l'editor. Per farlo, devi prima lasciarla."

#, fuzzy
msgid "WIKI_BINDING_AGENT_STRATEGY"
msgstr "Permette di legarsi ad altre cellule: è il primo passo verso la multicellularità. All'interno di una colonia, le tue cellule si scambiano i composti liberamente, ma non puoi attivare l'editor. Per farlo, devi prima lasciarla."

#, fuzzy
msgid "WIKI_BINDING_AGENT_UPGRADES"
msgstr "Permette di legarsi ad altre cellule: è il primo passo verso la multicellularità. All'interno di una colonia, le tue cellule si scambiano i composti liberamente, ma non puoi attivare l'editor. Per farlo, devi prima lasciarla."

#, fuzzy
msgid "WIKI_BIOLUMINESCENT_VACUOLE_EFFECTS"
msgstr "Vacuolo bioluminescente"

#, fuzzy
msgid "WIKI_BIOLUMINESCENT_VACUOLE_INTRO"
msgstr "Vacuolo bioluminescente"

#, fuzzy
msgid "WIKI_BIOLUMINESCENT_VACUOLE_MODIFICATIONS"
msgstr "Vacuolo bioluminescente"

#, fuzzy
msgid "WIKI_BIOLUMINESCENT_VACUOLE_PROCESSES"
msgstr "Vacuolo bioluminescente"

#, fuzzy
msgid "WIKI_BIOLUMINESCENT_VACUOLE_REQUIREMENTS"
msgstr "Vacuolo bioluminescente"

#, fuzzy
msgid "WIKI_BIOLUMINESCENT_VACUOLE_SCIENTIFIC_BACKGROUND"
msgstr "Vacuolo bioluminescente"

#, fuzzy
msgid "WIKI_BIOLUMINESCENT_VACUOLE_STRATEGY"
msgstr "Vacuolo bioluminescente"

#, fuzzy
msgid "WIKI_BIOLUMINESCENT_VACUOLE_UPGRADES"
msgstr "Vacuolo bioluminescente"

msgid "WIKI_BODY_PLAN_EDITOR_COMMA_CELL_EDITOR"
msgstr ""

#, fuzzy
msgid "WIKI_CHEMOPLAST_EFFECTS"
msgstr "Il chemioplasto è una struttura a doppia membrana. Contiene proteine capaci di convertire l[thrive:compound type=\"hydrogensulfide\"][/thrive:compound], l'acqua e il [thrive:compound type=\"carbondioxide\"][/thrive:compound] gassoso in glucosio. Il tasso aumenta con la concentrazione di diossido di carbonio. Questo processo si chiama [b]chemiosintesi dell'idrogeno solforato[/b]."

#, fuzzy
msgid "WIKI_CHEMOPLAST_INTRO"
msgstr "Il chemioplasto è una struttura a doppia membrana. Contiene proteine capaci di convertire l[thrive:compound type=\"hydrogensulfide\"][/thrive:compound], l'acqua e il [thrive:compound type=\"carbondioxide\"][/thrive:compound] gassoso in glucosio. Il tasso aumenta con la concentrazione di diossido di carbonio. Questo processo si chiama [b]chemiosintesi dell'idrogeno solforato[/b]."

#, fuzzy
msgid "WIKI_CHEMOPLAST_MODIFICATIONS"
msgstr "Il chemioplasto è una struttura a doppia membrana. Contiene proteine capaci di convertire l[thrive:compound type=\"hydrogensulfide\"][/thrive:compound], l'acqua e il [thrive:compound type=\"carbondioxide\"][/thrive:compound] gassoso in glucosio. Il tasso aumenta con la concentrazione di diossido di carbonio. Questo processo si chiama [b]chemiosintesi dell'idrogeno solforato[/b]."

#, fuzzy
msgid "WIKI_CHEMOPLAST_PROCESSES"
msgstr "Trasforma l'[thrive:compound type=\"hydrogensulfide\"][/thrive:compound] in [thrive:compound type=\"glucose\"][/thrive:compound]. Il tasso aumenta con la concentrazione di [thrive:compound type=\"carbondioxide\"][/thrive:compound]."

#, fuzzy
msgid "WIKI_CHEMOPLAST_REQUIREMENTS"
msgstr "La \"vista\" delle cellule è in realtà chemioricezione. È così che loro acquisiscono informazioni sui loro dintorni. Di conseguenza, quello che vedi in gioco è una rappresentazione di ciò che la tua cellula può percepire. L'aggiunta di questo organulo alla tua cellula le conferisce una chemioricezione ancora più potente: con esso, avrai a disposizione una linea che ti indicherà la posizione di un composto anche fuori del tuo campo visivo."

#, fuzzy
msgid "WIKI_CHEMOPLAST_SCIENTIFIC_BACKGROUND"
msgstr "Il chemioplasto è una struttura a doppia membrana. Contiene proteine capaci di convertire l[thrive:compound type=\"hydrogensulfide\"][/thrive:compound], l'acqua e il [thrive:compound type=\"carbondioxide\"][/thrive:compound] gassoso in glucosio. Il tasso aumenta con la concentrazione di diossido di carbonio. Questo processo si chiama [b]chemiosintesi dell'idrogeno solforato[/b]."

#, fuzzy
msgid "WIKI_CHEMOPLAST_STRATEGY"
msgstr "Il chemioplasto è una struttura a doppia membrana. Contiene proteine capaci di convertire l[thrive:compound type=\"hydrogensulfide\"][/thrive:compound], l'acqua e il [thrive:compound type=\"carbondioxide\"][/thrive:compound] gassoso in glucosio. Il tasso aumenta con la concentrazione di diossido di carbonio. Questo processo si chiama [b]chemiosintesi dell'idrogeno solforato[/b]."

#, fuzzy
msgid "WIKI_CHEMOPLAST_UPGRADES"
msgstr "Il chemioplasto è una struttura a doppia membrana. Contiene proteine capaci di convertire l[thrive:compound type=\"hydrogensulfide\"][/thrive:compound], l'acqua e il [thrive:compound type=\"carbondioxide\"][/thrive:compound] gassoso in glucosio. Il tasso aumenta con la concentrazione di diossido di carbonio. Questo processo si chiama [b]chemiosintesi dell'idrogeno solforato[/b]."

#, fuzzy
msgid "WIKI_CHEMORECEPTOR_EFFECTS"
msgstr "La \"vista\" delle cellule è in realtà chemioricezione. È così che loro acquisiscono informazioni sui loro dintorni. Di conseguenza, quello che vedi in gioco è una rappresentazione di ciò che la tua cellula può percepire. L'aggiunta di questo organulo alla tua cellula le conferisce una chemioricezione ancora più potente: con esso, avrai a disposizione una linea che ti indicherà la posizione di un composto anche fuori del tuo campo visivo."

#, fuzzy
msgid "WIKI_CHEMORECEPTOR_INTRO"
msgstr "Chemiorecettore"

#, fuzzy
msgid "WIKI_CHEMORECEPTOR_MODIFICATIONS"
msgstr "La \"vista\" delle cellule è in realtà chemioricezione. È così che loro acquisiscono informazioni sui loro dintorni. Di conseguenza, quello che vedi in gioco è una rappresentazione di ciò che la tua cellula può percepire. L'aggiunta di questo organulo alla tua cellula le conferisce una chemioricezione ancora più potente: con esso, avrai a disposizione una linea che ti indicherà la posizione di un composto anche fuori del tuo campo visivo."

#, fuzzy
msgid "WIKI_CHEMORECEPTOR_PROCESSES"
msgstr "Il chemiorecettore permette di percepire i composti anche a grandi distanze. Una volta posizionato, modificalo per scegliere quale composto tracciare e con quale colore indicare la strada."

#, fuzzy
msgid "WIKI_CHEMORECEPTOR_REQUIREMENTS"
msgstr "La \"vista\" delle cellule è in realtà chemioricezione. È così che loro acquisiscono informazioni sui loro dintorni. Di conseguenza, quello che vedi in gioco è una rappresentazione di ciò che la tua cellula può percepire. L'aggiunta di questo organulo alla tua cellula le conferisce una chemioricezione ancora più potente: con esso, avrai a disposizione una linea che ti indicherà la posizione di un composto anche fuori del tuo campo visivo."

#, fuzzy
msgid "WIKI_CHEMORECEPTOR_SCIENTIFIC_BACKGROUND"
msgstr "La \"vista\" delle cellule è in realtà chemioricezione. È così che loro acquisiscono informazioni sui loro dintorni. Di conseguenza, quello che vedi in gioco è una rappresentazione di ciò che la tua cellula può percepire. L'aggiunta di questo organulo alla tua cellula le conferisce una chemioricezione ancora più potente: con esso, avrai a disposizione una linea che ti indicherà la posizione di un composto anche fuori del tuo campo visivo."

#, fuzzy
msgid "WIKI_CHEMORECEPTOR_STRATEGY"
msgstr "La \"vista\" delle cellule è in realtà chemioricezione. È così che loro acquisiscono informazioni sui loro dintorni. Di conseguenza, quello che vedi in gioco è una rappresentazione di ciò che la tua cellula può percepire. L'aggiunta di questo organulo alla tua cellula le conferisce una chemioricezione ancora più potente: con esso, avrai a disposizione una linea che ti indicherà la posizione di un composto anche fuori del tuo campo visivo."

#, fuzzy
msgid "WIKI_CHEMORECEPTOR_UPGRADES"
msgstr "La \"vista\" delle cellule è in realtà chemioricezione. È così che loro acquisiscono informazioni sui loro dintorni. Di conseguenza, quello che vedi in gioco è una rappresentazione di ciò che la tua cellula può percepire. L'aggiunta di questo organulo alla tua cellula le conferisce una chemioricezione ancora più potente: con esso, avrai a disposizione una linea che ti indicherà la posizione di un composto anche fuori del tuo campo visivo."

#, fuzzy
msgid "WIKI_CHEMOSYNTHESIZING_PROTEINS_EFFECTS"
msgstr "Proteine Chemiosintetizzanti"

#, fuzzy
msgid "WIKI_CHEMOSYNTHESIZING_PROTEINS_INTRO"
msgstr "Proteine Chemiosintetizzanti"

#, fuzzy
msgid "WIKI_CHEMOSYNTHESIZING_PROTEINS_MODIFICATIONS"
msgstr "Le proteine chemiosintetizzanti sono piccoli gruppi di proteine presenti nel citoplasma. Convertono l'[thrive:compound type=\"hydrogensulfide\"][/thrive:compound], l'acqua e il [thrive:compound type=\"carbondioxide\"][/thrive:compound] gassoso in [thrive:compound type=\"glucose\"][/thrive:compound]. Questo processo si chiama [b]chemiosintesi dell'idrogeno solforato[/b]. Il tasso di produzione aumenta con la concentrazione di [thrive:compound type=\"carbondioxide\"][/thrive:compound]. Siccome le proteine chemiosintetizzanti sono sospese direttamente nel citoplasma, il fuido circostante produce piccole quantità di [thrive:compound type=\"atp\"][/thrive:compound] tramite [b]glicolisi[/b]."

#, fuzzy
msgid "WIKI_CHEMOSYNTHESIZING_PROTEINS_PROCESSES"
msgstr "Trasforma l'[thrive:compound type=\"hydrogensulfide\"][/thrive:compound] in [thrive:compound type=\"glucose\"][/thrive:compound]. Il tasso aumenta con la concentrazione di [thrive:compound type=\"carbondioxide\"][/thrive:compound]. Inoltre, trasforma il [thrive:compound type=\"glucose\"][/thrive:compound] in [thrive:compound type=\"atp\"][/thrive:compound]."

#, fuzzy
msgid "WIKI_CHEMOSYNTHESIZING_PROTEINS_REQUIREMENTS"
msgstr ""
"Proteine Chemio-\n"
"sintetizzanti"

#, fuzzy
msgid "WIKI_CHEMOSYNTHESIZING_PROTEINS_SCIENTIFIC_BACKGROUND"
msgstr "Le proteine chemiosintetizzanti sono piccoli gruppi di proteine presenti nel citoplasma. Convertono l'[thrive:compound type=\"hydrogensulfide\"][/thrive:compound], l'acqua e il [thrive:compound type=\"carbondioxide\"][/thrive:compound] gassoso in [thrive:compound type=\"glucose\"][/thrive:compound]. Questo processo si chiama [b]chemiosintesi dell'idrogeno solforato[/b]. Il tasso di produzione aumenta con la concentrazione di [thrive:compound type=\"carbondioxide\"][/thrive:compound]. Siccome le proteine chemiosintetizzanti sono sospese direttamente nel citoplasma, il fuido circostante produce piccole quantità di [thrive:compound type=\"atp\"][/thrive:compound] tramite [b]glicolisi[/b]."

#, fuzzy
msgid "WIKI_CHEMOSYNTHESIZING_PROTEINS_STRATEGY"
msgstr "Proteine Chemiosintetizzanti"

#, fuzzy
msgid "WIKI_CHEMOSYNTHESIZING_PROTEINS_UPGRADES"
msgstr "Proteine Chemiosintetizzanti"

#, fuzzy
msgid "WIKI_CHLOROPLAST_EFFECTS"
msgstr "Il cloroplasto è una struttura a doppia membrana. Si tratta di un organismo procariote, vivente all'interno di un eucariote. Contiene pigmenti fotosensibili impilati insieme in sacche membranose, che gli danno il colore distintivo e che sfruttano l'energia della luce per produrre [thrive:compound type=\"glucose\"][/thrive:compound] a partire dall'acqua e dal [thrive:compound type=\"carbondioxide\"][/thrive:compound] gassoso. Questo processo si chiama [b]fotosintesi[/b]. Il tasso aumenta con la concentrazione di [thrive:compound type=\"carbondioxide\"][/thrive:compound] e con l'intensità della [thrive:compound type=\"sunlight\"][/thrive:compound]."

#, fuzzy
msgid "WIKI_CHLOROPLAST_INTRO"
msgstr "Il cloroplasto è una struttura a doppia membrana. Si tratta di un organismo procariote, vivente all'interno di un eucariote. Contiene pigmenti fotosensibili impilati insieme in sacche membranose, che gli danno il colore distintivo e che sfruttano l'energia della luce per produrre [thrive:compound type=\"glucose\"][/thrive:compound] a partire dall'acqua e dal [thrive:compound type=\"carbondioxide\"][/thrive:compound] gassoso. Questo processo si chiama [b]fotosintesi[/b]. Il tasso aumenta con la concentrazione di [thrive:compound type=\"carbondioxide\"][/thrive:compound] e con l'intensità della [thrive:compound type=\"sunlight\"][/thrive:compound]."

#, fuzzy
msgid "WIKI_CHLOROPLAST_MODIFICATIONS"
msgstr "Il cloroplasto è una struttura a doppia membrana. Si tratta di un organismo procariote, vivente all'interno di un eucariote. Contiene pigmenti fotosensibili impilati insieme in sacche membranose, che gli danno il colore distintivo e che sfruttano l'energia della luce per produrre [thrive:compound type=\"glucose\"][/thrive:compound] a partire dall'acqua e dal [thrive:compound type=\"carbondioxide\"][/thrive:compound] gassoso. Questo processo si chiama [b]fotosintesi[/b]. Il tasso aumenta con la concentrazione di [thrive:compound type=\"carbondioxide\"][/thrive:compound] e con l'intensità della [thrive:compound type=\"sunlight\"][/thrive:compound]."

#, fuzzy
msgid "WIKI_CHLOROPLAST_PROCESSES"
msgstr "Produce [thrive:compound type=\"glucose\"][/thrive:compound]. Il tasso aumenta con la concentrazione di [thrive:compound type=\"carbondioxide\"][/thrive:compound] e con l'intensità della [thrive:compound type=\"sunlight\"][/thrive:compound]."

#, fuzzy
msgid "WIKI_CHLOROPLAST_REQUIREMENTS"
msgstr "La \"vista\" delle cellule è in realtà chemioricezione. È così che loro acquisiscono informazioni sui loro dintorni. Di conseguenza, quello che vedi in gioco è una rappresentazione di ciò che la tua cellula può percepire. L'aggiunta di questo organulo alla tua cellula le conferisce una chemioricezione ancora più potente: con esso, avrai a disposizione una linea che ti indicherà la posizione di un composto anche fuori del tuo campo visivo."

#, fuzzy
msgid "WIKI_CHLOROPLAST_SCIENTIFIC_BACKGROUND"
msgstr "Il cloroplasto è una struttura a doppia membrana. Si tratta di un organismo procariote, vivente all'interno di un eucariote. Contiene pigmenti fotosensibili impilati insieme in sacche membranose, che gli danno il colore distintivo e che sfruttano l'energia della luce per produrre [thrive:compound type=\"glucose\"][/thrive:compound] a partire dall'acqua e dal [thrive:compound type=\"carbondioxide\"][/thrive:compound] gassoso. Questo processo si chiama [b]fotosintesi[/b]. Il tasso aumenta con la concentrazione di [thrive:compound type=\"carbondioxide\"][/thrive:compound] e con l'intensità della [thrive:compound type=\"sunlight\"][/thrive:compound]."

#, fuzzy
msgid "WIKI_CHLOROPLAST_STRATEGY"
msgstr "Il cloroplasto è una struttura a doppia membrana. Si tratta di un organismo procariote, vivente all'interno di un eucariote. Contiene pigmenti fotosensibili impilati insieme in sacche membranose, che gli danno il colore distintivo e che sfruttano l'energia della luce per produrre [thrive:compound type=\"glucose\"][/thrive:compound] a partire dall'acqua e dal [thrive:compound type=\"carbondioxide\"][/thrive:compound] gassoso. Questo processo si chiama [b]fotosintesi[/b]. Il tasso aumenta con la concentrazione di [thrive:compound type=\"carbondioxide\"][/thrive:compound] e con l'intensità della [thrive:compound type=\"sunlight\"][/thrive:compound]."

#, fuzzy
msgid "WIKI_CHLOROPLAST_UPGRADES"
msgstr "Il cloroplasto è una struttura a doppia membrana. Si tratta di un organismo procariote, vivente all'interno di un eucariote. Contiene pigmenti fotosensibili impilati insieme in sacche membranose, che gli danno il colore distintivo e che sfruttano l'energia della luce per produrre [thrive:compound type=\"glucose\"][/thrive:compound] a partire dall'acqua e dal [thrive:compound type=\"carbondioxide\"][/thrive:compound] gassoso. Questo processo si chiama [b]fotosintesi[/b]. Il tasso aumenta con la concentrazione di [thrive:compound type=\"carbondioxide\"][/thrive:compound] e con l'intensità della [thrive:compound type=\"sunlight\"][/thrive:compound]."

#, fuzzy
msgid "WIKI_CHROMATOPHORE_PHOTOSYNTHESIS_COMMA_GLYCOLYSIS"
msgstr "Sintesi dell'OssiTossi"

#, fuzzy
msgid "WIKI_CILIA_EFFECTS"
msgstr "Le interiora gelatinose della cellula. Il citoplasma è la soluzione di ioni, proteine e altre sostanze disciolte nell'acqua al suo interno. Una delle sue funzioni è la [b]glicolisi[/b], cioè la conversione del [thrive:compound type=\"glucose\"][/thrive:compound] in [thrive:compound type=\"atp\"][/thrive:compound]. Per le cellule prive di organuli (in favore di metabolismi più avanzati) questa è la fonte di energia. Il citoplasma è anche usato per immagazzinare molecole nella cellula e accrescere le sue dimensioni."

#, fuzzy
msgid "WIKI_CILIA_INTRO"
msgstr "Le interiora gelatinose della cellula. Il citoplasma è la soluzione di ioni, proteine e altre sostanze disciolte nell'acqua al suo interno. Una delle sue funzioni è la [b]glicolisi[/b], cioè la conversione del [thrive:compound type=\"glucose\"][/thrive:compound] in [thrive:compound type=\"atp\"][/thrive:compound]. Per le cellule prive di organuli (in favore di metabolismi più avanzati) questa è la fonte di energia. Il citoplasma è anche usato per immagazzinare molecole nella cellula e accrescere le sue dimensioni."

#, fuzzy
msgid "WIKI_CILIA_MODIFICATIONS"
msgstr "Le interiora gelatinose della cellula. Il citoplasma è la soluzione di ioni, proteine e altre sostanze disciolte nell'acqua al suo interno. Una delle sue funzioni è la [b]glicolisi[/b], cioè la conversione del [thrive:compound type=\"glucose\"][/thrive:compound] in [thrive:compound type=\"atp\"][/thrive:compound]. Per le cellule prive di organuli (in favore di metabolismi più avanzati) questa è la fonte di energia. Il citoplasma è anche usato per immagazzinare molecole nella cellula e accrescere le sue dimensioni."

#, fuzzy
msgid "WIKI_CILIA_PROCESSES"
msgstr "Aumentano la velocità di viraggio. Utili per cellule molto grandi."

#, fuzzy
msgid "WIKI_CILIA_REQUIREMENTS"
msgstr "Gli agenti di segnalazione permettono alla cellula di produrre composti chimici a cui le altre possono reagire, attirandole oppure avvisandole di pericoli da cui fuggire."

#, fuzzy
msgid "WIKI_CILIA_SCIENTIFIC_BACKGROUND"
msgstr "Il chemioplasto è una struttura a doppia membrana. Contiene proteine capaci di convertire l[thrive:compound type=\"hydrogensulfide\"][/thrive:compound], l'acqua e il [thrive:compound type=\"carbondioxide\"][/thrive:compound] gassoso in glucosio. Il tasso aumenta con la concentrazione di diossido di carbonio. Questo processo si chiama [b]chemiosintesi dell'idrogeno solforato[/b]."

#, fuzzy
msgid "WIKI_CILIA_STRATEGY"
msgstr "Il chemioplasto è una struttura a doppia membrana. Contiene proteine capaci di convertire l[thrive:compound type=\"hydrogensulfide\"][/thrive:compound], l'acqua e il [thrive:compound type=\"carbondioxide\"][/thrive:compound] gassoso in glucosio. Il tasso aumenta con la concentrazione di diossido di carbonio. Questo processo si chiama [b]chemiosintesi dell'idrogeno solforato[/b]."

#, fuzzy
msgid "WIKI_CILIA_UPGRADES"
msgstr "Nessun aggiornamento."

#, fuzzy
msgid "WIKI_COMPOUNDS_BUTTON"
msgstr "Le interiora gelatinose della cellula. Il citoplasma è la soluzione di ioni, proteine e altre sostanze disciolte nell'acqua al suo interno. Una delle sue funzioni è la [b]glicolisi[/b], cioè la conversione del [thrive:compound type=\"glucose\"][/thrive:compound] in [thrive:compound type=\"atp\"][/thrive:compound]. Per le cellule prive di organuli (in favore di metabolismi più avanzati) questa è la fonte di energia. Il citoplasma è anche usato per immagazzinare molecole nella cellula e accrescere le sue dimensioni."

#, fuzzy
msgid "WIKI_COMPOUNDS_DEVELOPMENT"
msgstr "Composti:"

#, fuzzy
msgid "WIKI_COMPOUNDS_INTRO"
msgstr "Le interiora gelatinose della cellula. Il citoplasma è la soluzione di ioni, proteine e altre sostanze disciolte nell'acqua al suo interno. Una delle sue funzioni è la [b]glicolisi[/b], cioè la conversione del [thrive:compound type=\"glucose\"][/thrive:compound] in [thrive:compound type=\"atp\"][/thrive:compound]. Per le cellule prive di organuli (in favore di metabolismi più avanzati) questa è la fonte di energia. Il citoplasma è anche usato per immagazzinare molecole nella cellula e accrescere le sue dimensioni."

#, fuzzy
msgid "WIKI_COMPOUNDS_TYPES_OF_COMPOUNDS"
msgstr "Composti infiniti"

#, fuzzy
msgid "WIKI_COMPOUND_SYSTEM_DEVELOPMENT_COMPOUNDS_LIST"
msgstr "Composti:"

#, fuzzy
msgid "WIKI_COMPOUND_SYSTEM_DEVELOPMENT_INTRO"
msgstr "Composti:"

#, fuzzy
msgid "WIKI_COMPOUND_SYSTEM_DEVELOPMENT_MICROBE_STAGE"
msgstr "Composti:"

#, fuzzy
msgid "WIKI_COMPOUND_SYSTEM_DEVELOPMENT_OVERVIEW"
msgstr "Composti:"

#, fuzzy
msgid "WIKI_CYTOPLASM_EFFECTS"
msgstr "Le interiora gelatinose della cellula. Il citoplasma è la soluzione di ioni, proteine e altre sostanze disciolte nell'acqua al suo interno. Una delle sue funzioni è la [b]glicolisi[/b], cioè la conversione del [thrive:compound type=\"glucose\"][/thrive:compound] in [thrive:compound type=\"atp\"][/thrive:compound]. Per le cellule prive di organuli (in favore di metabolismi più avanzati) questa è la fonte di energia. Il citoplasma è anche usato per immagazzinare molecole nella cellula e accrescere le sue dimensioni."

#, fuzzy
msgid "WIKI_CYTOPLASM_INTRO"
msgstr "Le interiora gelatinose della cellula. Il citoplasma è la soluzione di ioni, proteine e altre sostanze disciolte nell'acqua al suo interno. Una delle sue funzioni è la [b]glicolisi[/b], cioè la conversione del [thrive:compound type=\"glucose\"][/thrive:compound] in [thrive:compound type=\"atp\"][/thrive:compound]. Per le cellule prive di organuli (in favore di metabolismi più avanzati) questa è la fonte di energia. Il citoplasma è anche usato per immagazzinare molecole nella cellula e accrescere le sue dimensioni."

#, fuzzy
msgid "WIKI_CYTOPLASM_MODIFICATIONS"
msgstr "Le interiora gelatinose della cellula. Il citoplasma è la soluzione di ioni, proteine e altre sostanze disciolte nell'acqua al suo interno. Una delle sue funzioni è la [b]glicolisi[/b], cioè la conversione del [thrive:compound type=\"glucose\"][/thrive:compound] in [thrive:compound type=\"atp\"][/thrive:compound]. Per le cellule prive di organuli (in favore di metabolismi più avanzati) questa è la fonte di energia. Il citoplasma è anche usato per immagazzinare molecole nella cellula e accrescere le sue dimensioni."

#, fuzzy
msgid "WIKI_CYTOPLASM_PROCESSES"
msgstr "Trasforma il [thrive:compound type=\"glucose\"][/thrive:compound] in [thrive:compound type=\"atp\"][/thrive:compound]."

#, fuzzy
msgid "WIKI_CYTOPLASM_REQUIREMENTS"
msgstr "Un metabolosoma modificato. Produce una forma primitiva dell'agente tossico [thrive:compound type=\"oxytoxy\"][/thrive:compound]."

#, fuzzy
msgid "WIKI_CYTOPLASM_SCIENTIFIC_BACKGROUND"
msgstr "Il chemioplasto è una struttura a doppia membrana. Contiene proteine capaci di convertire l[thrive:compound type=\"hydrogensulfide\"][/thrive:compound], l'acqua e il [thrive:compound type=\"carbondioxide\"][/thrive:compound] gassoso in glucosio. Il tasso aumenta con la concentrazione di diossido di carbonio. Questo processo si chiama [b]chemiosintesi dell'idrogeno solforato[/b]."

#, fuzzy
msgid "WIKI_CYTOPLASM_STRATEGY"
msgstr "Il chemioplasto è una struttura a doppia membrana. Contiene proteine capaci di convertire l[thrive:compound type=\"hydrogensulfide\"][/thrive:compound], l'acqua e il [thrive:compound type=\"carbondioxide\"][/thrive:compound] gassoso in glucosio. Il tasso aumenta con la concentrazione di diossido di carbonio. Questo processo si chiama [b]chemiosintesi dell'idrogeno solforato[/b]."

#, fuzzy
msgid "WIKI_CYTOPLASM_UPGRADES"
msgstr "Il chemioplasto è una struttura a doppia membrana. Contiene proteine capaci di convertire l[thrive:compound type=\"hydrogensulfide\"][/thrive:compound], l'acqua e il [thrive:compound type=\"carbondioxide\"][/thrive:compound] gassoso in glucosio. Il tasso aumenta con la concentrazione di diossido di carbonio. Questo processo si chiama [b]chemiosintesi dell'idrogeno solforato[/b]."

#, fuzzy
msgid "WIKI_DEVELOPMENT"
msgstr "Sviluppatori"

#, fuzzy
msgid "WIKI_DEVELOPMENT_INFO_BUTTON"
msgstr "Organuli"

#, fuzzy
msgid "WIKI_DEVELOPMENT_ROOT_INTRO"
msgstr "Organuli"

#, fuzzy
msgid "WIKI_EDITORS_AND_MUTATIONS_GENERATIONS_AND_EDITOR_SESSIONS"
msgstr "Mitocondrio"

#, fuzzy
msgid "WIKI_EDITORS_AND_MUTATIONS_INTRO"
msgstr "Mitocondrio"

#, fuzzy
msgid "WIKI_EDITORS_AND_MUTATIONS_MUTATIONS_AND_MUTATION_POINTS"
msgstr "Mitocondrio"

#, fuzzy
msgid "WIKI_ENVIRONMENTAL_CONDITIONS_ENVIRONMENTAL_GASSES"
msgstr "Mitocondrio"

#, fuzzy
msgid "WIKI_ENVIRONMENTAL_CONDITIONS_INTRO"
msgstr "Mitocondrio"

#, fuzzy
msgid "WIKI_ENVIRONMENTAL_CONDITIONS_PHYSICAL_CONDITIONS"
msgstr "(proporzione di glucosio conservata nell'ambiente all'inizio di ciascuna generazione)"

#, fuzzy
msgid "WIKI_ENVIRONMENTAL_CONDITIONS_THE_DAY/NIGHT_CYCLE"
msgstr "Mitocondrio"

#, fuzzy
msgid "WIKI_FLAGELLUM_EFFECTS"
msgstr "Il flagello è un fascio di proteine simile a una frusta che si estende a partire dalla membrana cellulare. Consuma [thrive:compound type=\"atp\"][/thrive:compound] per ondulare, fornendo così movimento alla cellula. La direzione di tale movimento è opposta alla direzione in cui il flagello punta: per esempio, un flagello posizionato sul lato sinistro della cellula fornisce spinta nel movimento verso destra."

#, fuzzy
msgid "WIKI_FLAGELLUM_INTRO"
msgstr "Il flagello è un fascio di proteine simile a una frusta che si estende a partire dalla membrana cellulare. Consuma [thrive:compound type=\"atp\"][/thrive:compound] per ondulare, fornendo così movimento alla cellula. La direzione di tale movimento è opposta alla direzione in cui il flagello punta: per esempio, un flagello posizionato sul lato sinistro della cellula fornisce spinta nel movimento verso destra."

#, fuzzy
msgid "WIKI_FLAGELLUM_MODIFICATIONS"
msgstr "Il flagello è un fascio di proteine simile a una frusta che si estende a partire dalla membrana cellulare. Consuma [thrive:compound type=\"atp\"][/thrive:compound] per ondulare, fornendo così movimento alla cellula. La direzione di tale movimento è opposta alla direzione in cui il flagello punta: per esempio, un flagello posizionato sul lato sinistro della cellula fornisce spinta nel movimento verso destra."

#, fuzzy
msgid "WIKI_FLAGELLUM_PROCESSES"
msgstr "Consuma [thrive:compound type=\"atp\"][/thrive:compound]. Aumenta la velocità di movimento della cellula."

#, fuzzy
msgid "WIKI_FLAGELLUM_REQUIREMENTS"
msgstr "Il flagello è un fascio di proteine simile a una frusta che si estende a partire dalla membrana cellulare. Consuma [thrive:compound type=\"atp\"][/thrive:compound] per ondulare, fornendo così movimento alla cellula. La direzione di tale movimento è opposta alla direzione in cui il flagello punta: per esempio, un flagello posizionato sul lato sinistro della cellula fornisce spinta nel movimento verso destra."

#, fuzzy
msgid "WIKI_FLAGELLUM_SCIENTIFIC_BACKGROUND"
msgstr "Gli agenti di segnalazione permettono alla cellula di produrre composti chimici a cui le altre possono reagire, attirandole oppure avvisandole di pericoli da cui fuggire."

#, fuzzy
msgid "WIKI_FLAGELLUM_STRATEGY"
msgstr "Il flagello è un fascio di proteine simile a una frusta che si estende a partire dalla membrana cellulare. Consuma [thrive:compound type=\"atp\"][/thrive:compound] per ondulare, fornendo così movimento alla cellula. La direzione di tale movimento è opposta alla direzione in cui il flagello punta: per esempio, un flagello posizionato sul lato sinistro della cellula fornisce spinta nel movimento verso destra."

#, fuzzy
msgid "WIKI_FLAGELLUM_UPGRADES"
msgstr "Consuma [thrive:compound type=\"atp\"][/thrive:compound]. Aumenta la velocità di movimento della cellula."

#, fuzzy
msgid "WIKI_GLYCOLYSIS_COMMA_ANAEROBIC_NITROGEN_FIXATION"
msgstr "Azotofissazione anaerobica"

#, fuzzy
msgid "WIKI_HEADING_APPENDICES"
msgstr "Permette di legarsi ad altre cellule: è il primo passo verso la multicellularità. All'interno di una colonia, le tue cellule si scambiano i composti liberamente, ma non puoi attivare l'editor. Per farlo, devi prima lasciarla."

#, fuzzy
msgid "WIKI_HEADING_COMPOUNDS_LIST"
msgstr "Composti infiniti"

#, fuzzy
msgid "WIKI_HEADING_CONCEPT_ART"
msgstr "Chemiorecettore"

#, fuzzy
msgid "WIKI_HEADING_CURRENT_DEVELOPMENT"
msgstr "Sviluppatori attuali"

#, fuzzy
msgid "WIKI_HEADING_DEVELOPMENT"
msgstr "Capi Sviluppatori"

#, fuzzy
msgid "WIKI_HEADING_EDITOR"
msgstr "Agente legante"

#, fuzzy
msgid "WIKI_HEADING_EFFECTS"
msgstr "Permette di legarsi ad altre cellule: è il primo passo verso la multicellularità. All'interno di una colonia, le tue cellule si scambiano i composti liberamente, ma non puoi attivare l'editor. Per farlo, devi prima lasciarla."

#, fuzzy
msgid "WIKI_HEADING_ENVIRONMENTAL_GASSES"
msgstr "Nitrogenasi"

#, fuzzy
msgid "WIKI_HEADING_FEATURES"
msgstr "Permette di legarsi ad altre cellule: è il primo passo verso la multicellularità. All'interno di una colonia, le tue cellule si scambiano i composti liberamente, ma non puoi attivare l'editor. Per farlo, devi prima lasciarla."

#, fuzzy
msgid "WIKI_HEADING_FOG_OF_WAR"
msgstr "Permette di legarsi ad altre cellule: è il primo passo verso la multicellularità. All'interno di una colonia, le tue cellule si scambiano i composti liberamente, ma non puoi attivare l'editor. Per farlo, devi prima lasciarla."

#, fuzzy
msgid "WIKI_HEADING_GAMEPLAY"
msgstr "Esegui Auto-Evo in gioco"

#, fuzzy
msgid "WIKI_HEADING_GDD"
msgstr "Agente legante"

#, fuzzy
msgid "WIKI_HEADING_GENERATIONS_AND_EDITOR_SESSIONS"
msgstr "Permette di legarsi ad altre cellule: è il primo passo verso la multicellularità. All'interno di una colonia, le tue cellule si scambiano i composti liberamente, ma non puoi attivare l'editor. Per farlo, devi prima lasciarla."

#, fuzzy
msgid "WIKI_HEADING_MICROBE_STAGE"
msgstr "Fase Microbica"

#, fuzzy
msgid "WIKI_HEADING_MODIFICATIONS"
msgstr "Il chemioplasto è una struttura a doppia membrana. Contiene proteine capaci di convertire l[thrive:compound type=\"hydrogensulfide\"][/thrive:compound], l'acqua e il [thrive:compound type=\"carbondioxide\"][/thrive:compound] gassoso in glucosio. Il tasso aumenta con la concentrazione di diossido di carbonio. Questo processo si chiama [b]chemiosintesi dell'idrogeno solforato[/b]."

#, fuzzy
msgid "WIKI_HEADING_MUTATIONS_AND_MUTATION_POINTS"
msgstr "Mitocondrio"

msgid "WIKI_HEADING_OVERVIEW"
msgstr ""

#, fuzzy
msgid "WIKI_HEADING_PATCHES"
msgstr "Premi [thrive:input]g_toggle_binding[/thrive:input] per attivare la modalità di legatura. In essa, puoi attaccarti ad altre cellule della tua specie per formare una colonia. Per abbandonare la colonia premi [thrive:input]g_unbind_all[/thrive:input]. Non puoi accedere all'editor quando sei legato ad altre cellule."

#, fuzzy
msgid "WIKI_HEADING_PHYSICAL_CONDITIONS"
msgstr "Condizioni fisiche"

#, fuzzy
msgid "WIKI_HEADING_PROCESSES"
msgstr "Nessun processo"

#, fuzzy
msgid "WIKI_HEADING_REPRODUCTION_IN_THE_MICROBE_STAGE"
msgstr "Fase Microbica"

#, fuzzy
msgid "WIKI_HEADING_REQUIREMENTS"
msgstr "Permette di legarsi ad altre cellule: è il primo passo verso la multicellularità. All'interno di una colonia, le tue cellule si scambiano i composti liberamente, ma non puoi attivare l'editor. Per farlo, devi prima lasciarla."

#, fuzzy
msgid "WIKI_HEADING_SCIENTIFIC_BACKGROUND"
msgstr "Il chemioplasto è una struttura a doppia membrana. Contiene proteine capaci di convertire l[thrive:compound type=\"hydrogensulfide\"][/thrive:compound], l'acqua e il [thrive:compound type=\"carbondioxide\"][/thrive:compound] gassoso in glucosio. Il tasso aumenta con la concentrazione di diossido di carbonio. Questo processo si chiama [b]chemiosintesi dell'idrogeno solforato[/b]."

#, fuzzy
msgid "WIKI_HEADING_STRATEGY"
msgstr "Premi [thrive:input]g_toggle_binding[/thrive:input] per attivare la modalità di legatura. In essa, puoi attaccarti ad altre cellule della tua specie per formare una colonia. Per abbandonare la colonia premi [thrive:input]g_unbind_all[/thrive:input]. Non puoi accedere all'editor quando sei legato ad altre cellule."

#, fuzzy
msgid "WIKI_HEADING_THE_DAY/NIGHT_CYCLE"
msgstr "Agente legante"

#, fuzzy
msgid "WIKI_HEADING_THE_PATCH_MAP"
msgstr "Termoplasto"

#, fuzzy
msgid "WIKI_HEADING_TRANSITIONS"
msgstr "Permette di legarsi ad altre cellule: è il primo passo verso la multicellularità. All'interno di una colonia, le tue cellule si scambiano i composti liberamente, ma non puoi attivare l'editor. Per farlo, devi prima lasciarla."

#, fuzzy
msgid "WIKI_HEADING_TYPES_OF_COMPOUNDS"
msgstr "Composti infiniti"

msgid "WIKI_HEADING_UI"
msgstr ""

#, fuzzy
msgid "WIKI_HEADING_UPGRADES"
msgstr "Premi [thrive:input]g_toggle_binding[/thrive:input] per attivare la modalità di legatura. In essa, puoi attaccarti ad altre cellule della tua specie per formare una colonia. Per abbandonare la colonia premi [thrive:input]g_unbind_all[/thrive:input]. Non puoi accedere all'editor quando sei legato ad altre cellule."

#, fuzzy
msgid "WIKI_INDUSTRIAL_STAGE_CURRENT_DEVELOPMENT"
msgstr "Permette di legarsi ad altre cellule: è il primo passo verso la multicellularità. All'interno di una colonia, le tue cellule si scambiano i composti liberamente, ma non puoi attivare l'editor. Per farlo, devi prima lasciarla."

#, fuzzy
msgid "WIKI_INDUSTRIAL_STAGE_FEATURES"
msgstr "Permette di legarsi ad altre cellule: è il primo passo verso la multicellularità. All'interno di una colonia, le tue cellule si scambiano i composti liberamente, ma non puoi attivare l'editor. Per farlo, devi prima lasciarla."

#, fuzzy
msgid "WIKI_INDUSTRIAL_STAGE_INTRO"
msgstr "Agente legante"

#, fuzzy
msgid "WIKI_INDUSTRIAL_STAGE_OVERVIEW"
msgstr "Agente legante"

#, fuzzy
msgid "WIKI_INDUSTRIAL_STAGE_TRANSITIONS"
msgstr "(velocità di mutazione delle specie controllate dall'intelligenza artificiale)"

#, fuzzy
msgid "WIKI_INDUSTRIAL_STAGE_UI"
msgstr "Agente legante"

msgid "WIKI_INJECTISOME_PILUS"
msgstr ""

#, fuzzy
msgid "WIKI_LYSOSOME_EFFECTS"
msgstr "Un metabolosoma modificato. Produce una forma primitiva dell'agente tossico [thrive:compound type=\"oxytoxy\"][/thrive:compound]."

#, fuzzy
msgid "WIKI_LYSOSOME_INTRO"
msgstr "Il lisosoma è un organulo membranoso contenente enzimi idrolitici in grado di spezzare diversi tipi di biomolecole; ciò permette alle cellule di digerire i materiali ingeriti attraverso l'endocitosi e di pulire i propri prodotti di scarto, in un processo detto [b]autofagia[/b]."

#, fuzzy
msgid "WIKI_LYSOSOME_MODIFICATIONS"
msgstr "Il lisosoma è un organulo membranoso contenente enzimi idrolitici in grado di spezzare diversi tipi di biomolecole; ciò permette alle cellule di digerire i materiali ingeriti attraverso l'endocitosi e di pulire i propri prodotti di scarto, in un processo detto [b]autofagia[/b]."

#, fuzzy
msgid "WIKI_LYSOSOME_PROCESSES"
msgstr "Contiene uno di tre enzimi digestivi. Fai clic su \"Modifica\" per scegliere quale. Gli enzimi velocizzano la digestione e la rendono più efficiente."

#, fuzzy
msgid "WIKI_LYSOSOME_REQUIREMENTS"
msgstr "Un metabolosoma modificato. Produce una forma primitiva dell'agente tossico [thrive:compound type=\"oxytoxy\"][/thrive:compound]."

#, fuzzy
msgid "WIKI_LYSOSOME_SCIENTIFIC_BACKGROUND"
msgstr "I metabolosomi sono ammassi di proteine avvolti in involucri proteici. Convertono il [thrive:compound type=\"glucose\"][/thrive:compound] in [thrive:compound type=\"atp\"][/thrive:compound] molto più velocemente rispetto a quanto farebbe il citoplasma. Questo processo si chiama [b]respirazione aerobica[/b]. Tuttavia, richiedono [thrive:compound type=\"oxygen\"][/thrive:compound] per funzionare: livelli più bassi li rallentano. Siccome i metabolosomi sono sospesi direttamente nel citoplasma, il fuido circostante produce piccole quantità di [thrive:compound type=\"atp\"][/thrive:compound] tramite [b]glicolisi[/b]."

#, fuzzy
msgid "WIKI_LYSOSOME_STRATEGY"
msgstr "Un metabolosoma modificato. Produce una forma primitiva dell'agente tossico [thrive:compound type=\"oxytoxy\"][/thrive:compound]."

#, fuzzy
msgid "WIKI_LYSOSOME_UPGRADES"
msgstr "Un metabolosoma modificato. Produce una forma primitiva dell'agente tossico [thrive:compound type=\"oxytoxy\"][/thrive:compound]."

#, fuzzy
msgid "WIKI_MECHANICS"
msgstr "Posiziona organulo"

#, fuzzy
msgid "WIKI_MECHANICS_ROOT_INTRO"
msgstr "Organuli"

#, fuzzy
msgid "WIKI_METABOLOSOMES_EFFECTS"
msgstr "I metabolosomi sono ammassi di proteine avvolti in involucri proteici. Convertono il [thrive:compound type=\"glucose\"][/thrive:compound] in [thrive:compound type=\"atp\"][/thrive:compound] molto più velocemente rispetto a quanto farebbe il citoplasma. Questo processo si chiama [b]respirazione aerobica[/b]. Tuttavia, richiedono [thrive:compound type=\"oxygen\"][/thrive:compound] per funzionare: livelli più bassi li rallentano. Siccome i metabolosomi sono sospesi direttamente nel citoplasma, il fuido circostante produce piccole quantità di [thrive:compound type=\"atp\"][/thrive:compound] tramite [b]glicolisi[/b]."

#, fuzzy
msgid "WIKI_METABOLOSOMES_INTRO"
msgstr "Metabolosomi"

#, fuzzy
msgid "WIKI_METABOLOSOMES_MODIFICATIONS"
msgstr "I metabolosomi sono ammassi di proteine avvolti in involucri proteici. Convertono il [thrive:compound type=\"glucose\"][/thrive:compound] in [thrive:compound type=\"atp\"][/thrive:compound] molto più velocemente rispetto a quanto farebbe il citoplasma. Questo processo si chiama [b]respirazione aerobica[/b]. Tuttavia, richiedono [thrive:compound type=\"oxygen\"][/thrive:compound] per funzionare: livelli più bassi li rallentano. Siccome i metabolosomi sono sospesi direttamente nel citoplasma, il fuido circostante produce piccole quantità di [thrive:compound type=\"atp\"][/thrive:compound] tramite [b]glicolisi[/b]."

#, fuzzy
msgid "WIKI_METABOLOSOMES_PROCESSES"
msgstr "Trasforma il [thrive:compound type=\"glucose\"][/thrive:compound] in [thrive:compound type=\"atp\"][/thrive:compound]. Il tasso aumenta con la concentrazione di [thrive:compound type=\"oxygen\"][/thrive:compound]."

#, fuzzy
msgid "WIKI_METABOLOSOMES_REQUIREMENTS"
msgstr "I metabolosomi sono ammassi di proteine avvolti in involucri proteici. Convertono il [thrive:compound type=\"glucose\"][/thrive:compound] in [thrive:compound type=\"atp\"][/thrive:compound] molto più velocemente rispetto a quanto farebbe il citoplasma. Questo processo si chiama [b]respirazione aerobica[/b]. Tuttavia, richiedono [thrive:compound type=\"oxygen\"][/thrive:compound] per funzionare: livelli più bassi li rallentano. Siccome i metabolosomi sono sospesi direttamente nel citoplasma, il fuido circostante produce piccole quantità di [thrive:compound type=\"atp\"][/thrive:compound] tramite [b]glicolisi[/b]."

#, fuzzy
msgid "WIKI_METABOLOSOMES_SCIENTIFIC_BACKGROUND"
msgstr "I metabolosomi sono ammassi di proteine avvolti in involucri proteici. Convertono il [thrive:compound type=\"glucose\"][/thrive:compound] in [thrive:compound type=\"atp\"][/thrive:compound] molto più velocemente rispetto a quanto farebbe il citoplasma. Questo processo si chiama [b]respirazione aerobica[/b]. Tuttavia, richiedono [thrive:compound type=\"oxygen\"][/thrive:compound] per funzionare: livelli più bassi li rallentano. Siccome i metabolosomi sono sospesi direttamente nel citoplasma, il fuido circostante produce piccole quantità di [thrive:compound type=\"atp\"][/thrive:compound] tramite [b]glicolisi[/b]."

#, fuzzy
msgid "WIKI_METABOLOSOMES_STRATEGY"
msgstr "I metabolosomi sono ammassi di proteine avvolti in involucri proteici. Convertono il [thrive:compound type=\"glucose\"][/thrive:compound] in [thrive:compound type=\"atp\"][/thrive:compound] molto più velocemente rispetto a quanto farebbe il citoplasma. Questo processo si chiama [b]respirazione aerobica[/b]. Tuttavia, richiedono [thrive:compound type=\"oxygen\"][/thrive:compound] per funzionare: livelli più bassi li rallentano. Siccome i metabolosomi sono sospesi direttamente nel citoplasma, il fuido circostante produce piccole quantità di [thrive:compound type=\"atp\"][/thrive:compound] tramite [b]glicolisi[/b]."

#, fuzzy
msgid "WIKI_METABOLOSOMES_UPGRADES"
msgstr "I metabolosomi sono ammassi di proteine avvolti in involucri proteici. Convertono il [thrive:compound type=\"glucose\"][/thrive:compound] in [thrive:compound type=\"atp\"][/thrive:compound] molto più velocemente rispetto a quanto farebbe il citoplasma. Questo processo si chiama [b]respirazione aerobica[/b]. Tuttavia, richiedono [thrive:compound type=\"oxygen\"][/thrive:compound] per funzionare: livelli più bassi li rallentano. Siccome i metabolosomi sono sospesi direttamente nel citoplasma, il fuido circostante produce piccole quantità di [thrive:compound type=\"atp\"][/thrive:compound] tramite [b]glicolisi[/b]."

#, fuzzy
msgid "WIKI_MICROBE_STAGE_APPENDICES"
msgstr ""
"Su di un distante pianeta alieno, eoni di attività vulcanica e impatti meteoritici hanno portato allo sviluppo di un nuovo fenomeno nell'universo.\n"
"\n"
"La vita.\n"
"\n"
"Semplici microbi risiedono nelle profondità marine. Sei l'Ultimo Antenato Comune Universale (UACU) su questo pianeta.\n"
"\n"
"Per sopravvivere in questo mondo ostile, avrai bisogno di competere con le altre specie di microbi, raccogliere ogni composto che troverai... ed evolvere."

#, fuzzy
msgid "WIKI_MICROBE_STAGE_BUTTON"
msgstr ""
"Su di un distante pianeta alieno, eoni di attività vulcanica e impatti meteoritici hanno portato allo sviluppo di un nuovo fenomeno nell'universo.\n"
"\n"
"La vita.\n"
"\n"
"Semplici microbi risiedono nelle profondità marine. Sei l'Ultimo Antenato Comune Universale (UACU) su questo pianeta.\n"
"\n"
"Per sopravvivere in questo mondo ostile, avrai bisogno di competere con le altre specie di microbi, raccogliere ogni composto che troverai... ed evolvere."

#, fuzzy
msgid "WIKI_MICROBE_STAGE_EDITOR"
msgstr "Editor Microbico"

#, fuzzy
msgid "WIKI_MICROBE_STAGE_GAMEPLAY"
msgstr ""
"Su di un distante pianeta alieno, eoni di attività vulcanica e impatti meteoritici hanno portato allo sviluppo di un nuovo fenomeno nell'universo.\n"
"\n"
"La vita.\n"
"\n"
"Semplici microbi risiedono nelle profondità marine. Sei l'Ultimo Antenato Comune Universale (UACU) su questo pianeta.\n"
"\n"
"Per sopravvivere in questo mondo ostile, avrai bisogno di competere con le altre specie di microbi, raccogliere ogni composto che troverai... ed evolvere."

#, fuzzy
msgid "WIKI_MICROBE_STAGE_GDD"
msgstr "Fase Microbica"

#, fuzzy
msgid "WIKI_MICROBE_STAGE_INTRO"
msgstr ""
"Su di un distante pianeta alieno, eoni di attività vulcanica e impatti meteoritici hanno portato allo sviluppo di un nuovo fenomeno nell'universo.\n"
"\n"
"La vita.\n"
"\n"
"Semplici microbi risiedono nelle profondità marine. Sei l'Ultimo Antenato Comune Universale (UACU) su questo pianeta.\n"
"\n"
"Per sopravvivere in questo mondo ostile, avrai bisogno di competere con le altre specie di microbi, raccogliere ogni composto che troverai... ed evolvere."

#, fuzzy
msgid "WIKI_MITOCHONDRION_EFFECTS"
msgstr "La centrale energetica della cellula. Il mitocondrio è una struttura a doppia membrana piena di proteine ed enzimi. Si tratta di un organismo procariote, vivente all'interno di un eucariote. Converte il [thrive:compound type=\"glucose\"][/thrive:compound] in [thrive:compound type=\"atp\"][/thrive:compound] con un'efficienza di gran lunga superiore a quella del citoplasma. Questo processo si chiama [b]respirazione aerobica[/b]. Tuttavia, ha bisogno di [thrive:compound type=\"oxygen\"][/thrive:compound] per funzionare, e livelli inferiori nell'ambiente lo rallentano."

#, fuzzy
msgid "WIKI_MITOCHONDRION_INTRO"
msgstr "Mitocondrio"

#, fuzzy
msgid "WIKI_MITOCHONDRION_MODIFICATIONS"
msgstr "La centrale energetica della cellula. Il mitocondrio è una struttura a doppia membrana piena di proteine ed enzimi. Si tratta di un organismo procariote, vivente all'interno di un eucariote. Converte il [thrive:compound type=\"glucose\"][/thrive:compound] in [thrive:compound type=\"atp\"][/thrive:compound] con un'efficienza di gran lunga superiore a quella del citoplasma. Questo processo si chiama [b]respirazione aerobica[/b]. Tuttavia, ha bisogno di [thrive:compound type=\"oxygen\"][/thrive:compound] per funzionare, e livelli inferiori nell'ambiente lo rallentano."

#, fuzzy
msgid "WIKI_MITOCHONDRION_PROCESSES"
msgstr "Trasforma il [thrive:compound type=\"glucose\"][/thrive:compound] in [thrive:compound type=\"atp\"][/thrive:compound]. Il tasso aumenta con la concentrazione di [thrive:compound type=\"oxygen\"][/thrive:compound]."

#, fuzzy
msgid "WIKI_MITOCHONDRION_REQUIREMENTS"
msgstr "La centrale energetica della cellula. Il mitocondrio è una struttura a doppia membrana piena di proteine ed enzimi. Si tratta di un organismo procariote, vivente all'interno di un eucariote. Converte il [thrive:compound type=\"glucose\"][/thrive:compound] in [thrive:compound type=\"atp\"][/thrive:compound] con un'efficienza di gran lunga superiore a quella del citoplasma. Questo processo si chiama [b]respirazione aerobica[/b]. Tuttavia, ha bisogno di [thrive:compound type=\"oxygen\"][/thrive:compound] per funzionare, e livelli inferiori nell'ambiente lo rallentano."

#, fuzzy
msgid "WIKI_MITOCHONDRION_SCIENTIFIC_BACKGROUND"
msgstr "La centrale energetica della cellula. Il mitocondrio è una struttura a doppia membrana piena di proteine ed enzimi. Si tratta di un organismo procariote, vivente all'interno di un eucariote. Converte il [thrive:compound type=\"glucose\"][/thrive:compound] in [thrive:compound type=\"atp\"][/thrive:compound] con un'efficienza di gran lunga superiore a quella del citoplasma. Questo processo si chiama [b]respirazione aerobica[/b]. Tuttavia, ha bisogno di [thrive:compound type=\"oxygen\"][/thrive:compound] per funzionare, e livelli inferiori nell'ambiente lo rallentano."

#, fuzzy
msgid "WIKI_MITOCHONDRION_STRATEGY"
msgstr "La centrale energetica della cellula. Il mitocondrio è una struttura a doppia membrana piena di proteine ed enzimi. Si tratta di un organismo procariote, vivente all'interno di un eucariote. Converte il [thrive:compound type=\"glucose\"][/thrive:compound] in [thrive:compound type=\"atp\"][/thrive:compound] con un'efficienza di gran lunga superiore a quella del citoplasma. Questo processo si chiama [b]respirazione aerobica[/b]. Tuttavia, ha bisogno di [thrive:compound type=\"oxygen\"][/thrive:compound] per funzionare, e livelli inferiori nell'ambiente lo rallentano."

#, fuzzy
msgid "WIKI_MITOCHONDRION_UPGRADES"
msgstr "La centrale energetica della cellula. Il mitocondrio è una struttura a doppia membrana piena di proteine ed enzimi. Si tratta di un organismo procariote, vivente all'interno di un eucariote. Converte il [thrive:compound type=\"glucose\"][/thrive:compound] in [thrive:compound type=\"atp\"][/thrive:compound] con un'efficienza di gran lunga superiore a quella del citoplasma. Questo processo si chiama [b]respirazione aerobica[/b]. Tuttavia, ha bisogno di [thrive:compound type=\"oxygen\"][/thrive:compound] per funzionare, e livelli inferiori nell'ambiente lo rallentano."

#, fuzzy
msgid "WIKI_MULTICELLULAR_STAGE_CONCEPT_ART"
msgstr "Fase Multicellulare"

#, fuzzy
msgid "WIKI_MULTICELLULAR_STAGE_CURRENT_DEVELOPMENT"
msgstr "Caricamento dell'Editor Multicellulare Iniziale"

#, fuzzy
msgid "WIKI_MULTICELLULAR_STAGE_FEATURES"
msgstr "Fase Multicellulare"

#, fuzzy
msgid "WIKI_MULTICELLULAR_STAGE_INTRO"
msgstr "Fase Multicellulare"

#, fuzzy
msgid "WIKI_MULTICELLULAR_STAGE_OVERVIEW"
msgstr "Fase Multicellulare"

#, fuzzy
msgid "WIKI_MULTICELLULAR_STAGE_TRANSITIONS"
msgstr "Fase Multicellulare"

#, fuzzy
msgid "WIKI_MULTICELLULAR_STAGE_UI"
msgstr "Fase Multicellulare"

#, fuzzy
msgid "WIKI_MYOFIBRIL_EFFECTS"
msgstr "Nessun processo"

#, fuzzy
msgid "WIKI_MYOFIBRIL_INTRO"
msgstr "Nessun processo"

#, fuzzy
msgid "WIKI_MYOFIBRIL_MODIFICATIONS"
msgstr "Le interiora gelatinose della cellula. Il citoplasma è la soluzione di ioni, proteine e altre sostanze disciolte nell'acqua al suo interno. Una delle sue funzioni è la [b]glicolisi[/b], cioè la conversione del [thrive:compound type=\"glucose\"][/thrive:compound] in [thrive:compound type=\"atp\"][/thrive:compound]. Per le cellule prive di organuli (in favore di metabolismi più avanzati) questa è la fonte di energia. Il citoplasma è anche usato per immagazzinare molecole nella cellula e accrescere le sue dimensioni."

#, fuzzy
msgid "WIKI_MYOFIBRIL_PROCESSES"
msgstr "Nessun processo"

#, fuzzy
msgid "WIKI_MYOFIBRIL_REQUIREMENTS"
msgstr "La centrale energetica della cellula. Il mitocondrio è una struttura a doppia membrana piena di proteine ed enzimi. Si tratta di un organismo procariote, vivente all'interno di un eucariote. Converte il [thrive:compound type=\"glucose\"][/thrive:compound] in [thrive:compound type=\"atp\"][/thrive:compound] con un'efficienza di gran lunga superiore a quella del citoplasma. Questo processo si chiama [b]respirazione aerobica[/b]. Tuttavia, ha bisogno di [thrive:compound type=\"oxygen\"][/thrive:compound] per funzionare, e livelli inferiori nell'ambiente lo rallentano."

#, fuzzy
msgid "WIKI_MYOFIBRIL_SCIENTIFIC_BACKGROUND"
msgstr "Il chemioplasto è una struttura a doppia membrana. Contiene proteine capaci di convertire l[thrive:compound type=\"hydrogensulfide\"][/thrive:compound], l'acqua e il [thrive:compound type=\"carbondioxide\"][/thrive:compound] gassoso in glucosio. Il tasso aumenta con la concentrazione di diossido di carbonio. Questo processo si chiama [b]chemiosintesi dell'idrogeno solforato[/b]."

#, fuzzy
msgid "WIKI_MYOFIBRIL_STRATEGY"
msgstr "Nessun processo"

#, fuzzy
msgid "WIKI_MYOFIBRIL_UPGRADES"
msgstr "Nessun processo"

#, fuzzy
msgid "WIKI_NATION_EDITOR"
msgstr "Editor istantaneo"

#, fuzzy
msgid "WIKI_NITROGEN-FIXING_PLASTID_EFFECTS"
msgstr "Plastidio Azotofissante"

#, fuzzy
msgid "WIKI_NITROGEN-FIXING_PLASTID_INTRO"
msgstr "Plastidio Azotofissante"

#, fuzzy
msgid "WIKI_NITROGEN-FIXING_PLASTID_MODIFICATIONS"
msgstr "Il plastidio azotofissante è una proteina che converte l'[thrive:compound type=\"nitrogen\"][/thrive:compound] gassoso, l'[thrive:compound type=\"oxygen\"][/thrive:compound] e l'[thrive:compound type=\"atp\"][/thrive:compound] in [thrive:compound type=\"ammonia\"][/thrive:compound], un elemento nutritivo fondamentale per le cellule. Questo processo si chiama [b]azotofissazione aerobica[/b]."

#, fuzzy
msgid "WIKI_NITROGEN-FIXING_PLASTID_PROCESSES"
msgstr "Trasforma l'[thrive:compound type=\"atp\"][/thrive:compound] in [thrive:compound type=\"ammonia\"][/thrive:compound]. Il tasso aumenta con la concentrazione di [thrive:compound type=\"nitrogen\"][/thrive:compound] e di [thrive:compound type=\"oxygen\"][/thrive:compound]."

#, fuzzy
msgid "WIKI_NITROGEN-FIXING_PLASTID_REQUIREMENTS"
msgstr "Plastidio Azotofissante"

#, fuzzy
msgid "WIKI_NITROGEN-FIXING_PLASTID_SCIENTIFIC_BACKGROUND"
msgstr "Il plastidio azotofissante è una proteina che converte l'[thrive:compound type=\"nitrogen\"][/thrive:compound] gassoso, l'[thrive:compound type=\"oxygen\"][/thrive:compound] e l'[thrive:compound type=\"atp\"][/thrive:compound] in [thrive:compound type=\"ammonia\"][/thrive:compound], un elemento nutritivo fondamentale per le cellule. Questo processo si chiama [b]azotofissazione aerobica[/b]."

#, fuzzy
msgid "WIKI_NITROGEN-FIXING_PLASTID_STRATEGY"
msgstr "Plastidio Azotofissante"

#, fuzzy
msgid "WIKI_NITROGEN-FIXING_PLASTID_UPGRADES"
msgstr "Plastidio Azotofissante"

#, fuzzy
msgid "WIKI_NITROGENASE_EFFECTS"
msgstr "La nitrogenasi è una proteina che converte l'[thrive:compound type=\"nitrogen\"][/thrive:compound] gassoso e l'energia della cellula (in forma di [thrive:compound type=\"atp\"][/thrive:compound]) in [thrive:compound type=\"ammonia\"][/thrive:compound], un nutriente essenziale per la crescita delle cellule. Questo processo si chiama [b]azotofissazione anaerobica[/b]. Siccome la nitrogenasi è sospesa direttamente nel citoplasma, il fuido circostante produce piccole quantità di [thrive:compound type=\"atp\"][/thrive:compound] tramite [b]glicolisi[/b]."

#, fuzzy
msgid "WIKI_NITROGENASE_INTRO"
msgstr "La nitrogenasi è una proteina che converte l'[thrive:compound type=\"nitrogen\"][/thrive:compound] gassoso e l'energia della cellula (in forma di [thrive:compound type=\"atp\"][/thrive:compound]) in [thrive:compound type=\"ammonia\"][/thrive:compound], un nutriente essenziale per la crescita delle cellule. Questo processo si chiama [b]azotofissazione anaerobica[/b]. Siccome la nitrogenasi è sospesa direttamente nel citoplasma, il fuido circostante produce piccole quantità di [thrive:compound type=\"atp\"][/thrive:compound] tramite [b]glicolisi[/b]."

#, fuzzy
msgid "WIKI_NITROGENASE_MODIFICATIONS"
msgstr "La nitrogenasi è una proteina che converte l'[thrive:compound type=\"nitrogen\"][/thrive:compound] gassoso e l'energia della cellula (in forma di [thrive:compound type=\"atp\"][/thrive:compound]) in [thrive:compound type=\"ammonia\"][/thrive:compound], un nutriente essenziale per la crescita delle cellule. Questo processo si chiama [b]azotofissazione anaerobica[/b]. Siccome la nitrogenasi è sospesa direttamente nel citoplasma, il fuido circostante produce piccole quantità di [thrive:compound type=\"atp\"][/thrive:compound] tramite [b]glicolisi[/b]."

#, fuzzy
msgid "WIKI_NITROGENASE_PROCESSES"
msgstr "Trasforma l'[thrive:compound type=\"atp\"][/thrive:compound] in [thrive:compound type=\"ammonia\"][/thrive:compound]. Il tasso aumenta con la concentrazione di [thrive:compound type=\"nitrogen\"][/thrive:compound]."

#, fuzzy
msgid "WIKI_NITROGENASE_REQUIREMENTS"
msgstr "La termosintasi è una proteina che cambia forma in base alle convezioni termiche del liquido in cui è immersa. Esposta al calore, si piega, legandosi così all'ADP. Raffreddata, si apre, riciclandola in [thrive:compound type=\"atp\"][/thrive:compound]. Questo processo si chiama [b]termosintesi[/b]. Il tasso di produzione di [thrive:compound type=\"atp\"][/thrive:compound] aumenta con la [thrive:compound type=\"temperature\"][/thrive:compound] circostante."

#, fuzzy
msgid "WIKI_NITROGENASE_SCIENTIFIC_BACKGROUND"
msgstr "La nitrogenasi è una proteina che converte l'[thrive:compound type=\"nitrogen\"][/thrive:compound] gassoso e l'energia della cellula (in forma di [thrive:compound type=\"atp\"][/thrive:compound]) in [thrive:compound type=\"ammonia\"][/thrive:compound], un nutriente essenziale per la crescita delle cellule. Questo processo si chiama [b]azotofissazione anaerobica[/b]. Siccome la nitrogenasi è sospesa direttamente nel citoplasma, il fuido circostante produce piccole quantità di [thrive:compound type=\"atp\"][/thrive:compound] tramite [b]glicolisi[/b]."

#, fuzzy
msgid "WIKI_NITROGENASE_STRATEGY"
msgstr "La nitrogenasi è una proteina che converte l'[thrive:compound type=\"nitrogen\"][/thrive:compound] gassoso e l'energia della cellula (in forma di [thrive:compound type=\"atp\"][/thrive:compound]) in [thrive:compound type=\"ammonia\"][/thrive:compound], un nutriente essenziale per la crescita delle cellule. Questo processo si chiama [b]azotofissazione anaerobica[/b]. Siccome la nitrogenasi è sospesa direttamente nel citoplasma, il fuido circostante produce piccole quantità di [thrive:compound type=\"atp\"][/thrive:compound] tramite [b]glicolisi[/b]."

#, fuzzy
msgid "WIKI_NITROGENASE_UPGRADES"
msgstr "La nitrogenasi è una proteina che converte l'[thrive:compound type=\"nitrogen\"][/thrive:compound] gassoso e l'energia della cellula (in forma di [thrive:compound type=\"atp\"][/thrive:compound]) in [thrive:compound type=\"ammonia\"][/thrive:compound], un nutriente essenziale per la crescita delle cellule. Questo processo si chiama [b]azotofissazione anaerobica[/b]. Siccome la nitrogenasi è sospesa direttamente nel citoplasma, il fuido circostante produce piccole quantità di [thrive:compound type=\"atp\"][/thrive:compound] tramite [b]glicolisi[/b]."

#, fuzzy
msgid "WIKI_NO"
msgstr "nostra Wiki"

msgid "WIKI_NONE_COMMA_THIS_IS_THE_LAST_STAGE"
msgstr ""

#, fuzzy
msgid "WIKI_NUCLEUS_EFFECTS"
msgstr "Nessun processo"

#, fuzzy
msgid "WIKI_NUCLEUS_INTRO"
msgstr "Il vacuolo tossine è un vacuolo che è stato modificato per la produzione, l'immagazzinamento e la secrezione di [thrive:compound type=\"oxytoxy\"][/thrive:compound]. Più vacuoli tossine hai, più rapidamente sarai in grado di rilasciare le tossine."

#, fuzzy
msgid "WIKI_NUCLEUS_MODIFICATIONS"
msgstr "La caratteristica distintiva delle cellule eucariote, ottenuta dall'assimilazione di una cellula procariote. Il nucleo racchiude anche il reticolo endoplasmatico e l'apparato del Golgi. Esso permette alla cellula di dividere in scomparti i vari processi che avvengono al suo interno, prevenendo così che si sovrappongano; ciò permette ai suoi nuovi organuli membranosi di essere molto più complessi, efficienti e specializzati di quanto lo potrebbero essere se vagassero liberamente nel citoplasma. Tuttavia, avere un nucleo rende la cellula molto più grande e consuma molta della sua energia."

#, fuzzy
msgid "WIKI_NUCLEUS_PROCESSES"
msgstr "Nessun processo"

#, fuzzy
msgid "WIKI_NUCLEUS_REQUIREMENTS"
msgstr "Il vacuolo tossine è un vacuolo che è stato modificato per la produzione, l'immagazzinamento e la secrezione di [thrive:compound type=\"oxytoxy\"][/thrive:compound]. Più vacuoli tossine hai, più rapidamente sarai in grado di rilasciare le tossine."

#, fuzzy
msgid "WIKI_NUCLEUS_SCIENTIFIC_BACKGROUND"
msgstr "Il chemioplasto è una struttura a doppia membrana. Contiene proteine capaci di convertire l[thrive:compound type=\"hydrogensulfide\"][/thrive:compound], l'acqua e il [thrive:compound type=\"carbondioxide\"][/thrive:compound] gassoso in glucosio. Il tasso aumenta con la concentrazione di diossido di carbonio. Questo processo si chiama [b]chemiosintesi dell'idrogeno solforato[/b]."

#, fuzzy
msgid "WIKI_NUCLEUS_STRATEGY"
msgstr "Il chemioplasto è una struttura a doppia membrana. Contiene proteine capaci di convertire l[thrive:compound type=\"hydrogensulfide\"][/thrive:compound], l'acqua e il [thrive:compound type=\"carbondioxide\"][/thrive:compound] gassoso in glucosio. Il tasso aumenta con la concentrazione di diossido di carbonio. Questo processo si chiama [b]chemiosintesi dell'idrogeno solforato[/b]."

#, fuzzy
msgid "WIKI_NUCLEUS_UPGRADES"
msgstr "Nessun aggiornamento."

#, fuzzy
msgid "WIKI_ORGANELLES_ROOT_INTRO"
msgstr "Organuli"

#, fuzzy
msgid "WIKI_OXYTOXISOME_EFFECTS"
msgstr "Un metabolosoma modificato. Produce una forma primitiva dell'agente tossico [thrive:compound type=\"oxytoxy\"][/thrive:compound]."

#, fuzzy
msgid "WIKI_OXYTOXISOME_INTRO"
msgstr "OssiTossisoma"

#, fuzzy
msgid "WIKI_OXYTOXISOME_MODIFICATIONS"
msgstr "Un metabolosoma modificato. Produce una forma primitiva dell'agente tossico [thrive:compound type=\"oxytoxy\"][/thrive:compound]."

#, fuzzy
msgid "WIKI_OXYTOXISOME_PROCESSES"
msgstr "Trasforma l'[thrive:compound type=\"atp\"][/thrive:compound] in [thrive:compound type=\"oxytoxy\"][/thrive:compound]. Il tasso aumenta con la concentrazione di [thrive:compound type=\"oxygen\"][/thrive:compound]. Puoi rilasciare le tossine premendo [thrive:input]g_fire_toxin[/thrive:input]. Il danno aumenta con la quantità disponibile."

#, fuzzy
msgid "WIKI_OXYTOXISOME_REQUIREMENTS"
msgstr "Un metabolosoma modificato. Produce una forma primitiva dell'agente tossico [thrive:compound type=\"oxytoxy\"][/thrive:compound]."

#, fuzzy
msgid "WIKI_OXYTOXISOME_SCIENTIFIC_BACKGROUND"
msgstr "Il vacuolo tossine è un vacuolo che è stato modificato per la produzione, l'immagazzinamento e la secrezione di [thrive:compound type=\"oxytoxy\"][/thrive:compound]. Più vacuoli tossine hai, più rapidamente sarai in grado di rilasciare le tossine."

#, fuzzy
msgid "WIKI_OXYTOXISOME_STRATEGY"
msgstr "Un metabolosoma modificato. Produce una forma primitiva dell'agente tossico [thrive:compound type=\"oxytoxy\"][/thrive:compound]."

#, fuzzy
msgid "WIKI_OXYTOXISOME_UPGRADES"
msgstr "Un metabolosoma modificato. Produce una forma primitiva dell'agente tossico [thrive:compound type=\"oxytoxy\"][/thrive:compound]."

#, fuzzy
msgid "WIKI_OXYTOXY_SYNTHESIS_COMMA_GLYCOLYSIS"
msgstr "Sintesi dell'OssiTossi"

#, fuzzy
msgid "WIKI_PAGE_ASCENSION"
msgstr "Rusticianina"

#, fuzzy
msgid "WIKI_PAGE_AWAKENING_STAGE"
msgstr "Fase del Risveglio"

#, fuzzy
msgid "WIKI_PAGE_AWARE_STAGE"
msgstr "Fase della consapevolezza"

#, fuzzy
msgid "WIKI_PAGE_AXON"
msgstr "Rusticianina"

#, fuzzy
msgid "WIKI_PAGE_BINDING_AGENT"
msgstr "Agente legante"

#, fuzzy
msgid "WIKI_PAGE_BIOLUMINESCENT_VACUOLE"
msgstr "Vacuolo bioluminescente"

#, fuzzy
msgid "WIKI_PAGE_CHEMOPLAST"
msgstr "Chemioplasto"

#, fuzzy
msgid "WIKI_PAGE_CHEMORECEPTOR"
msgstr "Chemiorecettore"

#, fuzzy
msgid "WIKI_PAGE_CHEMOSYNTHESIZING_PROTEINS"
msgstr "Proteine Chemiosintetizzanti"

#, fuzzy
msgid "WIKI_PAGE_CHLOROPLAST"
msgstr "Cloroplasto"

#, fuzzy
msgid "WIKI_PAGE_CILIA"
msgstr "Citoplasma"

#, fuzzy
msgid "WIKI_PAGE_COMPOUNDS"
msgstr "Citoplasma"

#, fuzzy
msgid "WIKI_PAGE_COMPOUND_SYSTEM_DEVELOPMENT"
msgstr "Composti:"

#, fuzzy
msgid "WIKI_PAGE_CYTOPLASM"
msgstr "Citoplasma"

#, fuzzy
msgid "WIKI_PAGE_DEVELOPMENT_ROOT"
msgstr "Posiziona organulo"

#, fuzzy
msgid "WIKI_PAGE_EDITORS_AND_MUTATIONS"
msgstr "Mitocondrio"

#, fuzzy
msgid "WIKI_PAGE_ENVIRONMENTAL_CONDITIONS"
msgstr "Mitocondrio"

#, fuzzy
msgid "WIKI_PAGE_FLAGELLUM"
msgstr "Flagello"

#, fuzzy
msgid "WIKI_PAGE_INDUSTRIAL_STAGE"
msgstr "Agente legante"

#, fuzzy
msgid "WIKI_PAGE_LYSOSOME"
msgstr "Lisosoma"

#, fuzzy
msgid "WIKI_PAGE_MECHANICS_ROOT"
msgstr "Posiziona organulo"

#, fuzzy
msgid "WIKI_PAGE_METABOLOSOMES"
msgstr "Metabolosomi"

#, fuzzy
msgid "WIKI_PAGE_MICROBE_STAGE"
msgstr "Nitrogenasi"

#, fuzzy
msgid "WIKI_PAGE_MITOCHONDRION"
msgstr "Mitocondrio"

#, fuzzy
msgid "WIKI_PAGE_MULTICELLULAR_STAGE"
msgstr "Fase Multicellulare"

#, fuzzy
msgid "WIKI_PAGE_MYOFIBRIL"
msgstr "Pilo predatoriale"

#, fuzzy
msgid "WIKI_PAGE_NITROGEN-FIXING_PLASTID"
msgstr "Plastidio Azotofissante"

#, fuzzy
msgid "WIKI_PAGE_NITROGENASE"
msgstr "Nitrogenasi"

#, fuzzy
msgid "WIKI_PAGE_NUCLEUS"
msgstr "Richiede nucleo"

#, fuzzy
msgid "WIKI_PAGE_ORGANELLES_ROOT"
msgstr "Posiziona organulo"

#, fuzzy
msgid "WIKI_PAGE_OXYTOXISOME"
msgstr "OssiTossisoma"

#, fuzzy
msgid "WIKI_PAGE_PERFORATOR_PILUS"
msgstr "Protoplasma"

#, fuzzy
msgid "WIKI_PAGE_PROTOPLASM"
msgstr "Protoplasma"

#, fuzzy
msgid "WIKI_PAGE_REPRODUCTION"
msgstr "Protoplasma"

#, fuzzy
msgid "WIKI_PAGE_RUSTICYANIN"
msgstr "Rusticianina"

#, fuzzy
msgid "WIKI_PAGE_SIGNALING_AGENT"
msgstr "Agente di Segnalazione"

#, fuzzy
msgid "WIKI_PAGE_SLIME_JET"
msgstr "Propulsore a melma"

#, fuzzy
msgid "WIKI_PAGE_SOCIETY_STAGE"
msgstr "Fase Microbica"

#, fuzzy
msgid "WIKI_PAGE_SPACE_STAGE"
msgstr "Propulsore a melma"

#, fuzzy
msgid "WIKI_PAGE_STAGES_ROOT"
msgstr "Posiziona organulo"

#, fuzzy
msgid "WIKI_PAGE_THERMOPLAST"
msgstr "Termoplasto"

#, fuzzy
msgid "WIKI_PAGE_THERMOSYNTHASE"
msgstr "Termosintasi"

#, fuzzy
msgid "WIKI_PAGE_THE_PATCH_MAP"
msgstr "Termoplasto"

#, fuzzy
msgid "WIKI_PAGE_THYLAKOIDS"
msgstr "Tilacoidi"

#, fuzzy
msgid "WIKI_PAGE_TOXIN_VACUOLE"
msgstr ""
"Vacuolo\n"
"Tossine"

#, fuzzy
msgid "WIKI_PAGE_VACUOLE"
msgstr ""
"Vacuolo\n"
"Tossine"

#, fuzzy
msgid "WIKI_PERFORATOR_PILUS_EFFECTS"
msgstr "Protoplasma"

#, fuzzy
msgid "WIKI_PERFORATOR_PILUS_INTRO"
msgstr "Protoplasma"

#, fuzzy
msgid "WIKI_PERFORATOR_PILUS_MODIFICATIONS"
msgstr "Il cloroplasto è una struttura a doppia membrana. Si tratta di un organismo procariote, vivente all'interno di un eucariote. Contiene pigmenti fotosensibili impilati insieme in sacche membranose, che gli danno il colore distintivo e che sfruttano l'energia della luce per produrre [thrive:compound type=\"glucose\"][/thrive:compound] a partire dall'acqua e dal [thrive:compound type=\"carbondioxide\"][/thrive:compound] gassoso. Questo processo si chiama [b]fotosintesi[/b]. Il tasso aumenta con la concentrazione di [thrive:compound type=\"carbondioxide\"][/thrive:compound] e con l'intensità della [thrive:compound type=\"sunlight\"][/thrive:compound]."

#, fuzzy
msgid "WIKI_PERFORATOR_PILUS_PROCESSES"
msgstr "Trasforma il [thrive:compound type=\"glucose\"][/thrive:compound] in [thrive:compound type=\"atp\"][/thrive:compound]."

#, fuzzy
msgid "WIKI_PERFORATOR_PILUS_REQUIREMENTS"
msgstr "La \"vista\" delle cellule è in realtà chemioricezione. È così che loro acquisiscono informazioni sui loro dintorni. Di conseguenza, quello che vedi in gioco è una rappresentazione di ciò che la tua cellula può percepire. L'aggiunta di questo organulo alla tua cellula le conferisce una chemioricezione ancora più potente: con esso, avrai a disposizione una linea che ti indicherà la posizione di un composto anche fuori del tuo campo visivo."

#, fuzzy
msgid "WIKI_PERFORATOR_PILUS_SCIENTIFIC_BACKGROUND"
msgstr "Il cloroplasto è una struttura a doppia membrana. Si tratta di un organismo procariote, vivente all'interno di un eucariote. Contiene pigmenti fotosensibili impilati insieme in sacche membranose, che gli danno il colore distintivo e che sfruttano l'energia della luce per produrre [thrive:compound type=\"glucose\"][/thrive:compound] a partire dall'acqua e dal [thrive:compound type=\"carbondioxide\"][/thrive:compound] gassoso. Questo processo si chiama [b]fotosintesi[/b]. Il tasso aumenta con la concentrazione di [thrive:compound type=\"carbondioxide\"][/thrive:compound] e con l'intensità della [thrive:compound type=\"sunlight\"][/thrive:compound]."

#, fuzzy
msgid "WIKI_PERFORATOR_PILUS_STRATEGY"
msgstr "Il cloroplasto è una struttura a doppia membrana. Si tratta di un organismo procariote, vivente all'interno di un eucariote. Contiene pigmenti fotosensibili impilati insieme in sacche membranose, che gli danno il colore distintivo e che sfruttano l'energia della luce per produrre [thrive:compound type=\"glucose\"][/thrive:compound] a partire dall'acqua e dal [thrive:compound type=\"carbondioxide\"][/thrive:compound] gassoso. Questo processo si chiama [b]fotosintesi[/b]. Il tasso aumenta con la concentrazione di [thrive:compound type=\"carbondioxide\"][/thrive:compound] e con l'intensità della [thrive:compound type=\"sunlight\"][/thrive:compound]."

#, fuzzy
msgid "WIKI_PERFORATOR_PILUS_UPGRADES"
msgstr "Il cloroplasto è una struttura a doppia membrana. Si tratta di un organismo procariote, vivente all'interno di un eucariote. Contiene pigmenti fotosensibili impilati insieme in sacche membranose, che gli danno il colore distintivo e che sfruttano l'energia della luce per produrre [thrive:compound type=\"glucose\"][/thrive:compound] a partire dall'acqua e dal [thrive:compound type=\"carbondioxide\"][/thrive:compound] gassoso. Questo processo si chiama [b]fotosintesi[/b]. Il tasso aumenta con la concentrazione di [thrive:compound type=\"carbondioxide\"][/thrive:compound] e con l'intensità della [thrive:compound type=\"sunlight\"][/thrive:compound]."

#, fuzzy
msgid "WIKI_PROTEIN_RESPIRATION"
msgstr "Respirazione aerobica"

#, fuzzy
msgid "WIKI_PROTOPLASM_EFFECTS"
msgstr "Protoplasma"

#, fuzzy
msgid "WIKI_PROTOPLASM_INTRO"
msgstr "Protoplasma"

#, fuzzy
msgid "WIKI_PROTOPLASM_MODIFICATIONS"
msgstr "Le interiora gelatinose della cellula. Il citoplasma è la soluzione di ioni, proteine e altre sostanze disciolte nell'acqua al suo interno. Una delle sue funzioni è la [b]glicolisi[/b], cioè la conversione del [thrive:compound type=\"glucose\"][/thrive:compound] in [thrive:compound type=\"atp\"][/thrive:compound]. Per le cellule prive di organuli (in favore di metabolismi più avanzati) questa è la fonte di energia. Il citoplasma è anche usato per immagazzinare molecole nella cellula e accrescere le sue dimensioni."

#, fuzzy
msgid "WIKI_PROTOPLASM_PROCESSES"
msgstr "Trasforma il [thrive:compound type=\"glucose\"][/thrive:compound] in [thrive:compound type=\"atp\"][/thrive:compound]."

#, fuzzy
msgid "WIKI_PROTOPLASM_REQUIREMENTS"
msgstr "Un metabolosoma modificato. Produce una forma primitiva dell'agente tossico [thrive:compound type=\"oxytoxy\"][/thrive:compound]."

#, fuzzy
msgid "WIKI_PROTOPLASM_SCIENTIFIC_BACKGROUND"
msgstr "Il cloroplasto è una struttura a doppia membrana. Si tratta di un organismo procariote, vivente all'interno di un eucariote. Contiene pigmenti fotosensibili impilati insieme in sacche membranose, che gli danno il colore distintivo e che sfruttano l'energia della luce per produrre [thrive:compound type=\"glucose\"][/thrive:compound] a partire dall'acqua e dal [thrive:compound type=\"carbondioxide\"][/thrive:compound] gassoso. Questo processo si chiama [b]fotosintesi[/b]. Il tasso aumenta con la concentrazione di [thrive:compound type=\"carbondioxide\"][/thrive:compound] e con l'intensità della [thrive:compound type=\"sunlight\"][/thrive:compound]."

#, fuzzy
msgid "WIKI_PROTOPLASM_STRATEGY"
msgstr "Il cloroplasto è una struttura a doppia membrana. Si tratta di un organismo procariote, vivente all'interno di un eucariote. Contiene pigmenti fotosensibili impilati insieme in sacche membranose, che gli danno il colore distintivo e che sfruttano l'energia della luce per produrre [thrive:compound type=\"glucose\"][/thrive:compound] a partire dall'acqua e dal [thrive:compound type=\"carbondioxide\"][/thrive:compound] gassoso. Questo processo si chiama [b]fotosintesi[/b]. Il tasso aumenta con la concentrazione di [thrive:compound type=\"carbondioxide\"][/thrive:compound] e con l'intensità della [thrive:compound type=\"sunlight\"][/thrive:compound]."

#, fuzzy
msgid "WIKI_PROTOPLASM_UPGRADES"
msgstr "Trasforma il [thrive:compound type=\"glucose\"][/thrive:compound] in [thrive:compound type=\"atp\"][/thrive:compound]."

msgid "WIKI_PULLING_CILIA"
msgstr ""

#, fuzzy
msgid "WIKI_REPRODUCTION_BUTTON"
msgstr "Protoplasma"

#, fuzzy
msgid "WIKI_REPRODUCTION_INTRO"
msgstr "Protoplasma"

#, fuzzy
msgid "WIKI_REPRODUCTION_REPRODUCTION_IN_THE_MICROBE_STAGE"
msgstr "Protoplasma"

msgid "WIKI_ROOT_BODY"
msgstr ""

msgid "WIKI_ROOT_HEADING"
msgstr ""

#, fuzzy
msgid "WIKI_RUSTICYANIN_EFFECTS"
msgstr "La rusticianina è una proteina che usa il [thrive:compound type=\"carbondioxide\"][/thrive:compound] gassoso e l'[thrive:compound type=\"oxygen\"][/thrive:compound] per ossidare il ferro da uno stato chimico all'altro. Questo processo, chiamato [b]ossidazione del ferro[/b], rilascia energia che la cellula poi immagazzina."

#, fuzzy
msgid "WIKI_RUSTICYANIN_INTRO"
msgstr "La rusticianina è una proteina che usa il [thrive:compound type=\"carbondioxide\"][/thrive:compound] gassoso e l'[thrive:compound type=\"oxygen\"][/thrive:compound] per ossidare il ferro da uno stato chimico all'altro. Questo processo, chiamato [b]ossidazione del ferro[/b], rilascia energia che la cellula poi immagazzina."

#, fuzzy
msgid "WIKI_RUSTICYANIN_MODIFICATIONS"
msgstr "La rusticianina è una proteina che usa il [thrive:compound type=\"carbondioxide\"][/thrive:compound] gassoso e l'[thrive:compound type=\"oxygen\"][/thrive:compound] per ossidare il ferro da uno stato chimico all'altro. Questo processo, chiamato [b]ossidazione del ferro[/b], rilascia energia che la cellula poi immagazzina."

#, fuzzy
msgid "WIKI_RUSTICYANIN_PROCESSES"
msgstr "Trasforma il [thrive:compound type=\"iron\"][/thrive:compound] in [thrive:compound type=\"atp\"][/thrive:compound]. Il tasso aumenta con la concentrazione di [thrive:compound type=\"carbondioxide\"][/thrive:compound] e di [thrive:compound type=\"oxygen\"][/thrive:compound]."

#, fuzzy
msgid "WIKI_RUSTICYANIN_REQUIREMENTS"
msgstr "La rusticianina è una proteina che usa il [thrive:compound type=\"carbondioxide\"][/thrive:compound] gassoso e l'[thrive:compound type=\"oxygen\"][/thrive:compound] per ossidare il ferro da uno stato chimico all'altro. Questo processo, chiamato [b]ossidazione del ferro[/b], rilascia energia che la cellula poi immagazzina."

#, fuzzy
msgid "WIKI_RUSTICYANIN_SCIENTIFIC_BACKGROUND"
msgstr "La rusticianina è una proteina che usa il [thrive:compound type=\"carbondioxide\"][/thrive:compound] gassoso e l'[thrive:compound type=\"oxygen\"][/thrive:compound] per ossidare il ferro da uno stato chimico all'altro. Questo processo, chiamato [b]ossidazione del ferro[/b], rilascia energia che la cellula poi immagazzina."

#, fuzzy
msgid "WIKI_RUSTICYANIN_STRATEGY"
msgstr "La rusticianina è una proteina che usa il [thrive:compound type=\"carbondioxide\"][/thrive:compound] gassoso e l'[thrive:compound type=\"oxygen\"][/thrive:compound] per ossidare il ferro da uno stato chimico all'altro. Questo processo, chiamato [b]ossidazione del ferro[/b], rilascia energia che la cellula poi immagazzina."

#, fuzzy
msgid "WIKI_RUSTICYANIN_UPGRADES"
msgstr "La rusticianina è una proteina che usa il [thrive:compound type=\"carbondioxide\"][/thrive:compound] gassoso e l'[thrive:compound type=\"oxygen\"][/thrive:compound] per ossidare il ferro da uno stato chimico all'altro. Questo processo, chiamato [b]ossidazione del ferro[/b], rilascia energia che la cellula poi immagazzina."

#, fuzzy
msgid "WIKI_SIGNALING_AGENT_EFFECTS"
msgstr "Agente di Segnalazione"

#, fuzzy
msgid "WIKI_SIGNALING_AGENT_INTRO"
msgstr "Agente di Segnalazione"

#, fuzzy
msgid "WIKI_SIGNALING_AGENT_MODIFICATIONS"
msgstr "Gli agenti di segnalazione permettono alla cellula di produrre composti chimici a cui le altre possono reagire, attirandole oppure avvisandole di pericoli da cui fuggire."

#, fuzzy
msgid "WIKI_SIGNALING_AGENT_PROCESSES"
msgstr "Premi [thrive:input]g_pack_commands[/thrive:input] per aprire il menù dei comandi che puoi impartire agli altri membri della tua specie."

#, fuzzy
msgid "WIKI_SIGNALING_AGENT_REQUIREMENTS"
msgstr "Gli agenti di segnalazione permettono alla cellula di produrre composti chimici a cui le altre possono reagire, attirandole oppure avvisandole di pericoli da cui fuggire."

#, fuzzy
msgid "WIKI_SIGNALING_AGENT_SCIENTIFIC_BACKGROUND"
msgstr "Gli agenti di segnalazione permettono alla cellula di produrre composti chimici a cui le altre possono reagire, attirandole oppure avvisandole di pericoli da cui fuggire."

#, fuzzy
msgid "WIKI_SIGNALING_AGENT_STRATEGY"
msgstr "Agente di Segnalazione"

#, fuzzy
msgid "WIKI_SIGNALING_AGENT_UPGRADES"
msgstr "Agente di Segnalazione"

#, fuzzy
msgid "WIKI_SLIME_JET_EFFECTS"
msgstr "La lipasi permette alla cellula di rompere la maggior parte di tipi di membrana. La tua cellula produce un po' di lipasi anche senza bisogno di un lisosoma; ma selezionando quest'opzione ne aumenterai l'efficacia."

#, fuzzy
msgid "WIKI_SLIME_JET_INTRO"
msgstr "La lipasi permette alla cellula di rompere la maggior parte di tipi di membrana. La tua cellula produce un po' di lipasi anche senza bisogno di un lisosoma; ma selezionando quest'opzione ne aumenterai l'efficacia."

#, fuzzy
msgid "WIKI_SLIME_JET_MODIFICATIONS"
msgstr "La lipasi permette alla cellula di rompere la maggior parte di tipi di membrana. La tua cellula produce un po' di lipasi anche senza bisogno di un lisosoma; ma selezionando quest'opzione ne aumenterai l'efficacia."

#, fuzzy
msgid "WIKI_SLIME_JET_PROCESSES"
msgstr "Aumentano la velocità di viraggio. Utili per cellule molto grandi."

#, fuzzy
msgid "WIKI_SLIME_JET_REQUIREMENTS"
msgstr "Gli agenti di segnalazione permettono alla cellula di produrre composti chimici a cui le altre possono reagire, attirandole oppure avvisandole di pericoli da cui fuggire."

#, fuzzy
msgid "WIKI_SLIME_JET_SCIENTIFIC_BACKGROUND"
msgstr "Gli agenti di segnalazione permettono alla cellula di produrre composti chimici a cui le altre possono reagire, attirandole oppure avvisandole di pericoli da cui fuggire."

#, fuzzy
msgid "WIKI_SLIME_JET_STRATEGY"
msgstr "La lipasi permette alla cellula di rompere la maggior parte di tipi di membrana. La tua cellula produce un po' di lipasi anche senza bisogno di un lisosoma; ma selezionando quest'opzione ne aumenterai l'efficacia."

#, fuzzy
msgid "WIKI_SLIME_JET_UPGRADES"
msgstr "Aumentano la velocità di viraggio. Utili per cellule molto grandi."

#, fuzzy
msgid "WIKI_SOCIETY_STAGE_CURRENT_DEVELOPMENT"
msgstr "Permette di legarsi ad altre cellule: è il primo passo verso la multicellularità. All'interno di una colonia, le tue cellule si scambiano i composti liberamente, ma non puoi attivare l'editor. Per farlo, devi prima lasciarla."

#, fuzzy
msgid "WIKI_SOCIETY_STAGE_FEATURES"
msgstr "Fase Microbica"

#, fuzzy
msgid "WIKI_SOCIETY_STAGE_INTRO"
msgstr "La lipasi permette alla cellula di rompere la maggior parte di tipi di membrana. La tua cellula produce un po' di lipasi anche senza bisogno di un lisosoma; ma selezionando quest'opzione ne aumenterai l'efficacia."

#, fuzzy
msgid "WIKI_SOCIETY_STAGE_OVERVIEW"
msgstr "Fase Microbica"

#, fuzzy
msgid "WIKI_SOCIETY_STAGE_TRANSITIONS"
msgstr "Fase Microbica"

#, fuzzy
msgid "WIKI_SOCIETY_STAGE_UI"
msgstr "Fase Microbica"

#, fuzzy
msgid "WIKI_SPACE_STAGE_CURRENT_DEVELOPMENT"
msgstr "Permette di legarsi ad altre cellule: è il primo passo verso la multicellularità. All'interno di una colonia, le tue cellule si scambiano i composti liberamente, ma non puoi attivare l'editor. Per farlo, devi prima lasciarla."

#, fuzzy
msgid "WIKI_SPACE_STAGE_FEATURES"
msgstr "Propulsore a melma"

#, fuzzy
msgid "WIKI_SPACE_STAGE_INTRO"
msgstr "La lipasi permette alla cellula di rompere la maggior parte di tipi di membrana. La tua cellula produce un po' di lipasi anche senza bisogno di un lisosoma; ma selezionando quest'opzione ne aumenterai l'efficacia."

#, fuzzy
msgid "WIKI_SPACE_STAGE_OVERVIEW"
msgstr "Fase Microbica"

#, fuzzy
msgid "WIKI_SPACE_STAGE_TRANSITIONS"
msgstr "Nitrogenasi"

#, fuzzy
msgid "WIKI_SPACE_STAGE_UI"
msgstr "Fase Microbica"

#, fuzzy
msgid "WIKI_STAGES_ROOT_INTRO"
msgstr "Organuli"

#, fuzzy
msgid "WIKI_TBA"
msgstr "nostra Wiki"

#, fuzzy
msgid "WIKI_THERMOPLAST_EFFECTS"
msgstr "Il termoplasto è una struttura a doppia membrana. Si tratta di un organismo procariote, vivente all'interno di un eucariote. Contiene pigmenti termosensibili, impilati insieme in sacchetti membranosi, in grado di sfruttare l'energia delle differenze di calore vicine per produrre [thrive:compound type=\"atp\"][/thrive:compound] a partire dall'acqua. Questo processo si chiama [b]termosintesi[/b]. Il tasso aumenta con la temperatura."

#, fuzzy
msgid "WIKI_THERMOPLAST_INTRO"
msgstr "Il termoplasto è una struttura a doppia membrana. Si tratta di un organismo procariote, vivente all'interno di un eucariote. Contiene pigmenti termosensibili, impilati insieme in sacchetti membranosi, in grado di sfruttare l'energia delle differenze di calore vicine per produrre [thrive:compound type=\"atp\"][/thrive:compound] a partire dall'acqua. Questo processo si chiama [b]termosintesi[/b]. Il tasso aumenta con la temperatura."

#, fuzzy
msgid "WIKI_THERMOPLAST_MODIFICATIONS"
msgstr "Il termoplasto è una struttura a doppia membrana. Si tratta di un organismo procariote, vivente all'interno di un eucariote. Contiene pigmenti termosensibili, impilati insieme in sacchetti membranosi, in grado di sfruttare l'energia delle differenze di calore vicine per produrre [thrive:compound type=\"atp\"][/thrive:compound] a partire dall'acqua. Questo processo si chiama [b]termosintesi[/b]. Il tasso aumenta con la temperatura."

#, fuzzy
msgid "WIKI_THERMOPLAST_PROCESSES"
msgstr "Produce [thrive:compound type=\"atp\"][/thrive:compound]. Il tasso aumenta con la [thrive:compound type=\"temperature\"][/thrive:compound]."

#, fuzzy
msgid "WIKI_THERMOPLAST_REQUIREMENTS"
msgstr "La termosintasi è una proteina che cambia forma in base alle convezioni termiche del liquido in cui è immersa. Esposta al calore, si piega, legandosi così all'ADP. Raffreddata, si apre, riciclandola in [thrive:compound type=\"atp\"][/thrive:compound]. Questo processo si chiama [b]termosintesi[/b]. Il tasso di produzione di [thrive:compound type=\"atp\"][/thrive:compound] aumenta con la [thrive:compound type=\"temperature\"][/thrive:compound] circostante."

#, fuzzy
msgid "WIKI_THERMOPLAST_SCIENTIFIC_BACKGROUND"
msgstr "Il termoplasto è una struttura a doppia membrana. Si tratta di un organismo procariote, vivente all'interno di un eucariote. Contiene pigmenti termosensibili, impilati insieme in sacchetti membranosi, in grado di sfruttare l'energia delle differenze di calore vicine per produrre [thrive:compound type=\"atp\"][/thrive:compound] a partire dall'acqua. Questo processo si chiama [b]termosintesi[/b]. Il tasso aumenta con la temperatura."

#, fuzzy
msgid "WIKI_THERMOPLAST_STRATEGY"
msgstr "Il termoplasto è una struttura a doppia membrana. Si tratta di un organismo procariote, vivente all'interno di un eucariote. Contiene pigmenti termosensibili, impilati insieme in sacchetti membranosi, in grado di sfruttare l'energia delle differenze di calore vicine per produrre [thrive:compound type=\"atp\"][/thrive:compound] a partire dall'acqua. Questo processo si chiama [b]termosintesi[/b]. Il tasso aumenta con la temperatura."

#, fuzzy
msgid "WIKI_THERMOPLAST_UPGRADES"
msgstr "Il termoplasto è una struttura a doppia membrana. Si tratta di un organismo procariote, vivente all'interno di un eucariote. Contiene pigmenti termosensibili, impilati insieme in sacchetti membranosi, in grado di sfruttare l'energia delle differenze di calore vicine per produrre [thrive:compound type=\"atp\"][/thrive:compound] a partire dall'acqua. Questo processo si chiama [b]termosintesi[/b]. Il tasso aumenta con la temperatura."

#, fuzzy
msgid "WIKI_THERMOSYNTHASE_EFFECTS"
msgstr "Termosintasi"

#, fuzzy
msgid "WIKI_THERMOSYNTHASE_INTRO"
msgstr "Termosintasi"

#, fuzzy
msgid "WIKI_THERMOSYNTHASE_MODIFICATIONS"
msgstr "La termosintasi è una proteina che cambia forma in base alle convezioni termiche del liquido in cui è immersa. Esposta al calore, si piega, legandosi così all'ADP. Raffreddata, si apre, riciclandola in [thrive:compound type=\"atp\"][/thrive:compound]. Questo processo si chiama [b]termosintesi[/b]. Il tasso di produzione di [thrive:compound type=\"atp\"][/thrive:compound] aumenta con la [thrive:compound type=\"temperature\"][/thrive:compound] circostante."

#, fuzzy
msgid "WIKI_THERMOSYNTHASE_PROCESSES"
msgstr "Produce [thrive:compound type=\"atp\"][/thrive:compound]. Il tasso aumenta con la [thrive:compound type=\"temperature\"][/thrive:compound]."

#, fuzzy
msgid "WIKI_THERMOSYNTHASE_REQUIREMENTS"
msgstr "La termosintasi è una proteina che cambia forma in base alle convezioni termiche del liquido in cui è immersa. Esposta al calore, si piega, legandosi così all'ADP. Raffreddata, si apre, riciclandola in [thrive:compound type=\"atp\"][/thrive:compound]. Questo processo si chiama [b]termosintesi[/b]. Il tasso di produzione di [thrive:compound type=\"atp\"][/thrive:compound] aumenta con la [thrive:compound type=\"temperature\"][/thrive:compound] circostante."

#, fuzzy
msgid "WIKI_THERMOSYNTHASE_SCIENTIFIC_BACKGROUND"
msgstr "La termosintasi è una proteina che cambia forma in base alle convezioni termiche del liquido in cui è immersa. Esposta al calore, si piega, legandosi così all'ADP. Raffreddata, si apre, riciclandola in [thrive:compound type=\"atp\"][/thrive:compound]. Questo processo si chiama [b]termosintesi[/b]. Il tasso di produzione di [thrive:compound type=\"atp\"][/thrive:compound] aumenta con la [thrive:compound type=\"temperature\"][/thrive:compound] circostante."

#, fuzzy
msgid "WIKI_THERMOSYNTHASE_STRATEGY"
msgstr "La termosintasi è una proteina che cambia forma in base alle convezioni termiche del liquido in cui è immersa. Esposta al calore, si piega, legandosi così all'ADP. Raffreddata, si apre, riciclandola in [thrive:compound type=\"atp\"][/thrive:compound]. Questo processo si chiama [b]termosintesi[/b]. Il tasso di produzione di [thrive:compound type=\"atp\"][/thrive:compound] aumenta con la [thrive:compound type=\"temperature\"][/thrive:compound] circostante."

#, fuzzy
msgid "WIKI_THERMOSYNTHASE_UPGRADES"
msgstr "La termosintasi è una proteina che cambia forma in base alle convezioni termiche del liquido in cui è immersa. Esposta al calore, si piega, legandosi così all'ADP. Raffreddata, si apre, riciclandola in [thrive:compound type=\"atp\"][/thrive:compound]. Questo processo si chiama [b]termosintesi[/b]. Il tasso di produzione di [thrive:compound type=\"atp\"][/thrive:compound] aumenta con la [thrive:compound type=\"temperature\"][/thrive:compound] circostante."

#, fuzzy
msgid "WIKI_THE_PATCH_MAP_FOG_OF_WAR"
msgstr "Il termoplasto è una struttura a doppia membrana. Si tratta di un organismo procariote, vivente all'interno di un eucariote. Contiene pigmenti termosensibili, impilati insieme in sacchetti membranosi, in grado di sfruttare l'energia delle differenze di calore vicine per produrre [thrive:compound type=\"atp\"][/thrive:compound] a partire dall'acqua. Questo processo si chiama [b]termosintesi[/b]. Il tasso aumenta con la temperatura."

#, fuzzy
msgid "WIKI_THE_PATCH_MAP_INTRO"
msgstr "Il termoplasto è una struttura a doppia membrana. Si tratta di un organismo procariote, vivente all'interno di un eucariote. Contiene pigmenti termosensibili, impilati insieme in sacchetti membranosi, in grado di sfruttare l'energia delle differenze di calore vicine per produrre [thrive:compound type=\"atp\"][/thrive:compound] a partire dall'acqua. Questo processo si chiama [b]termosintesi[/b]. Il tasso aumenta con la temperatura."

#, fuzzy
msgid "WIKI_THE_PATCH_MAP_PATCHES"
msgstr "Il termoplasto è una struttura a doppia membrana. Si tratta di un organismo procariote, vivente all'interno di un eucariote. Contiene pigmenti termosensibili, impilati insieme in sacchetti membranosi, in grado di sfruttare l'energia delle differenze di calore vicine per produrre [thrive:compound type=\"atp\"][/thrive:compound] a partire dall'acqua. Questo processo si chiama [b]termosintesi[/b]. Il tasso aumenta con la temperatura."

#, fuzzy
msgid "WIKI_THE_PATCH_MAP_THE_PATCH_MAP"
msgstr "Il termoplasto è una struttura a doppia membrana. Si tratta di un organismo procariote, vivente all'interno di un eucariote. Contiene pigmenti termosensibili, impilati insieme in sacchetti membranosi, in grado di sfruttare l'energia delle differenze di calore vicine per produrre [thrive:compound type=\"atp\"][/thrive:compound] a partire dall'acqua. Questo processo si chiama [b]termosintesi[/b]. Il tasso aumenta con la temperatura."

#, fuzzy
msgid "WIKI_THYLAKOIDS_EFFECTS"
msgstr "I tilacoidi sono ammassi di proteine e pigmenti fotosensibili dal colore distintivo. Sfruttano l'energia della [thrive:compound type=\"sunlight\"][/thrive:compound] per produrre [thrive:compound type=\"glucose\"][/thrive:compound] a partire dall'acqua e dal [thrive:compound type=\"carbondioxide\"][/thrive:compound] gassoso. Questo processo si chiama [b]fotosintesi[/b]. Il tasso di produzione aumenta con la concentrazione di [thrive:compound type=\"carbondioxide\"][/thrive:compound] e con l'intensità della [thrive:compound type=\"sunlight\"][/thrive:compound]. Siccome i tilacoidi sono sospesi direttamente nel citoplasma, il fuido circostante produce piccole quantità di [thrive:compound type=\"atp\"][/thrive:compound] tramite [b]glicolisi[/b]."

#, fuzzy
msgid "WIKI_THYLAKOIDS_INTRO"
msgstr "I tilacoidi sono ammassi di proteine e pigmenti fotosensibili dal colore distintivo. Sfruttano l'energia della [thrive:compound type=\"sunlight\"][/thrive:compound] per produrre [thrive:compound type=\"glucose\"][/thrive:compound] a partire dall'acqua e dal [thrive:compound type=\"carbondioxide\"][/thrive:compound] gassoso. Questo processo si chiama [b]fotosintesi[/b]. Il tasso di produzione aumenta con la concentrazione di [thrive:compound type=\"carbondioxide\"][/thrive:compound] e con l'intensità della [thrive:compound type=\"sunlight\"][/thrive:compound]. Siccome i tilacoidi sono sospesi direttamente nel citoplasma, il fuido circostante produce piccole quantità di [thrive:compound type=\"atp\"][/thrive:compound] tramite [b]glicolisi[/b]."

#, fuzzy
msgid "WIKI_THYLAKOIDS_MODIFICATIONS"
msgstr "I tilacoidi sono ammassi di proteine e pigmenti fotosensibili dal colore distintivo. Sfruttano l'energia della [thrive:compound type=\"sunlight\"][/thrive:compound] per produrre [thrive:compound type=\"glucose\"][/thrive:compound] a partire dall'acqua e dal [thrive:compound type=\"carbondioxide\"][/thrive:compound] gassoso. Questo processo si chiama [b]fotosintesi[/b]. Il tasso di produzione aumenta con la concentrazione di [thrive:compound type=\"carbondioxide\"][/thrive:compound] e con l'intensità della [thrive:compound type=\"sunlight\"][/thrive:compound]. Siccome i tilacoidi sono sospesi direttamente nel citoplasma, il fuido circostante produce piccole quantità di [thrive:compound type=\"atp\"][/thrive:compound] tramite [b]glicolisi[/b]."

#, fuzzy
msgid "WIKI_THYLAKOIDS_PROCESSES"
msgstr "I tilacoidi sono ammassi di proteine e pigmenti fotosensibili dal colore distintivo. Sfruttano l'energia della [thrive:compound type=\"sunlight\"][/thrive:compound] per produrre [thrive:compound type=\"glucose\"][/thrive:compound] a partire dall'acqua e dal [thrive:compound type=\"carbondioxide\"][/thrive:compound] gassoso. Questo processo si chiama [b]fotosintesi[/b]. Il tasso di produzione aumenta con la concentrazione di [thrive:compound type=\"carbondioxide\"][/thrive:compound] e con l'intensità della [thrive:compound type=\"sunlight\"][/thrive:compound]. Siccome i tilacoidi sono sospesi direttamente nel citoplasma, il fuido circostante produce piccole quantità di [thrive:compound type=\"atp\"][/thrive:compound] tramite [b]glicolisi[/b]."

#, fuzzy
msgid "WIKI_THYLAKOIDS_REQUIREMENTS"
msgstr "I tilacoidi sono ammassi di proteine e pigmenti fotosensibili dal colore distintivo. Sfruttano l'energia della [thrive:compound type=\"sunlight\"][/thrive:compound] per produrre [thrive:compound type=\"glucose\"][/thrive:compound] a partire dall'acqua e dal [thrive:compound type=\"carbondioxide\"][/thrive:compound] gassoso. Questo processo si chiama [b]fotosintesi[/b]. Il tasso di produzione aumenta con la concentrazione di [thrive:compound type=\"carbondioxide\"][/thrive:compound] e con l'intensità della [thrive:compound type=\"sunlight\"][/thrive:compound]. Siccome i tilacoidi sono sospesi direttamente nel citoplasma, il fuido circostante produce piccole quantità di [thrive:compound type=\"atp\"][/thrive:compound] tramite [b]glicolisi[/b]."

#, fuzzy
msgid "WIKI_THYLAKOIDS_SCIENTIFIC_BACKGROUND"
msgstr "I tilacoidi sono ammassi di proteine e pigmenti fotosensibili dal colore distintivo. Sfruttano l'energia della [thrive:compound type=\"sunlight\"][/thrive:compound] per produrre [thrive:compound type=\"glucose\"][/thrive:compound] a partire dall'acqua e dal [thrive:compound type=\"carbondioxide\"][/thrive:compound] gassoso. Questo processo si chiama [b]fotosintesi[/b]. Il tasso di produzione aumenta con la concentrazione di [thrive:compound type=\"carbondioxide\"][/thrive:compound] e con l'intensità della [thrive:compound type=\"sunlight\"][/thrive:compound]. Siccome i tilacoidi sono sospesi direttamente nel citoplasma, il fuido circostante produce piccole quantità di [thrive:compound type=\"atp\"][/thrive:compound] tramite [b]glicolisi[/b]."

#, fuzzy
msgid "WIKI_THYLAKOIDS_STRATEGY"
msgstr "I tilacoidi sono ammassi di proteine e pigmenti fotosensibili dal colore distintivo. Sfruttano l'energia della [thrive:compound type=\"sunlight\"][/thrive:compound] per produrre [thrive:compound type=\"glucose\"][/thrive:compound] a partire dall'acqua e dal [thrive:compound type=\"carbondioxide\"][/thrive:compound] gassoso. Questo processo si chiama [b]fotosintesi[/b]. Il tasso di produzione aumenta con la concentrazione di [thrive:compound type=\"carbondioxide\"][/thrive:compound] e con l'intensità della [thrive:compound type=\"sunlight\"][/thrive:compound]. Siccome i tilacoidi sono sospesi direttamente nel citoplasma, il fuido circostante produce piccole quantità di [thrive:compound type=\"atp\"][/thrive:compound] tramite [b]glicolisi[/b]."

#, fuzzy
msgid "WIKI_THYLAKOIDS_UPGRADES"
msgstr "I tilacoidi sono ammassi di proteine e pigmenti fotosensibili dal colore distintivo. Sfruttano l'energia della [thrive:compound type=\"sunlight\"][/thrive:compound] per produrre [thrive:compound type=\"glucose\"][/thrive:compound] a partire dall'acqua e dal [thrive:compound type=\"carbondioxide\"][/thrive:compound] gassoso. Questo processo si chiama [b]fotosintesi[/b]. Il tasso di produzione aumenta con la concentrazione di [thrive:compound type=\"carbondioxide\"][/thrive:compound] e con l'intensità della [thrive:compound type=\"sunlight\"][/thrive:compound]. Siccome i tilacoidi sono sospesi direttamente nel citoplasma, il fuido circostante produce piccole quantità di [thrive:compound type=\"atp\"][/thrive:compound] tramite [b]glicolisi[/b]."

#, fuzzy
msgid "WIKI_TOXIN_VACUOLE_EFFECTS"
msgstr "Il vacuolo tossine è un vacuolo che è stato modificato per la produzione, l'immagazzinamento e la secrezione di [thrive:compound type=\"oxytoxy\"][/thrive:compound]. Più vacuoli tossine hai, più rapidamente sarai in grado di rilasciare le tossine."

#, fuzzy
msgid "WIKI_TOXIN_VACUOLE_INTRO"
msgstr ""
"Vacuolo\n"
"Tossine"

#, fuzzy
msgid "WIKI_TOXIN_VACUOLE_MODIFICATIONS"
msgstr "Il vacuolo tossine è un vacuolo che è stato modificato per la produzione, l'immagazzinamento e la secrezione di [thrive:compound type=\"oxytoxy\"][/thrive:compound]. Più vacuoli tossine hai, più rapidamente sarai in grado di rilasciare le tossine."

#, fuzzy
msgid "WIKI_TOXIN_VACUOLE_PROCESSES"
msgstr "Trasforma l'[thrive:compound type=\"atp\"][/thrive:compound] in [thrive:compound type=\"oxytoxy\"][/thrive:compound]. Il tasso aumenta con la concentrazione di [thrive:compound type=\"oxygen\"][/thrive:compound]. Puoi rilasciare tali tossine premendo [thrive:input]g_fire_toxin[/thrive:input]. Il danno aumenta con la quantità disponibile."

#, fuzzy
msgid "WIKI_TOXIN_VACUOLE_REQUIREMENTS"
msgstr "Il vacuolo tossine è un vacuolo che è stato modificato per la produzione, l'immagazzinamento e la secrezione di [thrive:compound type=\"oxytoxy\"][/thrive:compound]. Più vacuoli tossine hai, più rapidamente sarai in grado di rilasciare le tossine."

#, fuzzy
msgid "WIKI_TOXIN_VACUOLE_SCIENTIFIC_BACKGROUND"
msgstr "Il vacuolo tossine è un vacuolo che è stato modificato per la produzione, l'immagazzinamento e la secrezione di [thrive:compound type=\"oxytoxy\"][/thrive:compound]. Più vacuoli tossine hai, più rapidamente sarai in grado di rilasciare le tossine."

#, fuzzy
msgid "WIKI_TOXIN_VACUOLE_STRATEGY"
msgstr "Il vacuolo tossine è un vacuolo che è stato modificato per la produzione, l'immagazzinamento e la secrezione di [thrive:compound type=\"oxytoxy\"][/thrive:compound]. Più vacuoli tossine hai, più rapidamente sarai in grado di rilasciare le tossine."

#, fuzzy
msgid "WIKI_TOXIN_VACUOLE_UPGRADES"
msgstr "Il vacuolo tossine è un vacuolo che è stato modificato per la produzione, l'immagazzinamento e la secrezione di [thrive:compound type=\"oxytoxy\"][/thrive:compound]. Più vacuoli tossine hai, più rapidamente sarai in grado di rilasciare le tossine."

#, fuzzy
msgid "WIKI_VACUOLE_EFFECTS"
msgstr "Il vacuolo tossine è un vacuolo che è stato modificato per la produzione, l'immagazzinamento e la secrezione di [thrive:compound type=\"oxytoxy\"][/thrive:compound]. Più vacuoli tossine hai, più rapidamente sarai in grado di rilasciare le tossine."

#, fuzzy
msgid "WIKI_VACUOLE_INTRO"
msgstr "Il vacuolo tossine è un vacuolo che è stato modificato per la produzione, l'immagazzinamento e la secrezione di [thrive:compound type=\"oxytoxy\"][/thrive:compound]. Più vacuoli tossine hai, più rapidamente sarai in grado di rilasciare le tossine."

#, fuzzy
msgid "WIKI_VACUOLE_MODIFICATIONS"
msgstr "Il vacuolo tossine è un vacuolo che è stato modificato per la produzione, l'immagazzinamento e la secrezione di [thrive:compound type=\"oxytoxy\"][/thrive:compound]. Più vacuoli tossine hai, più rapidamente sarai in grado di rilasciare le tossine."

#, fuzzy
msgid "WIKI_VACUOLE_PROCESSES"
msgstr "Trasforma l'[thrive:compound type=\"atp\"][/thrive:compound] in [thrive:compound type=\"oxytoxy\"][/thrive:compound]. Il tasso aumenta con la concentrazione di [thrive:compound type=\"oxygen\"][/thrive:compound]. Puoi rilasciare tali tossine premendo [thrive:input]g_fire_toxin[/thrive:input]. Il danno aumenta con la quantità disponibile."

#, fuzzy
msgid "WIKI_VACUOLE_REQUIREMENTS"
msgstr "Il vacuolo tossine è un vacuolo che è stato modificato per la produzione, l'immagazzinamento e la secrezione di [thrive:compound type=\"oxytoxy\"][/thrive:compound]. Più vacuoli tossine hai, più rapidamente sarai in grado di rilasciare le tossine."

#, fuzzy
msgid "WIKI_VACUOLE_SCIENTIFIC_BACKGROUND"
msgstr "Il vacuolo tossine è un vacuolo che è stato modificato per la produzione, l'immagazzinamento e la secrezione di [thrive:compound type=\"oxytoxy\"][/thrive:compound]. Più vacuoli tossine hai, più rapidamente sarai in grado di rilasciare le tossine."

#, fuzzy
msgid "WIKI_VACUOLE_STRATEGY"
msgstr "Il vacuolo tossine è un vacuolo che è stato modificato per la produzione, l'immagazzinamento e la secrezione di [thrive:compound type=\"oxytoxy\"][/thrive:compound]. Più vacuoli tossine hai, più rapidamente sarai in grado di rilasciare le tossine."

msgid "WIKI_VACUOLE_UPGRADES"
msgstr "Nessun aggiornamento."

#, fuzzy
msgid "WIKI_YES"
msgstr "nostra Wiki"

msgid "WILL_YOU_THRIVE"
msgstr "Prospererai?"

msgid "WIN_BOX_TITLE"
msgstr "HAI PROSPERATO!"

msgid "WIN_TEXT"
msgstr "Congratulazioni! Hai vinto questa versione di Thrive! Se vuoi, puoi continuare a giocare dopo la chiusura di questo messaggio, oppure avviare una nuova partita in un nuovo mondo. Puoi anche evolvere degli agenti leganti e dare un'occhiata ai prototipi delle fasi successive."

msgid "WORKSHOP_ITEM_CHANGE_NOTES"
msgstr "Note sull'aggiornamento dell'oggetto"

msgid "WORKSHOP_ITEM_CHANGE_NOTES_TOOLTIP"
msgstr "(Opzionale) Cambia le note visualizzabili sullo Steam Workshop per questa versione dell'oggetto"

msgid "WORKSHOP_ITEM_DESCRIPTION"
msgstr "Descrizione oggetto:"

msgid "WORKSHOP_ITEM_PREVIEW"
msgstr "Immagine di anteprima dell'oggetto:"

msgid "WORKSHOP_ITEM_TAGS"
msgstr "Tag oggetto (separati da una virgola \",\"):"

msgid "WORKSHOP_ITEM_TITLE"
msgstr "Titolo oggetto:"

msgid "WORKSHOP_ITEM_UPLOAD_SUCCEEDED"
msgstr "Oggetto caricato correttamente sullo Steam Workshop"

#, fuzzy
msgid "WORKSHOP_ITEM_UPLOAD_SUCCEEDED_TOS_REQUIRED"
msgstr "L'oggetto è stato caricato correttamente sullo Steam Workshop, ma prima che sia visibile devi accettare i [color=#3796e1][url=https://steamcommunity.com/sharedfiles/workshoplegalagreement]termini di servizio[/url][/color]"

msgid "WORKSHOP_TERMS_OF_SERVICE_NOTICE"
msgstr "Inviando questo oggetto, tu accetti i [color=#3796e1][url=https://steamcommunity.com/sharedfiles/workshoplegalagreement]termini di servizio[/url][/color] dello Steam Workshop"

msgid "WORKSHOP_VISIBILITY_TOOLTIP"
msgstr "Una volta reso visibile, ciascun oggetto sarà visualizzabile da chiunque"

msgid "WORLD"
msgstr "Mondo"

msgid "WORLD_EXPORT_SUCCESS_MESSAGE"
msgstr "I dati del Mondo sono stati esportati con successo in {0}"

msgid "WORLD_GENERAL_STATISTICS"
msgstr "Statistiche generiche del Mondo Corrente"

msgid "WORLD_MISC_DETAILS_STRING"
msgstr ""
"Includi i prototipi finali: {0}\n"
"Includi gli Easter eggs: {1}"

#, fuzzy
msgid "WORLD_RELATIVE_MOVEMENT"
msgstr "per aumentare la"

msgid "WORST_PATCH_COLON"
msgstr "Peggior zona:"

msgid "XBOX360"
msgstr ""

msgid "XBOX_ONE"
msgstr "Xbox One"

msgid "XBOX_SERIES"
msgstr "Xbox Serie X"

msgid "YEARS"
msgstr "anni"

#, fuzzy
msgid "YET_TO_BE_IMPLEMENTED_NOTICE"
msgstr "Da implementare."

msgid "YOUTUBE_TOOLTIP"
msgstr "Visita il nostro canale YouTube"

msgid "YOU_CAN_MAKE_PULL_REQUEST"
msgstr ""
"Thrive è un progetto open source.\n"
"Puoi contribuire con una pull request, anche se non fai parte del team."

msgid "YOU_CAN_SUPPORT_THRIVE_ON_PATREON"
msgstr "Puoi sostenere lo sviluppo futuro di Thrive su Patreon."

msgid "ZOOM_IN"
msgstr "Zoom avanti"

msgid "ZOOM_OUT"
msgstr "Zoom indietro"

#, fuzzy
#~ msgid "WIKI_CHEMOSYNTHESIS"
#~ msgstr "Chemiosintesi"

#, fuzzy
#~ msgid "ASCENSION"
#~ msgstr "Versione:"

#, fuzzy
#~ msgid "WIKI_CYTOPLASM_GLYCOLYSIS"
#~ msgstr "Glicolisi citoplasmatica"

#, fuzzy
#~ msgid "WIKI_AEROBIC_NITROGEN_FIXATION"
#~ msgstr "Azotofissazione anaerobica"

#, fuzzy
#~ msgid "WIKI_AWAKENING_STAGE"
#~ msgstr "Fase del Risveglio"

#, fuzzy
#~ msgid "WIKI_AWARE_STAGE"
#~ msgstr "Fase della consapevolezza"

#, fuzzy
#~ msgid "WIKI_GLYCOLYSIS"
#~ msgstr "Glicolisi"

#, fuzzy
#~ msgid "WIKI_INDUSTRIAL_STAGE"
#~ msgstr "Agente legante"

#, fuzzy
#~ msgid "WIKI_IRON_CHEMOLITHOAUTOTROPHY"
#~ msgstr "Chemiolitoautotrofia del ferro"

#, fuzzy
#~ msgid "WIKI_LIPASE"
#~ msgstr "Lipasi"

#, fuzzy
#~ msgid "WIKI_MICROBE_EDITOR"
#~ msgstr "Editor Microbico"

#, fuzzy
#~ msgid "WIKI_MICROBE_STAGE"
#~ msgstr "Fase Microbica"

#, fuzzy
#~ msgid "WIKI_MUCILAGE_SYNTHESIS"
#~ msgstr "Sintesi della mucillagine"

#, fuzzy
#~ msgid "WIKI_MULTICELLULAR_STAGE"
#~ msgstr "Fase Multicellulare"

#, fuzzy
#~ msgid "WIKI_NONE"
#~ msgstr "La rusticianina è una proteina che usa il [thrive:compound type=\"carbondioxide\"][/thrive:compound] gassoso e l'[thrive:compound type=\"oxygen\"][/thrive:compound] per ossidare il ferro da uno stato chimico all'altro. Questo processo, chiamato [b]ossidazione del ferro[/b], rilascia energia che la cellula poi immagazzina."

#, fuzzy
#~ msgid "WIKI_OXYTOXY_SYNTHESIS"
#~ msgstr "Sintesi dell'OssiTossi"

#, fuzzy
#~ msgid "WIKI_PHOTOSYNTHESIS"
#~ msgstr "Fotosintesi"

#, fuzzy
#~ msgid "WIKI_RUSTICYANIN"
#~ msgstr "Rusticianina"

#, fuzzy
#~ msgid "WIKI_SOCIETY_STAGE"
#~ msgstr "Fase Microbica"

#, fuzzy
#~ msgid "WIKI_SPACE_STAGE"
#~ msgstr "Fase Microbica"

#, fuzzy
#~ msgid "WIKI_THERMOSYNTHESIS"
#~ msgstr "Termosintesi"

#, fuzzy
#~ msgid "NO"
#~ msgstr "Nessuna"

#, fuzzy
#~ msgid "YES"
#~ msgstr "anni"

#, fuzzy
#~ msgid "STAGES_BUTTON"
#~ msgstr "Eliminare questo salvataggio è un'operazione irreversibile. Non potrai recuperarlo. Sei sicuro di volerlo fare?"

#, fuzzy
#~ msgid "EDITING"
#~ msgstr "Chitina"

#~ msgid "ALLOW_SPECIES_TO_NOT_MIGRATE"
#~ msgstr "Permetti alle specie di non migrare (se nessuna migrazione ottimale è trovata)"

#~ msgid "ALLOW_SPECIES_TO_NOT_MUTATE"
#~ msgstr "Permetti alle specie di non mutare (se una buona mutazione non è trovata)"

#~ msgid "BIODIVERSITY_ATTEMPT_FILL_CHANCE"
#~ msgstr "Probabilità in ciascuna zona con poche specie (bassa biodiversità) di crearne una nuova"

#~ msgid "BIODIVERSITY_FROM_NEIGHBOUR_PATCH_CHANCE"
#~ msgstr "Probabilità di creare una nuova specie per aumentare la biodiversità a partire da una zona adiacente"

#~ msgid "BIODIVERSITY_NEARBY_PATCH_IS_FREE_POPULATION"
#~ msgstr "Alle specie che aumentano la biodiversità che vengono da zone vicine viene data popolazione gratuitamente"

#~ msgid "BIODIVERSITY_SPLIT_IS_MUTATED"
#~ msgstr "Specie che aumentano la biodiversità sono mutate appena vengono create"

#~ msgid "LOW_BIODIVERSITY_LIMIT"
#~ msgstr "Numero di specie per zona sopra il quale la zona stessa non è considerata a bassa biodiversità"

#~ msgid "MAXIMUM_SPECIES_IN_PATCH"
#~ msgstr "Numero massimo di specie per zona prima che vengano effettuate estinzioni forzate"

#~ msgid "NEW_BIODIVERSITY_INCREASING_SPECIES_POPULATION"
#~ msgstr "Popolazione iniziale delle specie aumenta-biodiversità"

#~ msgid "PROTECT_MIGRATIONS_FROM_SPECIES_CAP"
#~ msgstr "Proteggi le popolazioni appena migrate dal tetto specie"

#~ msgid "PROTECT_NEW_CELLS_FROM_SPECIES_CAP"
#~ msgstr "Proteggi le specie appena create dal tetto specie"

#, fuzzy
#~ msgid "REFUND_MIGRATIONS_IN_EXTINCTIONS"
#~ msgstr "Rimborsa le migrazioni nelle estinzioni"

#, fuzzy
#~ msgid "USE_BIODIVERSITY_FORCE_SPLIT"
#~ msgstr "Usa separazione forzata biodiversità"

#~ msgid "NOT_FOUND_CHUNK"
#~ msgstr "Errore: frammento non trovato"

#~ msgid "BASSBOOST"
#~ msgstr "Bassboost (tasto audio)"

#~ msgid "BASSDOWN"
#~ msgstr "Bass down (tasto audio)"

#~ msgid "BASSUP"
#~ msgstr "Bass up (tasto audio)"

#~ msgid "DIRECTIONL"
#~ msgstr "Sinistra (tasto direzionale)"

#~ msgid "DIRECTIONR"
#~ msgstr "Destra (tasto direzionale)"

#~ msgid "HYPERL"
#~ msgstr "Hyper Sinistro"

#~ msgid "HYPERR"
#~ msgstr "Hyper Destro"

#~ msgid "SUPERL"
#~ msgstr "Super Sinistro"

#~ msgid "SUPERR"
#~ msgstr "Super Destro"

#~ msgid "TREBLEDOWN"
#~ msgstr "Treble down (tasto audio)"

#~ msgid "TREBLEUP"
#~ msgstr "Treble up (tasto audio)"

#~ msgid "UNKNOWN_ON_WINDOWS"
#~ msgstr "Sconosciuto su Windows"

#~ msgid "GLES2"
#~ msgstr "GLES2"

#~ msgid "SIXTEEN_TIMES"
#~ msgstr "16x"

#~ msgid "TOTAL_POPULATION_COLON"
#~ msgstr "Popolazione totale:"

#, fuzzy
#~ msgid "QUESTION"
#~ msgstr "Risoluzione:"

#, fuzzy
#~ msgid "TARGET_TIME"
#~ msgstr "Tipo:"

#, fuzzy
#~ msgid "ENABLED"
#~ msgstr "Mod attive"

#~ msgid "PANGONIAN_REGION_NAME"
#~ msgstr "Pangonian"

#~ msgid "PATCH_MAP_TYPE"
#~ msgstr "Tipo di mappa delle zone"

#~ msgid "PATCH_MAP_TYPE_CLASSIC"
#~ msgstr "Classica"

#~ msgid "PATCH_MAP_TYPE_EXPLANATION"
#~ msgstr "(genera una mappa delle zone proceduralmente o usa il layout classico)"

#~ msgid "PATCH_MAP_TYPE_PROCEDURAL"
#~ msgstr "Procedurale"

#~ msgid "LOOKING_AT"
#~ msgstr "Stai guardando:"

#~ msgid "SPECIES_N_TIMES"
#~ msgstr "{0} (x{1})"

#~ msgid "BECOME_AWARE"
#~ msgstr "Diventa Consapevole"

#~ msgid "CONFIRM_NORMAL"
#~ msgstr "Conferma"

#~ msgid "STUFF_AT"
#~ msgstr "Roba a {0:F1}, {1:F1}:"

#~ msgid "SPECIES_DETAILS"
#~ msgstr "Dettagli specie"

#~ msgid "CURRENT_GENERATION_COLON"
#~ msgstr "Generazione corrente:"

#~ msgid "STATISTICS_BUTTON_TOOLTIP"
#~ msgstr "Dati interessanti sulla partita attuale"

#~ msgid "MACROSCOPIC_PROTOTYPE_INFO"
#~ msgstr "Prototipo sezione macroscopica"

#~ msgid "MACROSCOPIC_PROTOYPE_WARNING"
#~ msgstr ""
#~ "Complimenti per aver raggiunto il prototipo della sezione macroscopica della Fase Multicellulare!\n"
#~ "\n"
#~ "Date limitazioni nello sviluppo, non siamo riusciti ad aggiungere gameplay 3D in questa versione. Tuttavia, puoi tornare all'editor e continuare a costruire il tuo organismo."

#~ msgid "INVULNERABLE_TO_ENGULFMENT"
#~ msgstr "Immune alla fagocitazione"

#~ msgid "NOT_RUNNING_DOT"
#~ msgstr "Processo non eseguito."

#, fuzzy
#~ msgid "AUTO_GPU_NAME"
#~ msgstr "Nome utente personalizzato:"

#~ msgid "TINY"
#~ msgstr "Minuscolo"

#~ msgid "HUGE"
#~ msgstr "Enorme"

#~ msgid "MOBILITY"
#~ msgstr "Mobilità"

#~ msgid "PATCH_PANGONIAN_VENTS"
#~ msgstr "Camini Pangoniani"

#~ msgid "PATCH_PANGONIAN_MESOPELAGIC"
#~ msgstr "Mesopelagico Pangoniano"

#~ msgid "PATCH_PANGONIAN_EPIPELAGIC"
#~ msgstr "Epipelagico Pangoniano"

#~ msgid "PATCH_PANGONIAN_TIDEPOOL"
#~ msgstr "Pozza di Marea Pangoniana"

#~ msgid "PATHCH_PANGONIAN_ABYSSOPELAGIC"
#~ msgstr "Abissopelagico Pangoniano"

#~ msgid "PATCH_PANGONIAN_COAST"
#~ msgstr "Costa Pangoniana"

#~ msgid "PATCH_PANGONIAN_ESTUARY"
#~ msgstr "Estuario Pangoniano"

#~ msgid "PATCH_CAVE"
#~ msgstr "Grotta"

#~ msgid "PATCH_ICE_SHELF"
#~ msgstr "Banchina Glaciale"

#~ msgid "PATCH_PANGONIAN_SEAFLOOR"
#~ msgstr "Fondale Marino Pangoniano"

#~ msgid "FRAME_DELTA"
#~ msgstr "Delta: {0}"

#~ msgid "LOADING_DOT"
#~ msgstr "Caricamento..."

#~ msgid "PREVIOUS"
#~ msgstr "precedente:"

#~ msgid "RUN_RESULT_POP_IN_PATCHES"
#~ msgstr "popolazione nelle zone:"

#~ msgid "SAVING"
#~ msgstr "Salvataggio..."

#~ msgid "OVERWRITE_EXISTING_SAVE_TITLE"
#~ msgstr "Vuoi sovrascrivere il salvataggio esistente?"

#~ msgid "SAVING_FAILED"
#~ msgstr "Salvataggio non riuscito! Si è verificata un'eccezione"

#~ msgid "TYPE"
#~ msgstr "Tipo:"

#~ msgid "EDITOR_TUTORIAL_PATCH_TEXT"
#~ msgstr ""
#~ "Questa è la mappa delle zone.\n"
#~ "Qui sono mostrati i vari luoghi dove possono vivere i microbi.\n"
#~ "La tua zona attuale è evidenziata.\n"
#~ "Puoi cliccare su una zona per vederne i dettagli a destra.\n"
#~ "\n"
#~ "Se selezioni una zona limitrofa alla tua, puoi premere il pulsante a destra per trasferti lì. Ciò permette alla popolazione della tua specie di espandersi in nuove zone.\n"
#~ "\n"
#~ "Seleziona una zona per continuare."

#~ msgid "EDITOR_TUTORIAL_CELL_TEXT"
#~ msgstr ""
#~ "Questo è l'editor delle cellule, dove puoi aggiungere o rimuovere organuli dalla tua specie spendendo punti mutazione (MP).\n"
#~ "\n"
#~ "Ci sono anche altre proprietà, che puoi cambiare negli appositi pannelli.\n"
#~ "\n"
#~ "Per continuare, scegli un organulo dal pannello a sinistra (il citoplasma è una buona scelta). Poi, fai clic sinistro vicino all'esagono al centro dello schermo per aggiungere quell'organulo alla tua specie."

#~ msgid "VIEW_NOW"
#~ msgstr "Vedi Ora"

#, fuzzy
#~ msgid "TOTAL_EXTINCTION"
#~ msgstr "si è estinto nella zona {0}"

#, fuzzy
#~ msgid "LOCAL_EXTINCTION"
#~ msgstr "Il giocatore si è estinto"

#~ msgid "MARINE_SNOW_FOOD_SOURCE"
#~ msgstr "Consumo di neve marina"

#~ msgid "Cancel"
#~ msgstr "Annulla"

#~ msgid "SAVING_ERROR"
#~ msgstr "Errore di Salvataggio"

#~ msgid "BEHAVIOR"
#~ msgstr "Comportamento"

#~ msgid "REMOVE_ORGANELLE"
#~ msgstr "Rimuovi organulo"

#, fuzzy
#~ msgid "TRY_NEW_GAME"
#~ msgstr "Nuova Partita"

#~ msgid "MICROBE_PATCH_LABEL"
#~ msgstr "Zona: {0}"

#, fuzzy
#~ msgid "COLOR"
#~ msgstr "Colore"

#~ msgid "TURNS"
#~ msgstr "Trasforma"

#~ msgid "INTO"
#~ msgstr "in"

#~ msgid "DOT_RATE_SCALES"
#~ msgstr ". La produzione aumenta"

#~ msgid "OXYGEN_DOT"
#~ msgstr "Ossigeno."

#~ msgid "PRODUCES"
#~ msgstr "Produce"

#~ msgid "DOT_RATE_SCALES_WITH"
#~ msgstr ". Il tasso aumenta con"

#~ msgid "CONCENTRATION_OF"
#~ msgstr "la concentrazione di"

#~ msgid "AND"
#~ msgstr "e"

#~ msgid "INTENSITY_OF"
#~ msgstr "intensità di"

#~ msgid "DOT_RATE_SCALES_WITH_CONCENTRATION_OF"
#~ msgstr ". Il tasso varia con la concentrazione di"

#~ msgid "ALSO_TURNS"
#~ msgstr "Trasforma anche"

#~ msgid "DOT_RATE"
#~ msgstr ". Il tasso"

#~ msgid "SCALES_WITH_CONCENTRATION_OF"
#~ msgstr "aumenta con la concentrazione di"

#~ msgid "OXYTOXY"
#~ msgstr "OssiTossina"

#~ msgid "DOT_CAN_RELEASE"
#~ msgstr ". Può rilasciare"

#~ msgid "TOXINS_BY_PRESSING_E"
#~ msgstr "tossine premendo E. Il tasso aumenta con"

#~ msgid "USES"
#~ msgstr "Usa"

#~ msgid "INREASE_STORAGE_SPACE"
#~ msgstr "Aumenta la capacità di stoccaggio della cellula."

#~ msgid "DOT_CAN"
#~ msgstr ". Può"

#~ msgid "RELEASE_TOXINS_BY_PRESSING"
#~ msgstr "rilascia tossine premendo"

#~ msgid "E_DOT"
#~ msgstr "E."

#~ msgid "BIOLUMESCENT_VACUOLE"
#~ msgstr ""
#~ "Vacuolo\n"
#~ "Bioluminescente"

#, fuzzy
#~ msgid "LEFT"
#~ msgstr "Muove a sinistra"

#, fuzzy
#~ msgid "RIGHT"
#~ msgstr "Luce"

#, fuzzy
#~ msgid "FORWARD"
#~ msgstr "Muove avanti"

#, fuzzy
#~ msgid "PARENLEFT"
#~ msgstr "Gira a sinistra"

#, fuzzy
#~ msgid "PARENRIGHT"
#~ msgstr "Gira a destra"

#, fuzzy
#~ msgid "COLON"
#~ msgstr "PS:"

#, fuzzy
#~ msgid "SEMICOLON"
#~ msgstr "Dimensione:"

#, fuzzy
#~ msgid "AT"
#~ msgstr "ATP"

#, fuzzy
#~ msgid "BRACKETRIGHT"
#~ msgstr "Gira a destra"

#, fuzzy
#~ msgid "QUOTELEFT"
#~ msgstr "Gira a sinistra"

#, fuzzy
#~ msgid "BRACELEFT"
#~ msgstr "Gira a sinistra"

#, fuzzy
#~ msgid "BRACERIGHT"
#~ msgstr "Gira a destra"

#, fuzzy
#~ msgid "EXCLAMDOWN"
#~ msgstr "Scorri giù"

#, fuzzy
#~ msgid "YEN"
#~ msgstr "Ossigeno"

#, fuzzy
#~ msgid "SECTION"
#~ msgstr "Chiudi impostazioni?"

#, fuzzy
#~ msgid "COPYRIGHT"
#~ msgstr "Muove a destra"

#, fuzzy
#~ msgid "MU"
#~ msgstr "Muto"

#, fuzzy
#~ msgid "AE"
#~ msgstr "Salva"

#, fuzzy
#~ msgid "ETH"
#~ msgstr "Salute"

#, fuzzy
#~ msgid "BACKTAB"
#~ msgstr "Indietro"

#~ msgid "WITH_CONCENTRATION_OF"
#~ msgstr "con la concentrazione di"<|MERGE_RESOLUTION|>--- conflicted
+++ resolved
@@ -7,15 +7,9 @@
 msgstr ""
 "Project-Id-Version: PROJECT VERSION\n"
 "Report-Msgid-Bugs-To: EMAIL@ADDRESS\n"
-<<<<<<< HEAD
-"POT-Creation-Date: 2024-09-17 13:19+0300\n"
-"PO-Revision-Date: 2024-09-08 07:30+0000\n"
-"Last-Translator: Teashrock <kajitsu22@gmail.com>\n"
-=======
-"POT-Creation-Date: 2024-09-16 20:19+0300\n"
+"POT-Creation-Date: 2024-09-17 15:30+0300\n"
 "PO-Revision-Date: 2024-09-17 07:03+0000\n"
 "Last-Translator: Anonymous <noreply@weblate.org>\n"
->>>>>>> 1cf25597
 "Language-Team: Italian <https://translate.revolutionarygamesstudio.com/projects/thrive/thrive-game/it/>\n"
 "Language: it\n"
 "MIME-Version: 1.0\n"
@@ -6298,9 +6292,8 @@
 msgid "WIKI_3D"
 msgstr "nostra Wiki"
 
-#, fuzzy
 msgid "WIKI_3D_COMMA_SANDBOX"
-msgstr "Il chemioplasto è una struttura a doppia membrana. Contiene proteine capaci di convertire l[thrive:compound type=\"hydrogensulfide\"][/thrive:compound], l'acqua e il [thrive:compound type=\"carbondioxide\"][/thrive:compound] gassoso in glucosio. Il tasso aumenta con la concentrazione di diossido di carbonio. Questo processo si chiama [b]chemiosintesi dell'idrogeno solforato[/b]."
+msgstr ""
 
 #, fuzzy
 msgid "WIKI_3D_COMMA_STRATEGY"
@@ -6330,9 +6323,8 @@
 msgid "WIKI_ASCENSION_INTRO"
 msgstr "La rusticianina è una proteina che usa il [thrive:compound type=\"carbondioxide\"][/thrive:compound] gassoso e l'[thrive:compound type=\"oxygen\"][/thrive:compound] per ossidare il ferro da uno stato chimico all'altro. Questo processo, chiamato [b]ossidazione del ferro[/b], rilascia energia che la cellula poi immagazzina."
 
-#, fuzzy
 msgid "WIKI_ASCENSION_OVERVIEW"
-msgstr "La rusticianina è una proteina che usa il [thrive:compound type=\"carbondioxide\"][/thrive:compound] gassoso e l'[thrive:compound type=\"oxygen\"][/thrive:compound] per ossidare il ferro da uno stato chimico all'altro. Questo processo, chiamato [b]ossidazione del ferro[/b], rilascia energia che la cellula poi immagazzina."
+msgstr ""
 
 #, fuzzy
 msgid "WIKI_ASCENSION_TRANSITIONS"
@@ -6366,9 +6358,8 @@
 msgid "WIKI_AWAKENING_STAGE_UI"
 msgstr "Fase del Risveglio"
 
-#, fuzzy
 msgid "WIKI_AWARE_STAGE_CURRENT_DEVELOPMENT"
-msgstr "Permette di legarsi ad altre cellule: è il primo passo verso la multicellularità. All'interno di una colonia, le tue cellule si scambiano i composti liberamente, ma non puoi attivare l'editor. Per farlo, devi prima lasciarla."
+msgstr ""
 
 #, fuzzy
 msgid "WIKI_AWARE_STAGE_FEATURES"
@@ -6394,33 +6385,27 @@
 msgid "WIKI_AXON_EFFECTS"
 msgstr "Effetti esterni:"
 
-#, fuzzy
 msgid "WIKI_AXON_INTRO"
-msgstr "La rusticianina è una proteina che usa il [thrive:compound type=\"carbondioxide\"][/thrive:compound] gassoso e l'[thrive:compound type=\"oxygen\"][/thrive:compound] per ossidare il ferro da uno stato chimico all'altro. Questo processo, chiamato [b]ossidazione del ferro[/b], rilascia energia che la cellula poi immagazzina."
-
-#, fuzzy
+msgstr ""
+
 msgid "WIKI_AXON_MODIFICATIONS"
-msgstr "Il vacuolo tossine è un vacuolo che è stato modificato per la produzione, l'immagazzinamento e la secrezione di [thrive:compound type=\"oxytoxy\"][/thrive:compound]. Più vacuoli tossine hai, più rapidamente sarai in grado di rilasciare le tossine."
+msgstr ""
 
 #, fuzzy
 msgid "WIKI_AXON_PROCESSES"
 msgstr "Nessun processo"
 
-#, fuzzy
 msgid "WIKI_AXON_REQUIREMENTS"
-msgstr "Un metabolosoma modificato. Produce una forma primitiva dell'agente tossico [thrive:compound type=\"oxytoxy\"][/thrive:compound]."
-
-#, fuzzy
+msgstr ""
+
 msgid "WIKI_AXON_SCIENTIFIC_BACKGROUND"
-msgstr "I tilacoidi sono ammassi di proteine e pigmenti fotosensibili dal colore distintivo. Sfruttano l'energia della [thrive:compound type=\"sunlight\"][/thrive:compound] per produrre [thrive:compound type=\"glucose\"][/thrive:compound] a partire dall'acqua e dal [thrive:compound type=\"carbondioxide\"][/thrive:compound] gassoso. Questo processo si chiama [b]fotosintesi[/b]. Il tasso di produzione aumenta con la concentrazione di [thrive:compound type=\"carbondioxide\"][/thrive:compound] e con l'intensità della [thrive:compound type=\"sunlight\"][/thrive:compound]. Siccome i tilacoidi sono sospesi direttamente nel citoplasma, il fuido circostante produce piccole quantità di [thrive:compound type=\"atp\"][/thrive:compound] tramite [b]glicolisi[/b]."
-
-#, fuzzy
+msgstr ""
+
 msgid "WIKI_AXON_STRATEGY"
-msgstr "I tilacoidi sono ammassi di proteine e pigmenti fotosensibili dal colore distintivo. Sfruttano l'energia della [thrive:compound type=\"sunlight\"][/thrive:compound] per produrre [thrive:compound type=\"glucose\"][/thrive:compound] a partire dall'acqua e dal [thrive:compound type=\"carbondioxide\"][/thrive:compound] gassoso. Questo processo si chiama [b]fotosintesi[/b]. Il tasso di produzione aumenta con la concentrazione di [thrive:compound type=\"carbondioxide\"][/thrive:compound] e con l'intensità della [thrive:compound type=\"sunlight\"][/thrive:compound]. Siccome i tilacoidi sono sospesi direttamente nel citoplasma, il fuido circostante produce piccole quantità di [thrive:compound type=\"atp\"][/thrive:compound] tramite [b]glicolisi[/b]."
-
-#, fuzzy
+msgstr ""
+
 msgid "WIKI_AXON_UPGRADES"
-msgstr "Nessun aggiornamento."
+msgstr ""
 
 #, fuzzy
 msgid "WIKI_BACTERIAL_CHEMOSYNTHESIS_COMMA_GLYCOLYSIS"
@@ -6509,9 +6494,8 @@
 msgid "WIKI_CHEMOPLAST_PROCESSES"
 msgstr "Trasforma l'[thrive:compound type=\"hydrogensulfide\"][/thrive:compound] in [thrive:compound type=\"glucose\"][/thrive:compound]. Il tasso aumenta con la concentrazione di [thrive:compound type=\"carbondioxide\"][/thrive:compound]."
 
-#, fuzzy
 msgid "WIKI_CHEMOPLAST_REQUIREMENTS"
-msgstr "La \"vista\" delle cellule è in realtà chemioricezione. È così che loro acquisiscono informazioni sui loro dintorni. Di conseguenza, quello che vedi in gioco è una rappresentazione di ciò che la tua cellula può percepire. L'aggiunta di questo organulo alla tua cellula le conferisce una chemioricezione ancora più potente: con esso, avrai a disposizione una linea che ti indicherà la posizione di un composto anche fuori del tuo campo visivo."
+msgstr ""
 
 #, fuzzy
 msgid "WIKI_CHEMOPLAST_SCIENTIFIC_BACKGROUND"
@@ -6607,9 +6591,8 @@
 msgid "WIKI_CHLOROPLAST_PROCESSES"
 msgstr "Produce [thrive:compound type=\"glucose\"][/thrive:compound]. Il tasso aumenta con la concentrazione di [thrive:compound type=\"carbondioxide\"][/thrive:compound] e con l'intensità della [thrive:compound type=\"sunlight\"][/thrive:compound]."
 
-#, fuzzy
 msgid "WIKI_CHLOROPLAST_REQUIREMENTS"
-msgstr "La \"vista\" delle cellule è in realtà chemioricezione. È così che loro acquisiscono informazioni sui loro dintorni. Di conseguenza, quello che vedi in gioco è una rappresentazione di ciò che la tua cellula può percepire. L'aggiunta di questo organulo alla tua cellula le conferisce una chemioricezione ancora più potente: con esso, avrai a disposizione una linea che ti indicherà la posizione di un composto anche fuori del tuo campo visivo."
+msgstr ""
 
 #, fuzzy
 msgid "WIKI_CHLOROPLAST_SCIENTIFIC_BACKGROUND"
@@ -6627,37 +6610,30 @@
 msgid "WIKI_CHROMATOPHORE_PHOTOSYNTHESIS_COMMA_GLYCOLYSIS"
 msgstr "Sintesi dell'OssiTossi"
 
-#, fuzzy
 msgid "WIKI_CILIA_EFFECTS"
-msgstr "Le interiora gelatinose della cellula. Il citoplasma è la soluzione di ioni, proteine e altre sostanze disciolte nell'acqua al suo interno. Una delle sue funzioni è la [b]glicolisi[/b], cioè la conversione del [thrive:compound type=\"glucose\"][/thrive:compound] in [thrive:compound type=\"atp\"][/thrive:compound]. Per le cellule prive di organuli (in favore di metabolismi più avanzati) questa è la fonte di energia. Il citoplasma è anche usato per immagazzinare molecole nella cellula e accrescere le sue dimensioni."
-
-#, fuzzy
+msgstr ""
+
 msgid "WIKI_CILIA_INTRO"
-msgstr "Le interiora gelatinose della cellula. Il citoplasma è la soluzione di ioni, proteine e altre sostanze disciolte nell'acqua al suo interno. Una delle sue funzioni è la [b]glicolisi[/b], cioè la conversione del [thrive:compound type=\"glucose\"][/thrive:compound] in [thrive:compound type=\"atp\"][/thrive:compound]. Per le cellule prive di organuli (in favore di metabolismi più avanzati) questa è la fonte di energia. Il citoplasma è anche usato per immagazzinare molecole nella cellula e accrescere le sue dimensioni."
-
-#, fuzzy
+msgstr ""
+
 msgid "WIKI_CILIA_MODIFICATIONS"
-msgstr "Le interiora gelatinose della cellula. Il citoplasma è la soluzione di ioni, proteine e altre sostanze disciolte nell'acqua al suo interno. Una delle sue funzioni è la [b]glicolisi[/b], cioè la conversione del [thrive:compound type=\"glucose\"][/thrive:compound] in [thrive:compound type=\"atp\"][/thrive:compound]. Per le cellule prive di organuli (in favore di metabolismi più avanzati) questa è la fonte di energia. Il citoplasma è anche usato per immagazzinare molecole nella cellula e accrescere le sue dimensioni."
+msgstr ""
 
 #, fuzzy
 msgid "WIKI_CILIA_PROCESSES"
 msgstr "Aumentano la velocità di viraggio. Utili per cellule molto grandi."
 
-#, fuzzy
 msgid "WIKI_CILIA_REQUIREMENTS"
-msgstr "Gli agenti di segnalazione permettono alla cellula di produrre composti chimici a cui le altre possono reagire, attirandole oppure avvisandole di pericoli da cui fuggire."
-
-#, fuzzy
+msgstr ""
+
 msgid "WIKI_CILIA_SCIENTIFIC_BACKGROUND"
-msgstr "Il chemioplasto è una struttura a doppia membrana. Contiene proteine capaci di convertire l[thrive:compound type=\"hydrogensulfide\"][/thrive:compound], l'acqua e il [thrive:compound type=\"carbondioxide\"][/thrive:compound] gassoso in glucosio. Il tasso aumenta con la concentrazione di diossido di carbonio. Questo processo si chiama [b]chemiosintesi dell'idrogeno solforato[/b]."
-
-#, fuzzy
+msgstr ""
+
 msgid "WIKI_CILIA_STRATEGY"
-msgstr "Il chemioplasto è una struttura a doppia membrana. Contiene proteine capaci di convertire l[thrive:compound type=\"hydrogensulfide\"][/thrive:compound], l'acqua e il [thrive:compound type=\"carbondioxide\"][/thrive:compound] gassoso in glucosio. Il tasso aumenta con la concentrazione di diossido di carbonio. Questo processo si chiama [b]chemiosintesi dell'idrogeno solforato[/b]."
-
-#, fuzzy
+msgstr ""
+
 msgid "WIKI_CILIA_UPGRADES"
-msgstr "Nessun aggiornamento."
+msgstr ""
 
 #, fuzzy
 msgid "WIKI_COMPOUNDS_BUTTON"
@@ -6671,25 +6647,20 @@
 msgid "WIKI_COMPOUNDS_INTRO"
 msgstr "Le interiora gelatinose della cellula. Il citoplasma è la soluzione di ioni, proteine e altre sostanze disciolte nell'acqua al suo interno. Una delle sue funzioni è la [b]glicolisi[/b], cioè la conversione del [thrive:compound type=\"glucose\"][/thrive:compound] in [thrive:compound type=\"atp\"][/thrive:compound]. Per le cellule prive di organuli (in favore di metabolismi più avanzati) questa è la fonte di energia. Il citoplasma è anche usato per immagazzinare molecole nella cellula e accrescere le sue dimensioni."
 
-#, fuzzy
 msgid "WIKI_COMPOUNDS_TYPES_OF_COMPOUNDS"
-msgstr "Composti infiniti"
-
-#, fuzzy
+msgstr ""
+
 msgid "WIKI_COMPOUND_SYSTEM_DEVELOPMENT_COMPOUNDS_LIST"
-msgstr "Composti:"
-
-#, fuzzy
+msgstr ""
+
 msgid "WIKI_COMPOUND_SYSTEM_DEVELOPMENT_INTRO"
-msgstr "Composti:"
-
-#, fuzzy
+msgstr ""
+
 msgid "WIKI_COMPOUND_SYSTEM_DEVELOPMENT_MICROBE_STAGE"
-msgstr "Composti:"
-
-#, fuzzy
+msgstr ""
+
 msgid "WIKI_COMPOUND_SYSTEM_DEVELOPMENT_OVERVIEW"
-msgstr "Composti:"
+msgstr ""
 
 #, fuzzy
 msgid "WIKI_CYTOPLASM_EFFECTS"
@@ -6707,21 +6678,17 @@
 msgid "WIKI_CYTOPLASM_PROCESSES"
 msgstr "Trasforma il [thrive:compound type=\"glucose\"][/thrive:compound] in [thrive:compound type=\"atp\"][/thrive:compound]."
 
-#, fuzzy
 msgid "WIKI_CYTOPLASM_REQUIREMENTS"
-msgstr "Un metabolosoma modificato. Produce una forma primitiva dell'agente tossico [thrive:compound type=\"oxytoxy\"][/thrive:compound]."
-
-#, fuzzy
+msgstr ""
+
 msgid "WIKI_CYTOPLASM_SCIENTIFIC_BACKGROUND"
-msgstr "Il chemioplasto è una struttura a doppia membrana. Contiene proteine capaci di convertire l[thrive:compound type=\"hydrogensulfide\"][/thrive:compound], l'acqua e il [thrive:compound type=\"carbondioxide\"][/thrive:compound] gassoso in glucosio. Il tasso aumenta con la concentrazione di diossido di carbonio. Questo processo si chiama [b]chemiosintesi dell'idrogeno solforato[/b]."
-
-#, fuzzy
+msgstr ""
+
 msgid "WIKI_CYTOPLASM_STRATEGY"
-msgstr "Il chemioplasto è una struttura a doppia membrana. Contiene proteine capaci di convertire l[thrive:compound type=\"hydrogensulfide\"][/thrive:compound], l'acqua e il [thrive:compound type=\"carbondioxide\"][/thrive:compound] gassoso in glucosio. Il tasso aumenta con la concentrazione di diossido di carbonio. Questo processo si chiama [b]chemiosintesi dell'idrogeno solforato[/b]."
-
-#, fuzzy
+msgstr ""
+
 msgid "WIKI_CYTOPLASM_UPGRADES"
-msgstr "Il chemioplasto è una struttura a doppia membrana. Contiene proteine capaci di convertire l[thrive:compound type=\"hydrogensulfide\"][/thrive:compound], l'acqua e il [thrive:compound type=\"carbondioxide\"][/thrive:compound] gassoso in glucosio. Il tasso aumenta con la concentrazione di diossido di carbonio. Questo processo si chiama [b]chemiosintesi dell'idrogeno solforato[/b]."
+msgstr ""
 
 #, fuzzy
 msgid "WIKI_DEVELOPMENT"
@@ -6735,21 +6702,18 @@
 msgid "WIKI_DEVELOPMENT_ROOT_INTRO"
 msgstr "Organuli"
 
-#, fuzzy
 msgid "WIKI_EDITORS_AND_MUTATIONS_GENERATIONS_AND_EDITOR_SESSIONS"
-msgstr "Mitocondrio"
+msgstr ""
 
 #, fuzzy
 msgid "WIKI_EDITORS_AND_MUTATIONS_INTRO"
 msgstr "Mitocondrio"
 
-#, fuzzy
 msgid "WIKI_EDITORS_AND_MUTATIONS_MUTATIONS_AND_MUTATION_POINTS"
-msgstr "Mitocondrio"
-
-#, fuzzy
+msgstr ""
+
 msgid "WIKI_ENVIRONMENTAL_CONDITIONS_ENVIRONMENTAL_GASSES"
-msgstr "Mitocondrio"
+msgstr ""
 
 #, fuzzy
 msgid "WIKI_ENVIRONMENTAL_CONDITIONS_INTRO"
@@ -6759,9 +6723,8 @@
 msgid "WIKI_ENVIRONMENTAL_CONDITIONS_PHYSICAL_CONDITIONS"
 msgstr "(proporzione di glucosio conservata nell'ambiente all'inizio di ciascuna generazione)"
 
-#, fuzzy
 msgid "WIKI_ENVIRONMENTAL_CONDITIONS_THE_DAY/NIGHT_CYCLE"
-msgstr "Mitocondrio"
+msgstr ""
 
 #, fuzzy
 msgid "WIKI_FLAGELLUM_EFFECTS"
@@ -6779,21 +6742,17 @@
 msgid "WIKI_FLAGELLUM_PROCESSES"
 msgstr "Consuma [thrive:compound type=\"atp\"][/thrive:compound]. Aumenta la velocità di movimento della cellula."
 
-#, fuzzy
 msgid "WIKI_FLAGELLUM_REQUIREMENTS"
-msgstr "Il flagello è un fascio di proteine simile a una frusta che si estende a partire dalla membrana cellulare. Consuma [thrive:compound type=\"atp\"][/thrive:compound] per ondulare, fornendo così movimento alla cellula. La direzione di tale movimento è opposta alla direzione in cui il flagello punta: per esempio, un flagello posizionato sul lato sinistro della cellula fornisce spinta nel movimento verso destra."
-
-#, fuzzy
+msgstr ""
+
 msgid "WIKI_FLAGELLUM_SCIENTIFIC_BACKGROUND"
-msgstr "Gli agenti di segnalazione permettono alla cellula di produrre composti chimici a cui le altre possono reagire, attirandole oppure avvisandole di pericoli da cui fuggire."
-
-#, fuzzy
+msgstr ""
+
 msgid "WIKI_FLAGELLUM_STRATEGY"
-msgstr "Il flagello è un fascio di proteine simile a una frusta che si estende a partire dalla membrana cellulare. Consuma [thrive:compound type=\"atp\"][/thrive:compound] per ondulare, fornendo così movimento alla cellula. La direzione di tale movimento è opposta alla direzione in cui il flagello punta: per esempio, un flagello posizionato sul lato sinistro della cellula fornisce spinta nel movimento verso destra."
-
-#, fuzzy
+msgstr ""
+
 msgid "WIKI_FLAGELLUM_UPGRADES"
-msgstr "Consuma [thrive:compound type=\"atp\"][/thrive:compound]. Aumenta la velocità di movimento della cellula."
+msgstr ""
 
 #, fuzzy
 msgid "WIKI_GLYCOLYSIS_COMMA_ANAEROBIC_NITROGEN_FIXATION"
@@ -6803,9 +6762,8 @@
 msgid "WIKI_HEADING_APPENDICES"
 msgstr "Permette di legarsi ad altre cellule: è il primo passo verso la multicellularità. All'interno di una colonia, le tue cellule si scambiano i composti liberamente, ma non puoi attivare l'editor. Per farlo, devi prima lasciarla."
 
-#, fuzzy
 msgid "WIKI_HEADING_COMPOUNDS_LIST"
-msgstr "Composti infiniti"
+msgstr ""
 
 #, fuzzy
 msgid "WIKI_HEADING_CONCEPT_ART"
@@ -6823,9 +6781,8 @@
 msgid "WIKI_HEADING_EDITOR"
 msgstr "Agente legante"
 
-#, fuzzy
 msgid "WIKI_HEADING_EFFECTS"
-msgstr "Permette di legarsi ad altre cellule: è il primo passo verso la multicellularità. All'interno di una colonia, le tue cellule si scambiano i composti liberamente, ma non puoi attivare l'editor. Per farlo, devi prima lasciarla."
+msgstr ""
 
 #, fuzzy
 msgid "WIKI_HEADING_ENVIRONMENTAL_GASSES"
@@ -6835,9 +6792,8 @@
 msgid "WIKI_HEADING_FEATURES"
 msgstr "Permette di legarsi ad altre cellule: è il primo passo verso la multicellularità. All'interno di una colonia, le tue cellule si scambiano i composti liberamente, ma non puoi attivare l'editor. Per farlo, devi prima lasciarla."
 
-#, fuzzy
 msgid "WIKI_HEADING_FOG_OF_WAR"
-msgstr "Permette di legarsi ad altre cellule: è il primo passo verso la multicellularità. All'interno di una colonia, le tue cellule si scambiano i composti liberamente, ma non puoi attivare l'editor. Per farlo, devi prima lasciarla."
+msgstr ""
 
 #, fuzzy
 msgid "WIKI_HEADING_GAMEPLAY"
@@ -6847,21 +6803,18 @@
 msgid "WIKI_HEADING_GDD"
 msgstr "Agente legante"
 
-#, fuzzy
 msgid "WIKI_HEADING_GENERATIONS_AND_EDITOR_SESSIONS"
-msgstr "Permette di legarsi ad altre cellule: è il primo passo verso la multicellularità. All'interno di una colonia, le tue cellule si scambiano i composti liberamente, ma non puoi attivare l'editor. Per farlo, devi prima lasciarla."
+msgstr ""
 
 #, fuzzy
 msgid "WIKI_HEADING_MICROBE_STAGE"
 msgstr "Fase Microbica"
 
-#, fuzzy
 msgid "WIKI_HEADING_MODIFICATIONS"
-msgstr "Il chemioplasto è una struttura a doppia membrana. Contiene proteine capaci di convertire l[thrive:compound type=\"hydrogensulfide\"][/thrive:compound], l'acqua e il [thrive:compound type=\"carbondioxide\"][/thrive:compound] gassoso in glucosio. Il tasso aumenta con la concentrazione di diossido di carbonio. Questo processo si chiama [b]chemiosintesi dell'idrogeno solforato[/b]."
-
-#, fuzzy
+msgstr ""
+
 msgid "WIKI_HEADING_MUTATIONS_AND_MUTATION_POINTS"
-msgstr "Mitocondrio"
+msgstr ""
 
 msgid "WIKI_HEADING_OVERVIEW"
 msgstr ""
@@ -6874,33 +6827,26 @@
 msgid "WIKI_HEADING_PHYSICAL_CONDITIONS"
 msgstr "Condizioni fisiche"
 
-#, fuzzy
 msgid "WIKI_HEADING_PROCESSES"
-msgstr "Nessun processo"
-
-#, fuzzy
+msgstr ""
+
 msgid "WIKI_HEADING_REPRODUCTION_IN_THE_MICROBE_STAGE"
-msgstr "Fase Microbica"
-
-#, fuzzy
+msgstr ""
+
 msgid "WIKI_HEADING_REQUIREMENTS"
-msgstr "Permette di legarsi ad altre cellule: è il primo passo verso la multicellularità. All'interno di una colonia, le tue cellule si scambiano i composti liberamente, ma non puoi attivare l'editor. Per farlo, devi prima lasciarla."
-
-#, fuzzy
+msgstr ""
+
 msgid "WIKI_HEADING_SCIENTIFIC_BACKGROUND"
-msgstr "Il chemioplasto è una struttura a doppia membrana. Contiene proteine capaci di convertire l[thrive:compound type=\"hydrogensulfide\"][/thrive:compound], l'acqua e il [thrive:compound type=\"carbondioxide\"][/thrive:compound] gassoso in glucosio. Il tasso aumenta con la concentrazione di diossido di carbonio. Questo processo si chiama [b]chemiosintesi dell'idrogeno solforato[/b]."
-
-#, fuzzy
+msgstr ""
+
 msgid "WIKI_HEADING_STRATEGY"
-msgstr "Premi [thrive:input]g_toggle_binding[/thrive:input] per attivare la modalità di legatura. In essa, puoi attaccarti ad altre cellule della tua specie per formare una colonia. Per abbandonare la colonia premi [thrive:input]g_unbind_all[/thrive:input]. Non puoi accedere all'editor quando sei legato ad altre cellule."
-
-#, fuzzy
+msgstr ""
+
 msgid "WIKI_HEADING_THE_DAY/NIGHT_CYCLE"
-msgstr "Agente legante"
-
-#, fuzzy
+msgstr ""
+
 msgid "WIKI_HEADING_THE_PATCH_MAP"
-msgstr "Termoplasto"
+msgstr ""
 
 #, fuzzy
 msgid "WIKI_HEADING_TRANSITIONS"
@@ -6913,9 +6859,8 @@
 msgid "WIKI_HEADING_UI"
 msgstr ""
 
-#, fuzzy
 msgid "WIKI_HEADING_UPGRADES"
-msgstr "Premi [thrive:input]g_toggle_binding[/thrive:input] per attivare la modalità di legatura. In essa, puoi attaccarti ad altre cellule della tua specie per formare una colonia. Per abbandonare la colonia premi [thrive:input]g_unbind_all[/thrive:input]. Non puoi accedere all'editor quando sei legato ad altre cellule."
+msgstr ""
 
 #, fuzzy
 msgid "WIKI_INDUSTRIAL_STAGE_CURRENT_DEVELOPMENT"
@@ -6929,9 +6874,8 @@
 msgid "WIKI_INDUSTRIAL_STAGE_INTRO"
 msgstr "Agente legante"
 
-#, fuzzy
 msgid "WIKI_INDUSTRIAL_STAGE_OVERVIEW"
-msgstr "Agente legante"
+msgstr ""
 
 #, fuzzy
 msgid "WIKI_INDUSTRIAL_STAGE_TRANSITIONS"
@@ -6944,9 +6888,8 @@
 msgid "WIKI_INJECTISOME_PILUS"
 msgstr ""
 
-#, fuzzy
 msgid "WIKI_LYSOSOME_EFFECTS"
-msgstr "Un metabolosoma modificato. Produce una forma primitiva dell'agente tossico [thrive:compound type=\"oxytoxy\"][/thrive:compound]."
+msgstr ""
 
 #, fuzzy
 msgid "WIKI_LYSOSOME_INTRO"
@@ -6960,21 +6903,17 @@
 msgid "WIKI_LYSOSOME_PROCESSES"
 msgstr "Contiene uno di tre enzimi digestivi. Fai clic su \"Modifica\" per scegliere quale. Gli enzimi velocizzano la digestione e la rendono più efficiente."
 
-#, fuzzy
 msgid "WIKI_LYSOSOME_REQUIREMENTS"
-msgstr "Un metabolosoma modificato. Produce una forma primitiva dell'agente tossico [thrive:compound type=\"oxytoxy\"][/thrive:compound]."
-
-#, fuzzy
+msgstr ""
+
 msgid "WIKI_LYSOSOME_SCIENTIFIC_BACKGROUND"
-msgstr "I metabolosomi sono ammassi di proteine avvolti in involucri proteici. Convertono il [thrive:compound type=\"glucose\"][/thrive:compound] in [thrive:compound type=\"atp\"][/thrive:compound] molto più velocemente rispetto a quanto farebbe il citoplasma. Questo processo si chiama [b]respirazione aerobica[/b]. Tuttavia, richiedono [thrive:compound type=\"oxygen\"][/thrive:compound] per funzionare: livelli più bassi li rallentano. Siccome i metabolosomi sono sospesi direttamente nel citoplasma, il fuido circostante produce piccole quantità di [thrive:compound type=\"atp\"][/thrive:compound] tramite [b]glicolisi[/b]."
-
-#, fuzzy
+msgstr ""
+
 msgid "WIKI_LYSOSOME_STRATEGY"
-msgstr "Un metabolosoma modificato. Produce una forma primitiva dell'agente tossico [thrive:compound type=\"oxytoxy\"][/thrive:compound]."
-
-#, fuzzy
+msgstr ""
+
 msgid "WIKI_LYSOSOME_UPGRADES"
-msgstr "Un metabolosoma modificato. Produce una forma primitiva dell'agente tossico [thrive:compound type=\"oxytoxy\"][/thrive:compound]."
+msgstr ""
 
 #, fuzzy
 msgid "WIKI_MECHANICS"
@@ -7128,37 +7067,30 @@
 msgid "WIKI_MULTICELLULAR_STAGE_UI"
 msgstr "Fase Multicellulare"
 
-#, fuzzy
 msgid "WIKI_MYOFIBRIL_EFFECTS"
-msgstr "Nessun processo"
-
-#, fuzzy
+msgstr ""
+
 msgid "WIKI_MYOFIBRIL_INTRO"
-msgstr "Nessun processo"
-
-#, fuzzy
+msgstr ""
+
 msgid "WIKI_MYOFIBRIL_MODIFICATIONS"
-msgstr "Le interiora gelatinose della cellula. Il citoplasma è la soluzione di ioni, proteine e altre sostanze disciolte nell'acqua al suo interno. Una delle sue funzioni è la [b]glicolisi[/b], cioè la conversione del [thrive:compound type=\"glucose\"][/thrive:compound] in [thrive:compound type=\"atp\"][/thrive:compound]. Per le cellule prive di organuli (in favore di metabolismi più avanzati) questa è la fonte di energia. Il citoplasma è anche usato per immagazzinare molecole nella cellula e accrescere le sue dimensioni."
+msgstr ""
 
 #, fuzzy
 msgid "WIKI_MYOFIBRIL_PROCESSES"
 msgstr "Nessun processo"
 
-#, fuzzy
 msgid "WIKI_MYOFIBRIL_REQUIREMENTS"
-msgstr "La centrale energetica della cellula. Il mitocondrio è una struttura a doppia membrana piena di proteine ed enzimi. Si tratta di un organismo procariote, vivente all'interno di un eucariote. Converte il [thrive:compound type=\"glucose\"][/thrive:compound] in [thrive:compound type=\"atp\"][/thrive:compound] con un'efficienza di gran lunga superiore a quella del citoplasma. Questo processo si chiama [b]respirazione aerobica[/b]. Tuttavia, ha bisogno di [thrive:compound type=\"oxygen\"][/thrive:compound] per funzionare, e livelli inferiori nell'ambiente lo rallentano."
-
-#, fuzzy
+msgstr ""
+
 msgid "WIKI_MYOFIBRIL_SCIENTIFIC_BACKGROUND"
-msgstr "Il chemioplasto è una struttura a doppia membrana. Contiene proteine capaci di convertire l[thrive:compound type=\"hydrogensulfide\"][/thrive:compound], l'acqua e il [thrive:compound type=\"carbondioxide\"][/thrive:compound] gassoso in glucosio. Il tasso aumenta con la concentrazione di diossido di carbonio. Questo processo si chiama [b]chemiosintesi dell'idrogeno solforato[/b]."
-
-#, fuzzy
+msgstr ""
+
 msgid "WIKI_MYOFIBRIL_STRATEGY"
-msgstr "Nessun processo"
-
-#, fuzzy
+msgstr ""
+
 msgid "WIKI_MYOFIBRIL_UPGRADES"
-msgstr "Nessun processo"
+msgstr ""
 
 #, fuzzy
 msgid "WIKI_NATION_EDITOR"
@@ -7212,9 +7144,8 @@
 msgid "WIKI_NITROGENASE_PROCESSES"
 msgstr "Trasforma l'[thrive:compound type=\"atp\"][/thrive:compound] in [thrive:compound type=\"ammonia\"][/thrive:compound]. Il tasso aumenta con la concentrazione di [thrive:compound type=\"nitrogen\"][/thrive:compound]."
 
-#, fuzzy
 msgid "WIKI_NITROGENASE_REQUIREMENTS"
-msgstr "La termosintasi è una proteina che cambia forma in base alle convezioni termiche del liquido in cui è immersa. Esposta al calore, si piega, legandosi così all'ADP. Raffreddata, si apre, riciclandola in [thrive:compound type=\"atp\"][/thrive:compound]. Questo processo si chiama [b]termosintesi[/b]. Il tasso di produzione di [thrive:compound type=\"atp\"][/thrive:compound] aumenta con la [thrive:compound type=\"temperature\"][/thrive:compound] circostante."
+msgstr ""
 
 #, fuzzy
 msgid "WIKI_NITROGENASE_SCIENTIFIC_BACKGROUND"
@@ -7235,13 +7166,11 @@
 msgid "WIKI_NONE_COMMA_THIS_IS_THE_LAST_STAGE"
 msgstr ""
 
-#, fuzzy
 msgid "WIKI_NUCLEUS_EFFECTS"
-msgstr "Nessun processo"
-
-#, fuzzy
+msgstr ""
+
 msgid "WIKI_NUCLEUS_INTRO"
-msgstr "Il vacuolo tossine è un vacuolo che è stato modificato per la produzione, l'immagazzinamento e la secrezione di [thrive:compound type=\"oxytoxy\"][/thrive:compound]. Più vacuoli tossine hai, più rapidamente sarai in grado di rilasciare le tossine."
+msgstr ""
 
 #, fuzzy
 msgid "WIKI_NUCLEUS_MODIFICATIONS"
@@ -7251,21 +7180,17 @@
 msgid "WIKI_NUCLEUS_PROCESSES"
 msgstr "Nessun processo"
 
-#, fuzzy
 msgid "WIKI_NUCLEUS_REQUIREMENTS"
-msgstr "Il vacuolo tossine è un vacuolo che è stato modificato per la produzione, l'immagazzinamento e la secrezione di [thrive:compound type=\"oxytoxy\"][/thrive:compound]. Più vacuoli tossine hai, più rapidamente sarai in grado di rilasciare le tossine."
-
-#, fuzzy
+msgstr ""
+
 msgid "WIKI_NUCLEUS_SCIENTIFIC_BACKGROUND"
-msgstr "Il chemioplasto è una struttura a doppia membrana. Contiene proteine capaci di convertire l[thrive:compound type=\"hydrogensulfide\"][/thrive:compound], l'acqua e il [thrive:compound type=\"carbondioxide\"][/thrive:compound] gassoso in glucosio. Il tasso aumenta con la concentrazione di diossido di carbonio. Questo processo si chiama [b]chemiosintesi dell'idrogeno solforato[/b]."
-
-#, fuzzy
+msgstr ""
+
 msgid "WIKI_NUCLEUS_STRATEGY"
-msgstr "Il chemioplasto è una struttura a doppia membrana. Contiene proteine capaci di convertire l[thrive:compound type=\"hydrogensulfide\"][/thrive:compound], l'acqua e il [thrive:compound type=\"carbondioxide\"][/thrive:compound] gassoso in glucosio. Il tasso aumenta con la concentrazione di diossido di carbonio. Questo processo si chiama [b]chemiosintesi dell'idrogeno solforato[/b]."
-
-#, fuzzy
+msgstr ""
+
 msgid "WIKI_NUCLEUS_UPGRADES"
-msgstr "Nessun aggiornamento."
+msgstr ""
 
 #, fuzzy
 msgid "WIKI_ORGANELLES_ROOT_INTRO"
@@ -7291,9 +7216,8 @@
 msgid "WIKI_OXYTOXISOME_REQUIREMENTS"
 msgstr "Un metabolosoma modificato. Produce una forma primitiva dell'agente tossico [thrive:compound type=\"oxytoxy\"][/thrive:compound]."
 
-#, fuzzy
 msgid "WIKI_OXYTOXISOME_SCIENTIFIC_BACKGROUND"
-msgstr "Il vacuolo tossine è un vacuolo che è stato modificato per la produzione, l'immagazzinamento e la secrezione di [thrive:compound type=\"oxytoxy\"][/thrive:compound]. Più vacuoli tossine hai, più rapidamente sarai in grado di rilasciare le tossine."
+msgstr ""
 
 #, fuzzy
 msgid "WIKI_OXYTOXISOME_STRATEGY"
@@ -7319,9 +7243,8 @@
 msgid "WIKI_PAGE_AWARE_STAGE"
 msgstr "Fase della consapevolezza"
 
-#, fuzzy
 msgid "WIKI_PAGE_AXON"
-msgstr "Rusticianina"
+msgstr ""
 
 #, fuzzy
 msgid "WIKI_PAGE_BINDING_AGENT"
@@ -7347,17 +7270,15 @@
 msgid "WIKI_PAGE_CHLOROPLAST"
 msgstr "Cloroplasto"
 
-#, fuzzy
 msgid "WIKI_PAGE_CILIA"
-msgstr "Citoplasma"
+msgstr ""
 
 #, fuzzy
 msgid "WIKI_PAGE_COMPOUNDS"
 msgstr "Citoplasma"
 
-#, fuzzy
 msgid "WIKI_PAGE_COMPOUND_SYSTEM_DEVELOPMENT"
-msgstr "Composti:"
+msgstr ""
 
 #, fuzzy
 msgid "WIKI_PAGE_CYTOPLASM"
@@ -7431,9 +7352,8 @@
 msgid "WIKI_PAGE_OXYTOXISOME"
 msgstr "OssiTossisoma"
 
-#, fuzzy
 msgid "WIKI_PAGE_PERFORATOR_PILUS"
-msgstr "Protoplasma"
+msgstr ""
 
 #, fuzzy
 msgid "WIKI_PAGE_PROTOPLASM"
@@ -7495,37 +7415,29 @@
 "Vacuolo\n"
 "Tossine"
 
-#, fuzzy
 msgid "WIKI_PERFORATOR_PILUS_EFFECTS"
-msgstr "Protoplasma"
-
-#, fuzzy
+msgstr ""
+
 msgid "WIKI_PERFORATOR_PILUS_INTRO"
-msgstr "Protoplasma"
-
-#, fuzzy
+msgstr ""
+
 msgid "WIKI_PERFORATOR_PILUS_MODIFICATIONS"
-msgstr "Il cloroplasto è una struttura a doppia membrana. Si tratta di un organismo procariote, vivente all'interno di un eucariote. Contiene pigmenti fotosensibili impilati insieme in sacche membranose, che gli danno il colore distintivo e che sfruttano l'energia della luce per produrre [thrive:compound type=\"glucose\"][/thrive:compound] a partire dall'acqua e dal [thrive:compound type=\"carbondioxide\"][/thrive:compound] gassoso. Questo processo si chiama [b]fotosintesi[/b]. Il tasso aumenta con la concentrazione di [thrive:compound type=\"carbondioxide\"][/thrive:compound] e con l'intensità della [thrive:compound type=\"sunlight\"][/thrive:compound]."
-
-#, fuzzy
+msgstr ""
+
 msgid "WIKI_PERFORATOR_PILUS_PROCESSES"
-msgstr "Trasforma il [thrive:compound type=\"glucose\"][/thrive:compound] in [thrive:compound type=\"atp\"][/thrive:compound]."
-
-#, fuzzy
+msgstr ""
+
 msgid "WIKI_PERFORATOR_PILUS_REQUIREMENTS"
-msgstr "La \"vista\" delle cellule è in realtà chemioricezione. È così che loro acquisiscono informazioni sui loro dintorni. Di conseguenza, quello che vedi in gioco è una rappresentazione di ciò che la tua cellula può percepire. L'aggiunta di questo organulo alla tua cellula le conferisce una chemioricezione ancora più potente: con esso, avrai a disposizione una linea che ti indicherà la posizione di un composto anche fuori del tuo campo visivo."
-
-#, fuzzy
+msgstr ""
+
 msgid "WIKI_PERFORATOR_PILUS_SCIENTIFIC_BACKGROUND"
-msgstr "Il cloroplasto è una struttura a doppia membrana. Si tratta di un organismo procariote, vivente all'interno di un eucariote. Contiene pigmenti fotosensibili impilati insieme in sacche membranose, che gli danno il colore distintivo e che sfruttano l'energia della luce per produrre [thrive:compound type=\"glucose\"][/thrive:compound] a partire dall'acqua e dal [thrive:compound type=\"carbondioxide\"][/thrive:compound] gassoso. Questo processo si chiama [b]fotosintesi[/b]. Il tasso aumenta con la concentrazione di [thrive:compound type=\"carbondioxide\"][/thrive:compound] e con l'intensità della [thrive:compound type=\"sunlight\"][/thrive:compound]."
-
-#, fuzzy
+msgstr ""
+
 msgid "WIKI_PERFORATOR_PILUS_STRATEGY"
-msgstr "Il cloroplasto è una struttura a doppia membrana. Si tratta di un organismo procariote, vivente all'interno di un eucariote. Contiene pigmenti fotosensibili impilati insieme in sacche membranose, che gli danno il colore distintivo e che sfruttano l'energia della luce per produrre [thrive:compound type=\"glucose\"][/thrive:compound] a partire dall'acqua e dal [thrive:compound type=\"carbondioxide\"][/thrive:compound] gassoso. Questo processo si chiama [b]fotosintesi[/b]. Il tasso aumenta con la concentrazione di [thrive:compound type=\"carbondioxide\"][/thrive:compound] e con l'intensità della [thrive:compound type=\"sunlight\"][/thrive:compound]."
-
-#, fuzzy
+msgstr ""
+
 msgid "WIKI_PERFORATOR_PILUS_UPGRADES"
-msgstr "Il cloroplasto è una struttura a doppia membrana. Si tratta di un organismo procariote, vivente all'interno di un eucariote. Contiene pigmenti fotosensibili impilati insieme in sacche membranose, che gli danno il colore distintivo e che sfruttano l'energia della luce per produrre [thrive:compound type=\"glucose\"][/thrive:compound] a partire dall'acqua e dal [thrive:compound type=\"carbondioxide\"][/thrive:compound] gassoso. Questo processo si chiama [b]fotosintesi[/b]. Il tasso aumenta con la concentrazione di [thrive:compound type=\"carbondioxide\"][/thrive:compound] e con l'intensità della [thrive:compound type=\"sunlight\"][/thrive:compound]."
+msgstr ""
 
 #, fuzzy
 msgid "WIKI_PROTEIN_RESPIRATION"
@@ -7539,29 +7451,24 @@
 msgid "WIKI_PROTOPLASM_INTRO"
 msgstr "Protoplasma"
 
-#, fuzzy
 msgid "WIKI_PROTOPLASM_MODIFICATIONS"
-msgstr "Le interiora gelatinose della cellula. Il citoplasma è la soluzione di ioni, proteine e altre sostanze disciolte nell'acqua al suo interno. Una delle sue funzioni è la [b]glicolisi[/b], cioè la conversione del [thrive:compound type=\"glucose\"][/thrive:compound] in [thrive:compound type=\"atp\"][/thrive:compound]. Per le cellule prive di organuli (in favore di metabolismi più avanzati) questa è la fonte di energia. Il citoplasma è anche usato per immagazzinare molecole nella cellula e accrescere le sue dimensioni."
+msgstr ""
 
 #, fuzzy
 msgid "WIKI_PROTOPLASM_PROCESSES"
 msgstr "Trasforma il [thrive:compound type=\"glucose\"][/thrive:compound] in [thrive:compound type=\"atp\"][/thrive:compound]."
 
-#, fuzzy
 msgid "WIKI_PROTOPLASM_REQUIREMENTS"
-msgstr "Un metabolosoma modificato. Produce una forma primitiva dell'agente tossico [thrive:compound type=\"oxytoxy\"][/thrive:compound]."
-
-#, fuzzy
+msgstr ""
+
 msgid "WIKI_PROTOPLASM_SCIENTIFIC_BACKGROUND"
-msgstr "Il cloroplasto è una struttura a doppia membrana. Si tratta di un organismo procariote, vivente all'interno di un eucariote. Contiene pigmenti fotosensibili impilati insieme in sacche membranose, che gli danno il colore distintivo e che sfruttano l'energia della luce per produrre [thrive:compound type=\"glucose\"][/thrive:compound] a partire dall'acqua e dal [thrive:compound type=\"carbondioxide\"][/thrive:compound] gassoso. Questo processo si chiama [b]fotosintesi[/b]. Il tasso aumenta con la concentrazione di [thrive:compound type=\"carbondioxide\"][/thrive:compound] e con l'intensità della [thrive:compound type=\"sunlight\"][/thrive:compound]."
-
-#, fuzzy
+msgstr ""
+
 msgid "WIKI_PROTOPLASM_STRATEGY"
-msgstr "Il cloroplasto è una struttura a doppia membrana. Si tratta di un organismo procariote, vivente all'interno di un eucariote. Contiene pigmenti fotosensibili impilati insieme in sacche membranose, che gli danno il colore distintivo e che sfruttano l'energia della luce per produrre [thrive:compound type=\"glucose\"][/thrive:compound] a partire dall'acqua e dal [thrive:compound type=\"carbondioxide\"][/thrive:compound] gassoso. Questo processo si chiama [b]fotosintesi[/b]. Il tasso aumenta con la concentrazione di [thrive:compound type=\"carbondioxide\"][/thrive:compound] e con l'intensità della [thrive:compound type=\"sunlight\"][/thrive:compound]."
-
-#, fuzzy
+msgstr ""
+
 msgid "WIKI_PROTOPLASM_UPGRADES"
-msgstr "Trasforma il [thrive:compound type=\"glucose\"][/thrive:compound] in [thrive:compound type=\"atp\"][/thrive:compound]."
+msgstr ""
 
 msgid "WIKI_PULLING_CILIA"
 msgstr ""
@@ -7574,9 +7481,8 @@
 msgid "WIKI_REPRODUCTION_INTRO"
 msgstr "Protoplasma"
 
-#, fuzzy
 msgid "WIKI_REPRODUCTION_REPRODUCTION_IN_THE_MICROBE_STAGE"
-msgstr "Protoplasma"
+msgstr ""
 
 msgid "WIKI_ROOT_BODY"
 msgstr ""
@@ -7600,9 +7506,8 @@
 msgid "WIKI_RUSTICYANIN_PROCESSES"
 msgstr "Trasforma il [thrive:compound type=\"iron\"][/thrive:compound] in [thrive:compound type=\"atp\"][/thrive:compound]. Il tasso aumenta con la concentrazione di [thrive:compound type=\"carbondioxide\"][/thrive:compound] e di [thrive:compound type=\"oxygen\"][/thrive:compound]."
 
-#, fuzzy
 msgid "WIKI_RUSTICYANIN_REQUIREMENTS"
-msgstr "La rusticianina è una proteina che usa il [thrive:compound type=\"carbondioxide\"][/thrive:compound] gassoso e l'[thrive:compound type=\"oxygen\"][/thrive:compound] per ossidare il ferro da uno stato chimico all'altro. Questo processo, chiamato [b]ossidazione del ferro[/b], rilascia energia che la cellula poi immagazzina."
+msgstr ""
 
 #, fuzzy
 msgid "WIKI_RUSTICYANIN_SCIENTIFIC_BACKGROUND"
@@ -7664,25 +7569,20 @@
 msgid "WIKI_SLIME_JET_PROCESSES"
 msgstr "Aumentano la velocità di viraggio. Utili per cellule molto grandi."
 
-#, fuzzy
 msgid "WIKI_SLIME_JET_REQUIREMENTS"
-msgstr "Gli agenti di segnalazione permettono alla cellula di produrre composti chimici a cui le altre possono reagire, attirandole oppure avvisandole di pericoli da cui fuggire."
-
-#, fuzzy
+msgstr ""
+
 msgid "WIKI_SLIME_JET_SCIENTIFIC_BACKGROUND"
-msgstr "Gli agenti di segnalazione permettono alla cellula di produrre composti chimici a cui le altre possono reagire, attirandole oppure avvisandole di pericoli da cui fuggire."
-
-#, fuzzy
+msgstr ""
+
 msgid "WIKI_SLIME_JET_STRATEGY"
-msgstr "La lipasi permette alla cellula di rompere la maggior parte di tipi di membrana. La tua cellula produce un po' di lipasi anche senza bisogno di un lisosoma; ma selezionando quest'opzione ne aumenterai l'efficacia."
-
-#, fuzzy
+msgstr ""
+
 msgid "WIKI_SLIME_JET_UPGRADES"
-msgstr "Aumentano la velocità di viraggio. Utili per cellule molto grandi."
-
-#, fuzzy
+msgstr ""
+
 msgid "WIKI_SOCIETY_STAGE_CURRENT_DEVELOPMENT"
-msgstr "Permette di legarsi ad altre cellule: è il primo passo verso la multicellularità. All'interno di una colonia, le tue cellule si scambiano i composti liberamente, ma non puoi attivare l'editor. Per farlo, devi prima lasciarla."
+msgstr ""
 
 #, fuzzy
 msgid "WIKI_SOCIETY_STAGE_FEATURES"
@@ -7704,9 +7604,8 @@
 msgid "WIKI_SOCIETY_STAGE_UI"
 msgstr "Fase Microbica"
 
-#, fuzzy
 msgid "WIKI_SPACE_STAGE_CURRENT_DEVELOPMENT"
-msgstr "Permette di legarsi ad altre cellule: è il primo passo verso la multicellularità. All'interno di una colonia, le tue cellule si scambiano i composti liberamente, ma non puoi attivare l'editor. Per farlo, devi prima lasciarla."
+msgstr ""
 
 #, fuzzy
 msgid "WIKI_SPACE_STAGE_FEATURES"
@@ -7752,9 +7651,8 @@
 msgid "WIKI_THERMOPLAST_PROCESSES"
 msgstr "Produce [thrive:compound type=\"atp\"][/thrive:compound]. Il tasso aumenta con la [thrive:compound type=\"temperature\"][/thrive:compound]."
 
-#, fuzzy
 msgid "WIKI_THERMOPLAST_REQUIREMENTS"
-msgstr "La termosintasi è una proteina che cambia forma in base alle convezioni termiche del liquido in cui è immersa. Esposta al calore, si piega, legandosi così all'ADP. Raffreddata, si apre, riciclandola in [thrive:compound type=\"atp\"][/thrive:compound]. Questo processo si chiama [b]termosintesi[/b]. Il tasso di produzione di [thrive:compound type=\"atp\"][/thrive:compound] aumenta con la [thrive:compound type=\"temperature\"][/thrive:compound] circostante."
+msgstr ""
 
 #, fuzzy
 msgid "WIKI_THERMOPLAST_SCIENTIFIC_BACKGROUND"
@@ -7800,9 +7698,8 @@
 msgid "WIKI_THERMOSYNTHASE_UPGRADES"
 msgstr "La termosintasi è una proteina che cambia forma in base alle convezioni termiche del liquido in cui è immersa. Esposta al calore, si piega, legandosi così all'ADP. Raffreddata, si apre, riciclandola in [thrive:compound type=\"atp\"][/thrive:compound]. Questo processo si chiama [b]termosintesi[/b]. Il tasso di produzione di [thrive:compound type=\"atp\"][/thrive:compound] aumenta con la [thrive:compound type=\"temperature\"][/thrive:compound] circostante."
 
-#, fuzzy
 msgid "WIKI_THE_PATCH_MAP_FOG_OF_WAR"
-msgstr "Il termoplasto è una struttura a doppia membrana. Si tratta di un organismo procariote, vivente all'interno di un eucariote. Contiene pigmenti termosensibili, impilati insieme in sacchetti membranosi, in grado di sfruttare l'energia delle differenze di calore vicine per produrre [thrive:compound type=\"atp\"][/thrive:compound] a partire dall'acqua. Questo processo si chiama [b]termosintesi[/b]. Il tasso aumenta con la temperatura."
+msgstr ""
 
 #, fuzzy
 msgid "WIKI_THE_PATCH_MAP_INTRO"
@@ -7812,9 +7709,8 @@
 msgid "WIKI_THE_PATCH_MAP_PATCHES"
 msgstr "Il termoplasto è una struttura a doppia membrana. Si tratta di un organismo procariote, vivente all'interno di un eucariote. Contiene pigmenti termosensibili, impilati insieme in sacchetti membranosi, in grado di sfruttare l'energia delle differenze di calore vicine per produrre [thrive:compound type=\"atp\"][/thrive:compound] a partire dall'acqua. Questo processo si chiama [b]termosintesi[/b]. Il tasso aumenta con la temperatura."
 
-#, fuzzy
 msgid "WIKI_THE_PATCH_MAP_THE_PATCH_MAP"
-msgstr "Il termoplasto è una struttura a doppia membrana. Si tratta di un organismo procariote, vivente all'interno di un eucariote. Contiene pigmenti termosensibili, impilati insieme in sacchetti membranosi, in grado di sfruttare l'energia delle differenze di calore vicine per produrre [thrive:compound type=\"atp\"][/thrive:compound] a partire dall'acqua. Questo processo si chiama [b]termosintesi[/b]. Il tasso aumenta con la temperatura."
+msgstr ""
 
 #, fuzzy
 msgid "WIKI_THYLAKOIDS_EFFECTS"
@@ -7828,13 +7724,11 @@
 msgid "WIKI_THYLAKOIDS_MODIFICATIONS"
 msgstr "I tilacoidi sono ammassi di proteine e pigmenti fotosensibili dal colore distintivo. Sfruttano l'energia della [thrive:compound type=\"sunlight\"][/thrive:compound] per produrre [thrive:compound type=\"glucose\"][/thrive:compound] a partire dall'acqua e dal [thrive:compound type=\"carbondioxide\"][/thrive:compound] gassoso. Questo processo si chiama [b]fotosintesi[/b]. Il tasso di produzione aumenta con la concentrazione di [thrive:compound type=\"carbondioxide\"][/thrive:compound] e con l'intensità della [thrive:compound type=\"sunlight\"][/thrive:compound]. Siccome i tilacoidi sono sospesi direttamente nel citoplasma, il fuido circostante produce piccole quantità di [thrive:compound type=\"atp\"][/thrive:compound] tramite [b]glicolisi[/b]."
 
-#, fuzzy
 msgid "WIKI_THYLAKOIDS_PROCESSES"
-msgstr "I tilacoidi sono ammassi di proteine e pigmenti fotosensibili dal colore distintivo. Sfruttano l'energia della [thrive:compound type=\"sunlight\"][/thrive:compound] per produrre [thrive:compound type=\"glucose\"][/thrive:compound] a partire dall'acqua e dal [thrive:compound type=\"carbondioxide\"][/thrive:compound] gassoso. Questo processo si chiama [b]fotosintesi[/b]. Il tasso di produzione aumenta con la concentrazione di [thrive:compound type=\"carbondioxide\"][/thrive:compound] e con l'intensità della [thrive:compound type=\"sunlight\"][/thrive:compound]. Siccome i tilacoidi sono sospesi direttamente nel citoplasma, il fuido circostante produce piccole quantità di [thrive:compound type=\"atp\"][/thrive:compound] tramite [b]glicolisi[/b]."
-
-#, fuzzy
+msgstr ""
+
 msgid "WIKI_THYLAKOIDS_REQUIREMENTS"
-msgstr "I tilacoidi sono ammassi di proteine e pigmenti fotosensibili dal colore distintivo. Sfruttano l'energia della [thrive:compound type=\"sunlight\"][/thrive:compound] per produrre [thrive:compound type=\"glucose\"][/thrive:compound] a partire dall'acqua e dal [thrive:compound type=\"carbondioxide\"][/thrive:compound] gassoso. Questo processo si chiama [b]fotosintesi[/b]. Il tasso di produzione aumenta con la concentrazione di [thrive:compound type=\"carbondioxide\"][/thrive:compound] e con l'intensità della [thrive:compound type=\"sunlight\"][/thrive:compound]. Siccome i tilacoidi sono sospesi direttamente nel citoplasma, il fuido circostante produce piccole quantità di [thrive:compound type=\"atp\"][/thrive:compound] tramite [b]glicolisi[/b]."
+msgstr ""
 
 #, fuzzy
 msgid "WIKI_THYLAKOIDS_SCIENTIFIC_BACKGROUND"
@@ -7882,9 +7776,8 @@
 msgid "WIKI_TOXIN_VACUOLE_UPGRADES"
 msgstr "Il vacuolo tossine è un vacuolo che è stato modificato per la produzione, l'immagazzinamento e la secrezione di [thrive:compound type=\"oxytoxy\"][/thrive:compound]. Più vacuoli tossine hai, più rapidamente sarai in grado di rilasciare le tossine."
 
-#, fuzzy
 msgid "WIKI_VACUOLE_EFFECTS"
-msgstr "Il vacuolo tossine è un vacuolo che è stato modificato per la produzione, l'immagazzinamento e la secrezione di [thrive:compound type=\"oxytoxy\"][/thrive:compound]. Più vacuoli tossine hai, più rapidamente sarai in grado di rilasciare le tossine."
+msgstr ""
 
 #, fuzzy
 msgid "WIKI_VACUOLE_INTRO"
@@ -7898,17 +7791,14 @@
 msgid "WIKI_VACUOLE_PROCESSES"
 msgstr "Trasforma l'[thrive:compound type=\"atp\"][/thrive:compound] in [thrive:compound type=\"oxytoxy\"][/thrive:compound]. Il tasso aumenta con la concentrazione di [thrive:compound type=\"oxygen\"][/thrive:compound]. Puoi rilasciare tali tossine premendo [thrive:input]g_fire_toxin[/thrive:input]. Il danno aumenta con la quantità disponibile."
 
-#, fuzzy
 msgid "WIKI_VACUOLE_REQUIREMENTS"
-msgstr "Il vacuolo tossine è un vacuolo che è stato modificato per la produzione, l'immagazzinamento e la secrezione di [thrive:compound type=\"oxytoxy\"][/thrive:compound]. Più vacuoli tossine hai, più rapidamente sarai in grado di rilasciare le tossine."
-
-#, fuzzy
+msgstr ""
+
 msgid "WIKI_VACUOLE_SCIENTIFIC_BACKGROUND"
-msgstr "Il vacuolo tossine è un vacuolo che è stato modificato per la produzione, l'immagazzinamento e la secrezione di [thrive:compound type=\"oxytoxy\"][/thrive:compound]. Più vacuoli tossine hai, più rapidamente sarai in grado di rilasciare le tossine."
-
-#, fuzzy
+msgstr ""
+
 msgid "WIKI_VACUOLE_STRATEGY"
-msgstr "Il vacuolo tossine è un vacuolo che è stato modificato per la produzione, l'immagazzinamento e la secrezione di [thrive:compound type=\"oxytoxy\"][/thrive:compound]. Più vacuoli tossine hai, più rapidamente sarai in grado di rilasciare le tossine."
+msgstr ""
 
 msgid "WIKI_VACUOLE_UPGRADES"
 msgstr "Nessun aggiornamento."
@@ -8012,28 +7902,28 @@
 msgstr "Zoom indietro"
 
 #, fuzzy
+#~ msgid "ASCENSION"
+#~ msgstr "Versione:"
+
+#, fuzzy
+#~ msgid "WIKI_CYTOPLASM_GLYCOLYSIS"
+#~ msgstr "Glicolisi citoplasmatica"
+
+#, fuzzy
+#~ msgid "WIKI_AEROBIC_NITROGEN_FIXATION"
+#~ msgstr "Azotofissazione anaerobica"
+
+#, fuzzy
+#~ msgid "WIKI_AWAKENING_STAGE"
+#~ msgstr "Fase del Risveglio"
+
+#, fuzzy
+#~ msgid "WIKI_AWARE_STAGE"
+#~ msgstr "Fase della consapevolezza"
+
+#, fuzzy
 #~ msgid "WIKI_CHEMOSYNTHESIS"
 #~ msgstr "Chemiosintesi"
-
-#, fuzzy
-#~ msgid "ASCENSION"
-#~ msgstr "Versione:"
-
-#, fuzzy
-#~ msgid "WIKI_CYTOPLASM_GLYCOLYSIS"
-#~ msgstr "Glicolisi citoplasmatica"
-
-#, fuzzy
-#~ msgid "WIKI_AEROBIC_NITROGEN_FIXATION"
-#~ msgstr "Azotofissazione anaerobica"
-
-#, fuzzy
-#~ msgid "WIKI_AWAKENING_STAGE"
-#~ msgstr "Fase del Risveglio"
-
-#, fuzzy
-#~ msgid "WIKI_AWARE_STAGE"
-#~ msgstr "Fase della consapevolezza"
 
 #, fuzzy
 #~ msgid "WIKI_GLYCOLYSIS"
