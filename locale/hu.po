# Translations template for PROJECT.
# Copyright (C) 2021 ORGANIZATION
# This file is distributed under the same license as the PROJECT project.
# FIRST AUTHOR <EMAIL@ADDRESS>, 2021.
#
msgid ""
msgstr ""
"Project-Id-Version: PROJECT VERSION\n"
"Report-Msgid-Bugs-To: EMAIL@ADDRESS\n"
<<<<<<< HEAD
"POT-Creation-Date: 2024-09-17 13:19+0300\n"
"PO-Revision-Date: 2024-09-08 07:30+0000\n"
"Last-Translator: Teashrock <kajitsu22@gmail.com>\n"
=======
"POT-Creation-Date: 2024-09-16 20:19+0300\n"
"PO-Revision-Date: 2024-09-17 07:03+0000\n"
"Last-Translator: Anonymous <noreply@weblate.org>\n"
>>>>>>> 1cf25597
"Language-Team: Hungarian <https://translate.revolutionarygamesstudio.com/projects/thrive/thrive-game/hu/>\n"
"Language: hu\n"
"MIME-Version: 1.0\n"
"Content-Type: text/plain; charset=UTF-8\n"
"Content-Transfer-Encoding: 8bit\n"
"Plural-Forms: nplurals=2; plural=n != 1;\n"
"X-Generator: Weblate 5.7.2\n"
"Generated-By: Babel 2.9.1\n"

msgid "2D_MOVEMENT_TYPE_SELECTION"
msgstr "2D mozgás stílus:"

msgid "3D_EDITOR"
msgstr "3D Szerkesztő"

msgid "3D_MOVEMENT"
msgstr "3D Mozgás"

msgid "3D_MOVEMENT_TYPE_SELECTION"
msgstr "3D mozgás stílus:"

msgid "ABILITIES"
msgstr "Képességek"

msgid "ABORT"
msgstr "Megszakítva"

msgid "ABORTED_DOT"
msgstr "Megszakítva."

msgid "ABYSSOPELAGIC"
msgstr "Abisszopelágikus"

msgid "ACCEPT"
msgstr ""

msgid "ACTION_AWAKEN"
msgstr "Felébred ({0:F1} / {1:F1})"

#, fuzzy
msgid "ACTION_AWAKEN_TOOLTIP"
msgstr "Lépj át az Ébredés szakaszába. Elérhető, ha rendelkezel elegendő agyi erővel (axonokkal rendelkező szövettípus)."

#, fuzzy
msgid "ACTION_BLOCKED_WHILE_ANOTHER_IN_PROGRESS"
msgstr "Akció blokkolva, miközben egy másik folyamatban van"

msgid "ACTION_DELETE"
msgstr "Törlés"

#, fuzzy
msgid "ACTION_DOUBLE_POPULATION"
msgstr "A fajok populációi"

#, fuzzy
msgid "ACTION_DUPLICATE_UNITS"
msgstr "Megkettőzött egység"

#, fuzzy
msgid "ACTION_HALF_POPULATION"
msgstr "Fél populáció"

msgid "ACTION_TELEPORT"
msgstr "Teleportálás"

msgid "ACTIVE"
msgstr "Aktív"

msgid "ACTIVE_THREAD_COUNT"
msgstr "Észlelhető szálak:"

msgid "ACTIVITY_EXPLANATION"
msgstr ""
"Az aktív sejtek össze-vissza bolyonganak a vizekben, ha semmi érdekes nem történik.\n"
"A rögzült sejtek inkább egy helyben maradva várnak a környezet változásaira, mielőtt cselekednek."

msgid "ADDITIONAL_VALIDATION_FAILED"
msgstr "A további jóváhagyások problémát észleltek:{0}"

#, fuzzy
msgid "ADD_INPUT_BUTTON_TOOLTIP"
msgstr "Új billentyű hozzáadása"

msgid "ADVANCED_VIEW"
msgstr "Speciális"

msgid "ADVANCED_VIEW_BUTTON_TOOLTIP"
msgstr "Speciális beállítási nézet megnyitása"

#, fuzzy
msgid "AEROBIC_NITROGEN_FIXATION"
msgstr "Anaerob Nitrifikáció"

msgid "AEROBIC_NITROGEN_FIXING"
msgstr "Aerob Nitrifikáció"

#, fuzzy
msgid "AEROBIC_RESPIRATION"
msgstr "Aerob légzés"

msgid "AGENTS"
msgstr "Ügynökök"

#, fuzzy
msgid "AGENTS_COLON"
msgstr "Hatóanyagok:"

msgid "AGENT_NAME"
msgstr "{0} hatóanyag"

msgid "AGGRESSION_EXPLANATION"
msgstr ""
"Az agresszív sejtek a prédáikat távolabbról is le fogják vadászni,\n"
"és nagyobb eséllyel küzdenek más ragadozók ellen, ha megtámadják őket.\n"
"A békés sejtek nem kergetnek más prédákat,\n"
"és kevesebb eséllyel használnak mérgeket ragadozók ellen."

msgid "AGGRESSIVE"
msgstr "Agresszív"

msgid "AI_MUTATION_RATE"
msgstr "AI mutációs arány"

msgid "AI_MUTATION_RATE_EXPLANATION"
msgstr "(a sebesség, mely alatt az AI fajok mutálódnak)"

msgid "ALL"
msgstr "Összes"

#, fuzzy
msgid "ALLOW_SPECIES_SWITCH_ON_EXTINCTION"
msgstr "Fajok mutációkihagyásának engedélyezése (ha a rendszer nem talált megfelelő mutációt)"

#, fuzzy
msgid "ALLOW_SPECIES_SWITCH_ON_EXTINCTION_EXPLANATION"
msgstr ""
"Az agresszív sejtek a prédáikat távolabbról is le fogják vadászni,\n"
"és nagyobb eséllyel küzdenek más ragadozók ellen, ha megtámadják őket.\n"
"A békés sejtek nem kergetnek más prédákat,\n"
"és kevesebb eséllyel használnak mérgeket ragadozók ellen."

msgid "ALL_WORLDS_GENERAL_STATISTICS"
msgstr "Álltlános statisztika az összes világról"

#, fuzzy
msgid "ALL_WORLDS_STATISTICS"
msgstr "Organizmus statisztikái"

#, fuzzy
msgid "ALREADY_ASCENDED"
msgstr "Te már felemelkedtél"

msgid "ALT"
msgstr "Alt"

#, fuzzy
msgid "ALWAYS_VISIBLE"
msgstr "Látható"

msgid "AMBIANCE_VOLUME"
msgstr "Környezeti hangerő"

msgid "AMMONIA"
msgstr "Ammónia"

msgid "AMOUNT_OF_AUTOSAVE_TO_KEEP"
msgstr "Megtartható automatikus mentések száma:"

msgid "AMOUNT_OF_QUICKSAVE_TO_KEEP"
msgstr "Megtartható gyorsmentések száma:"

msgid "ANAEROBIC_NITROGEN_FIXATION"
msgstr "Anaerob Nitrifikáció"

#, fuzzy
msgid "AND_UNLOCK_CONDITION"
msgstr "Fizikai körülmények"

msgid "APPEARANCE"
msgstr "Kinézet"

msgid "APPLY"
msgstr "Alkalmaz"

msgid "APPLY_CHANGES"
msgstr "Változtatások elfogadása"

msgid "APRIL"
msgstr "Április"

msgid "ARE_YOU_SURE_TO_RESET_ALL_SETTINGS"
msgstr "Biztos MINDEN beállítást vissza akarsz állítani az alap értelmezetre?"

msgid "ARE_YOU_SURE_TO_RESET_INPUT_SETTINGS"
msgstr "Biztos vissza akarod állítani a bemeneti beállításokat az alapokra?"

msgid "ARTIST_COLON"
msgstr "Művész:"

msgid "ARTWORK_TITLE"
msgstr "\"{0}\" - {1}"

msgid "ART_BY"
msgstr "A rajzot {0} készítette"

msgid "ART_GALLERY"
msgstr "Rajz galéria"

msgid "ASCENSION_CONGRATULATIONS"
msgstr "Gratulálok!"

msgid "ASCENSION_CONGRATULATIONS_CONTENT"
msgstr ""
"Felemelkedtél és befejezted a játékot. Gratulálunk, hogy elérted a játék végét!\n"
"\n"
"Tovább játszhatsz az űrszakaszban feloldott isteni eszközökkel, hogy szabadmódban szórakozhass.\n"
"\n"
"Az is lehetséges, hogy ebben a mentésben leereszkedj és visszatérj a baktérium szakaszba, és újra végigjátszd az összes szakaszt extra képességekkel.\n"
"\n"
"Összes feljutott idő ebben a mentésben: {0}"

msgid "ASSEMBLY_CLASS_REQUIRED"
msgstr ""

msgid "ASSEMBLY_REQUIRED_WITH_HARMONY"
msgstr ""

msgid "ASSUME_HYPERTHREADING"
msgstr "A CPU hyperthread engedélyezésének feltételezése"

msgid "ASSUME_HYPERTHREADING_TOOLTIP"
msgstr ""
"Nem lehet automatikusan felismerni, hogy a hyperthreading engedélyezve van-e vagy sem.\n"
"Ez befolyásolja a szálak alapértelmezett számát, mivel a hyperthreading szálak nem olyan gyorsak, mint a valódi CPU-magok."

msgid "ATMOSPHERIC_GASSES"
msgstr "Légköri gázok"

msgid "ATP"
msgstr "ATP"

msgid "ATP_BALANCE"
msgstr "ATP egyensúly"

msgid "ATP_PRODUCTION"
msgstr "ATP előállítás"

msgid "ATP_PRODUCTION_TOO_LOW"
msgstr "AZ ATP TERMELŐDÉSE TÚL ALACSONY!"

msgid "ATTEMPT_TO_WRITE_SAVE_FAILED"
msgstr "A mentési fájl írása sikertelen volt. A mentési név túl hosszú lehet, vagy nincs írási hozzáférése a mentési mappához."

msgid "AT_CURSOR"
msgstr "A kurzornál:"

msgid "AUDIO_OUTPUT_DEVICE"
msgstr "Audio kimeneti eszköz:"

msgid "AUGUST"
msgstr "Augusztus"

msgid "AUTO"
msgstr "Auto"

msgid "AUTO-EVO_EXPLANATION_EXPLANATION"
msgstr "Ez a panel mutatja azokat a számokat, amelyek alapján az auto-evo becslés működik. Az a teljes energia, amelyet egy faj képes befogadni, és a faj egy egyedére jutó költség határozza meg a végső populációt. Az Auto-evo a valóság egyszerűsített modelljét használja, hogy kiszámítsa, mennyire jól teljesítenek a fajok az általuk összegyűjthető energia alapján. Minden egyes táplálékforrás esetében meg van adva, hogy a faj mennyi energiát nyer belőle. Emellett az adott forrásból rendelkezésre álló teljes energia is megjelenik. Az, hogy a faj mekkora hányadot nyer a teljes energiából, azon alapul, hogy a teljes alkalmassághoz képest mekkora az ő alkalmasságuk. Az alkalmasság annak mérőszáma, hogy a faj mennyire jól tudja hasznosítani az adott táplálékforrást."

msgid "AUTO-EVO_POPULATION_CHANGED_2"
msgstr "A {0} populációjának egyedszáma megváltozott {1}-értékkel,{2}-n belül, mert: {3}"

msgid "AUTO-EVO_PREDICTION"
msgstr "Auto-evo becslés"

msgid "AUTO-EVO_PREDICTION_BOX_DESCRIPTION"
msgstr ""
"Ez a panel megmutatja a szerkesztett élőlényeknek az auto-evo által megbecsült populációinak egyedszámait.\n"
"Az auto-evo egy populáció szimulációt futtat, ami a saját fajod populációját (és a játék teljesítményét) is befolyásolja."

msgid "AUTO-EVO_STEPS_DONE"
msgstr "{0:F1}% kész. {1:n0}/{2:n0} lépés."

msgid "AUTOSAVE_DURING_THE_GAME"
msgstr "Automata mentés a játék során"

msgid "AUTO_EVO"
msgstr "Auto-Evo"

msgid "AUTO_EVO_EXPLORING_TOOL"
msgstr "Auto-Evo felfedező eszköz"

msgid "AUTO_EVO_FAILED"
msgstr "Auto-evo futtatása sikertelen"

msgid "AUTO_EVO_RESULTS"
msgstr "Auto-Evo eredmények:"

msgid "AUTO_EVO_RUN_STATUS"
msgstr "futtatási státusz:"

msgid "AUTO_EVO_STATUS_COLON"
msgstr "Auto-Evo státusz:"

msgid "AUTO_MOVE_FORWARDS"
msgstr "Automata mozgás előre"

msgid "AUTO_RESOLUTION"
msgstr "Auto ({0}x{1})"

msgid "AVAILABLE_CONSTRUCTION_PROJECTS"
msgstr "Elérhető építési projektek"

msgid "AVAILABLE_MODS"
msgstr "Elérhető modok"

msgid "AWAKENING_STAGE"
msgstr "Felkelési fázis"

msgid "AWARE_STAGE"
msgstr "Tudatos fázis"

msgid "BACK"
msgstr "Vissza"

msgid "BACKSLASH"
msgstr "fordított perjel"

msgid "BACKSPACE"
msgstr "Törlés"

#, fuzzy
msgid "BACTERIAL_THERMOSYNTHESIS"
msgstr "Termoszintézis"

msgid "BALANCE_DISPLAY_AT_DAY_ALWAYS"
msgstr ""

msgid "BALANCE_DISPLAY_AT_DAY_ALWAYS_TOOLTIP"
msgstr ""

msgid "BALANCE_DISPLAY_WHILE_MOVING"
msgstr ""

#, fuzzy
msgid "BALANCE_DISPLAY_WHILE_MOVING_TOOLTIP"
msgstr "Speciális beállítási nézet megnyitása"

msgid "BASE_MOBILITY"
msgstr "Alap mozgékonyság"

msgid "BASE_MOVEMENT"
msgstr "Alap mozgás"

msgid "BASIC_VIEW"
msgstr "Alap"

msgid "BASIC_VIEW_BUTTON_TOOLTIP"
msgstr "Visszatérés alap beállítási nézetbe"

msgid "BATHYPELAGIC"
msgstr "Batipelágikus"

msgid "BECOME_MACROSCOPIC"
msgstr "Makroszkopikussá válni ({0}/{1})"

msgid "BECOME_MULTICELLULAR"
msgstr "Többsejtűvé válni ({0}/{1})"

msgid "BEGIN_THRIVING"
msgstr "A túlélés kezdése"

msgid "BEHAVIOUR"
msgstr "Viselkedés"

#, fuzzy
msgid "BEHAVIOUR_ACTIVITY"
msgstr "Viselkedés"

msgid "BEHAVIOUR_AGGRESSION"
msgstr "Aggresszió"

msgid "BEHAVIOUR_FEAR"
msgstr "Félelem"

msgid "BEHAVIOUR_FOCUS"
msgstr "Fókuszálás"

msgid "BEHAVIOUR_OPPORTUNISM"
msgstr "Opportunizmus"

msgid "BELOW_SEA_LEVEL"
msgstr "{0}-{1}m-el a tengerszint alatt"

msgid "BENCHMARKS"
msgstr "Teljesítmény teszt"

msgid "BENCHMARK_FINISHED"
msgstr "Teljesítmény teszt befejezve"

msgid "BENCHMARK_PHASE"
msgstr "Teljesítmény teszt fázis:"

msgid "BENCHMARK_RESULTS_COLON"
msgstr "Eredméynek:"

msgid "BEST_PATCH_COLON"
msgstr "Legjobb patch:"

msgid "BIG_IRON_CHUNK"
msgstr "Nagy vasdarab"

#, fuzzy
msgid "BIG_PHOSPHATE_CHUNK"
msgstr "Nagy vasdarab"

msgid "BILLION_ABBREVIATION"
msgstr "{0} B"

msgid "BINDING_AGENT"
msgstr "Kötőszövet"

msgid "BINDING_AGENT_DESCRIPTION"
msgstr "Több sejthez való kapcsolódást teszi lehetővé. Ez a legelső lépés a többsejtűség felé. Amikor a sejted egy kolónia tagja, akkor a vegyületek eloszlanak a sejtek között. Ameddig egy kolónia tagja vagy, addig nem léphetsz be a sejtszerkesztőbe, emiatt el kell válnod a kolóniától miután elegendő vegyületet gyűjtöttél."

msgid "BINDING_AGENT_PROCESSES_DESCRIPTION"
msgstr ""

msgid "BIND_AXES_SENSITIVITY"
msgstr ""

msgid "BIOLUMINESCENT_VACUOLE"
msgstr "Foszforeszkáló vakuólum"

msgid "BIOME_LABEL"
msgstr "Biom: {0}"

msgid "BRAIN_CELL_NAME_DEFAULT"
msgstr ""

msgid "BRAVE"
msgstr "Bátor"

msgid "BROWSE"
msgstr "Böngészés"

msgid "BROWSE_WORKSHOP"
msgstr "A műhely böngészése"

#, fuzzy
msgid "BUILD_CITY"
msgstr "Struktúra"

#, fuzzy
msgid "BUILD_QUEUE"
msgstr "Struktúra"

#, fuzzy
msgid "BUILD_STRUCTURE"
msgstr "Struktúra"

msgid "BY"
msgstr "Származás:"

msgid "BY_REVOLUTIONARY_GAMES"
msgstr "A Revolutionary Games Studio-tól"

msgid "CALCIUM_CARBONATE"
msgstr "Kálcium-karbonát"

msgid "CALCIUM_CARBONATE_MEMBRANE_DESCRIPTION"
msgstr "Ez a membrán egy erős kalcium-karbonát páncéllal rendelkezik. Képes ellenállni a sérüléseknek és kevés energia szükséges formája fenntartásához. A hátránya viszont az erős, de nehéz páncél miatti lassúság, és sok időbe telik, míg valamit bekebelez."

msgid "CAMERA"
msgstr "Kamera"

msgid "CANCEL"
msgstr "Mégse"

msgid "CANCEL_ACTION_CAPITAL"
msgstr "AKCIÓ VISSZAVONÁSA"

msgid "CANCEL_CURRENT_ACTION"
msgstr "Jelenlegi akció visszavonása"

msgid "CANNOT_DELETE_USED_CELL_TYPE"
msgstr "Az a sejttípus ami része a testnek nem törölhető"

msgid "CANNOT_DELETE_USED_CELL_TYPE_TITLE"
msgstr "A használt sejttípust nem lehet törölni"

msgid "CANNOT_ENGULF"
msgstr "Nem képes bekebelezésre"

msgid "CANNOT_MOVE_METABALL_TO_DESCENDANT_TREE"
msgstr ""

msgid "CANNOT_REDUCE_BRAIN_POWER_STAGE"
msgstr ""

msgid "CANNOT_REDUCE_BRAIN_POWER_STAGE_TITLE"
msgstr ""

#, fuzzy
msgid "CANNOT_WRITE_SAVE"
msgstr "Új mentés létrehozása"

msgid "CANT_LOAD_MOD_INFO"
msgstr ""

msgid "CAPSLOCK"
msgstr "Caps Lock"

msgid "CARBON_DIOXIDE"
msgstr "Szén-dioxid"

msgid "CATEGORY_AN_ABUNDANCE"
msgstr "bőséges mennyiség"

msgid "CATEGORY_A_FAIR_AMOUNT"
msgstr "elég sok"

#, fuzzy
msgid "CATEGORY_LITTLE"
msgstr "Elméleti csapat"

msgid "CATEGORY_QUITE_A_BIT"
msgstr "kis mennyiség"

msgid "CATEGORY_SOME"
msgstr "közepes mennyiség"

msgid "CATEGORY_VERY_LITTLE"
msgstr "nagyon kicsi mennyiség"

msgid "CAUTIOUS"
msgstr "Gyanakvó"

#, fuzzy
msgid "CELL"
msgstr "Cellulóz"

msgid "CELLS"
msgstr "Sejtek"

msgid "CELLULASE"
msgstr "Cellulóz"

#, fuzzy
msgid "CELLULASE_DESCRIPTION"
msgstr "Az eukarióta sejtek legmeghatározóbb jellemzője. A sejtmaghoz még hozzá tartozik az endoplazmatikus membránrendszer és a golgi-készülék is."

msgid "CELLULOSE"
msgstr "Cellulóz"

msgid "CELLULOSE_MEMBRANE_DESCRIPTION"
msgstr "Ez a membrán egy fallal rendelkezik, ami jobb védelmet jelent a sérülések ellen, főleg a fizikai sérülések ellen. Kevesebb energia szükséges neki formája megtartásához, viszont lassú a bekebelezése és lassítja magát a sejtet is."

msgid "CELL_TYPE_NAME"
msgstr "Sejttípus neve"

#, fuzzy
msgid "CHANGE_DESCRIPTION_IS_TOO_LONG"
msgstr "A leírás túl hosszú"

msgid "CHANGE_THE_SYMMETRY"
msgstr "Szimmetria változtatása"

msgid "CHEATS"
msgstr "Csalások"

msgid "CHEAT_KEYS_ENABLED"
msgstr "Csalások engedélyezve"

msgid "CHEAT_MENU"
msgstr "Csalások menü"

msgid "CHEMICAL_BUTTON_MICROBE_TOOLTIP"
msgstr "A sejt folyamatainak mutatása/elrejtése"

msgid "CHEMOPLAST"
msgstr "Kemoplasztisz"

msgid "CHEMOPLAST_DESCRIPTION"
msgstr ""

msgid "CHEMOPLAST_PROCESSES_DESCRIPTION"
msgstr "[thrive:compound type=\"hydrogensulfide\"][/thrive:compound]-ot alakít át [thrive:compound type=\"glucose\"][/thrive:compound]-zá. Hatékonysága függ a [thrive:compound type=\"carbondioxide\"][/thrive:compound] koncentrációjától."

msgid "CHEMORECEPTOR"
msgstr "Kemoreceptor"

msgid "CHEMORECEPTOR_DESCRIPTION"
msgstr "Minden sejt csak kemoreceptorok segítségével képes \"látni\", így tudnak információt gyűjteni a környezetükről. Ezen sejtszervecske hozzáadásával sokkal finomhangoltabb lesz a sejted kemorecepciója. Egy vonal fog megjelenni játékon belül, mely jelképezi a sejt \"látását\", és a sejt közelében található vegyületekre mutat."

msgid "CHEMORECEPTOR_PROCESSES_DESCRIPTION"
msgstr "A kemoreceptor segítségével messzebbi vegyületeket detektálhatsz. Az elhelyezése után módosítsd a kemoreceptort a vegyület kiválasztásával, és a segédvonal színének beállításával."

#, fuzzy
msgid "CHEMOSYNTHESIS"
msgstr "Kemoszintézis"

msgid "CHEMOSYNTHESIZING_PROTEINS"
msgstr "Kemoszintetizáló fehérjék"

msgid "CHEMOSYNTHESIZING_PROTEINS_DESCRIPTION"
msgstr "A kemoszintetizáló fehérjék kicsi fehérjecsoportosulások a citoplazmában, melyek képesek glükózt előállítani hidrogén-szulfidból, vízből, és szén-dioxidból. Ezt a folyamatot hívjuk hidrogén-szulfid kemoszintézisnek. A glükóz előállításának intenzitása a szén-dioxid koncentrációjától függ. Mivel a kemoszintetizáló fehérjék a citoplazmában helyezkednek el, ezért a körülötte elhelyezkedő folyadék végez némi glikolízist."

msgid "CHEMOSYNTHESIZING_PROTEINS_PROCESSES_DESCRIPTION"
msgstr "[thrive:compound type=\"hydrogensulfide\"][/thrive:compound]-ot alakít át [thrive:compound type=\"glucose\"][/thrive:compound]-zá. A folyamat sebessége a [thrive:compound type=\"carbondioxide\"][/thrive:compound] koncentrációjától függ. Továbbá még a [thrive:compound type=\"glucose\"][/thrive:compound]-t alakítja át [thrive:compound type=\"atp\"][/thrive:compound]-vé."

msgid "CHEMO_SYNTHESIS"
msgstr "Kemoszintézis"

msgid "CHITIN"
msgstr "Kitin"

msgid "CHITINASE"
msgstr "Kitin"

#, fuzzy
msgid "CHITINASE_DESCRIPTION"
msgstr "A ragacsos belseje a sejtnek. A citoplazma (sejtplazma) ionok, proteinek, víz és még más anyagok egyszerű keveréke, ami kitölti egy sejt belsejét. Az egyik funkciója a glikolízis, ami a glükóz ATP-vé alakítását takarja. Azoknak az organizmusoknak, melyeknek nincsenek különböző sejtszervecskéi, hogy fejlettebb anyagcserét tudjanak végezni, nekik ez az egyetlen támaszuk az energia előállítására. A sejtek még használják molekulák raktáraként, és hogy ezzel növelni tudják méretüket."

msgid "CHITIN_MEMBRANE_DESCRIPTION"
msgstr "Ez a membrán egy fallal rendelkezik, ami jobb védelmet jelent a sérülések ellen, főleg a méreg általi sérülések ellen. Kevesebb energia szükséges neki formája megtartásához, viszont lassú a bekebelezése és lassítja magát a sejtet is."

msgid "CHLOROPLAST"
msgstr "Kloroplasztisz"

msgid "CHLOROPLAST_DESCRIPTION"
msgstr ""

msgid "CHLOROPLAST_PROCESSES_DESCRIPTION"
msgstr "[thrive:compound type=\"glucose\"][/thrive:compound]-t állít elő. Hatékonysága függ a [thrive:compound type=\"carbondioxide\"][/thrive:compound] koncentrációjától és a [thrive:compound type=\"sunlight\"][/thrive:compound] intenzitásától."

msgid "CHOSEN_FILENAME_ALREADY_EXISTS"
msgstr "A kiválasztott fájl neve ({0}) már létezik. Lecseréled?"

msgid "CHROMATIC_ABERRATION"
msgstr "Kromatikus aberráció:"

msgid "CHROMATOPHORE_PROCESSES_DESCRIPTION"
msgstr "[thrive:compound type=\"glucose\"][/thrive:compound]-t állít elő. A folyamat gyorsasága a [thrive:compound type=\"carbondioxide\"] koncentrációjától és a [thrive:compound type=\"sunlight\"][/thrive:compound] intenzitásától függ."

msgid "CHUNK_CELL_CORPSE_PART"
msgstr ""

msgid "CHUNK_FOOD_SOURCE"
msgstr "{0} fogyasztás"

msgid "CILIA"
msgstr "Csilló"

#, fuzzy
msgid "CILIA_DESCRIPTION"
msgstr "A ragacsos belseje a sejtnek. A citoplazma (sejtplazma) ionok, proteinek, víz és még más anyagok egyszerű keveréke, ami kitölti egy sejt belsejét. Az egyik funkciója a glikolízis, ami a glükóz ATP-vé alakítását takarja. Azoknak az organizmusoknak, melyeknek nincsenek különböző sejtszervecskéi, hogy fejlettebb anyagcserét tudjanak végezni, nekik ez az egyetlen támaszuk az energia előállítására. A sejtek még használják molekulák raktáraként, és hogy ezzel növelni tudják méretüket."

#, fuzzy
msgid "CILIA_PROCESSES_DESCRIPTION"
msgstr "[thrive:compound type=\"glucose\"][/thrive:compound]-t alakít át [thrive:compound type=\"atp\"][/thrive:compound]-vé."

#, fuzzy
msgid "CITY_SHORT_STATISTICS"
msgstr "Organizmus statisztikái"

msgid "CLEAN_UP_OLD_SAVES"
msgstr "Régi mentések törlése"

msgid "CLOSE"
msgstr "Bezár"

msgid "CLOSE_OPTIONS"
msgstr "Bezárod a beállítás panelt?"

msgid "CLOUD_RESOLUTION_DIVISOR"
msgstr "Felhő felbontásának osztója:"

msgid "CLOUD_SIMULATION_MINIMUM_INTERVAL"
msgstr "Felhőszimuláció minimum intervalluma:"

msgid "COASTAL"
msgstr "Partvidéki"

msgid "COLLISION_SHAPE"
msgstr "Entitások lerakása ütközési alakzatokkal"

msgid "COLOUR"
msgstr "Szín"

msgid "COLOURBLIND_CORRECTION"
msgstr "Színvakság javító:"

msgid "COLOUR_PICKER_ADD_PRESET"
msgstr "Szín beállítása előre beállítottra"

msgid "COLOUR_PICKER_A_TOOLTIP"
msgstr "Alfa csatorna színértéke"

msgid "COLOUR_PICKER_B_TOOLTIP"
msgstr "A kék csatorna színértéke"

msgid "COLOUR_PICKER_G_TOOLTIP"
msgstr "A zöld csatorna színértéke"

msgid "COLOUR_PICKER_HSV_BUTTON_TOOLTIP"
msgstr ""
"HVS (Színárnyalat, Telítettség, Érték) mód ki/be kapcsolása.\n"
"Nem lehet bekapcsolni, ha nyers módban van."

msgid "COLOUR_PICKER_H_TOOLTIP"
msgstr "Színárnyalat értéke, szín része"

msgid "COLOUR_PICKER_PICK_COLOUR"
msgstr "Válassz egy színt a játék ablakából"

msgid "COLOUR_PICKER_PRESET_TOOLTIP"
msgstr ""
"Szín: {0}\n"
"Bal egérgomb: beállítás használata\n"
"Jobb egérgomb: beállítás törlése"

msgid "COLOUR_PICKER_RAW_BUTTON_TOOLTIP"
msgstr ""
"Nyers mód ki/be kapcsolása.\n"
"Nyers módban a piros, zöld, kék\n"
"színek értékét 1.0 felé állíthatod.\n"
"HSV módban nem lehet bekapcsolni."

msgid "COLOUR_PICKER_R_TOOLTIP"
msgstr "A piros csatorna színértéke"

msgid "COLOUR_PICKER_S_TOOLTIP"
msgstr "Telítettségi érték, a szürke mennyisége egy adott színben"

msgid "COLOUR_PICKER_V_TOOLTIP"
msgstr "Érték (fényerősség) értéke, a szín fényerőssége vagy intenzitása"

#, fuzzy
msgid "COMMON_ABILITIES"
msgstr "Képességek"

msgid "COMMON_EDITING_AND_STRATEGY"
msgstr ""

msgid "COMMUNITY_FORUM"
msgstr ""

#, fuzzy
msgid "COMMUNITY_FORUM_BUTTON_TOOLTIP"
msgstr "Segítség"

#, fuzzy
msgid "COMMUNITY_WIKI"
msgstr "Wikipédiánk"

#, fuzzy
msgid "COMMUNITY_WIKI_BUTTON_TOOLTIP"
msgstr "Kilépés a játékból"

#, fuzzy
msgid "COMPILED_AT_COLON"
msgstr "Vegyületek:"

#, fuzzy
msgid "COMPLETE_ACTION"
msgstr "Vegyületek:"

msgid "COMPOUNDS"
msgstr "Vegyületek"

#, fuzzy
msgid "COMPOUNDS_AT_EQUILIBRIUM"
msgstr "Megtalálható vegyületek:"

#, fuzzy
msgid "COMPOUNDS_AT_MAX_SPEED"
msgstr "Megtalálható vegyületek:"

msgid "COMPOUNDS_BUTTON_MICROBE_TOOLTIP"
msgstr "Az összetevők mutatása / elrejtése"

msgid "COMPOUNDS_COLON"
msgstr "Vegyületek:"

msgid "COMPOUND_BALANCE_FILL_TIME"
msgstr ""

msgid "COMPOUND_BALANCE_FILL_TIME_TOO_LONG"
msgstr ""

#, fuzzy
msgid "COMPOUND_BALANCE_MODE_TOOLTIP"
msgstr "Az összetevők mutatása / elrejtése"

msgid "COMPOUND_BALANCE_TITLE"
msgstr ""

#, fuzzy
msgid "COMPOUND_BALANCE_TOOLTIP"
msgstr "Az összetevők mutatása / elrejtése"

msgid "COMPOUND_CLOUDS"
msgstr "Vegyületfelhők"

msgid "COMPOUND_CLOUD_DENSITY"
msgstr "Vegyületfelhők sűrűsége"

msgid "COMPOUND_CLOUD_DENSITY_EXPLANATION"
msgstr "(a vegyületfelhők sűrűsége a környezetben)"

msgid "COMPOUND_CONCENTRATIONS_DECREASED"
msgstr "{0} töménysége ennyivel csökkent: {1}"

msgid "COMPOUND_FOOD_SOURCE"
msgstr "{0} fogyasztás"

#, fuzzy
msgid "COMPOUND_STORAGE_AMOUNT_DOES_NOT_LAST_NIGHT"
msgstr "{0} fogyasztás"

msgid "COMPOUND_STORAGE_NOT_ENOUGH_GENERATED_DURING_DAY"
msgstr ""

#, fuzzy
msgid "COMPOUND_STORAGE_NOT_ENOUGH_SPACE"
msgstr "{0} fogyasztás"

msgid "COMPOUND_STORAGE_STATS_TITLE"
msgstr ""

#, fuzzy
msgid "COMPOUND_STORAGE_STATS_TOOLTIP"
msgstr "Az összetevők mutatása / elrejtése"

msgid "COMPOUND_TO_FIND"
msgstr "Megtalálható vegyületek:"

msgid "CONCEPT_ART"
msgstr "Koncepciós rajzok"

msgid "CONFIG"
msgstr "Konfiguráció"

msgid "CONFIRM_CAPITAL"
msgstr "ELFOGAD"

#, fuzzy
msgid "CONFIRM_DELETE"
msgstr "Kilépés elfogadása"

msgid "CONFIRM_EXIT"
msgstr "Kilépés elfogadása"

msgid "CONFIRM_FOSSILISATION_OVERWRITE"
msgstr ""

#, fuzzy
msgid "CONFIRM_MOVE_TO_ASCENSION_STAGE"
msgstr "(a sebesség, mely alatt az MI fajok mutálódnak)"

#, fuzzy
msgid "CONFIRM_MOVE_TO_ASCENSION_STAGE_EXPLANATION"
msgstr "(a sebesség, mely alatt az MI fajok mutálódnak)"

msgid "CONFIRM_MOVE_TO_INDUSTRIAL_STAGE"
msgstr ""

#, fuzzy
msgid "CONFIRM_MOVE_TO_INDUSTRIAL_STAGE_EXPLANATION"
msgstr "(a sebesség, mely alatt az MI fajok mutálódnak)"

#, fuzzy
msgid "CONFIRM_MOVE_TO_SPACE_STAGE"
msgstr "(a sebesség, mely alatt az MI fajok mutálódnak)"

#, fuzzy
msgid "CONFIRM_MOVE_TO_SPACE_STAGE_EXPLANATION"
msgstr "(a sebesség, mely alatt az MI fajok mutálódnak)"

msgid "CONFIRM_NEW_GAME_BUTTON_TOOLTIP"
msgstr "Belépés a játékba ezekkel a beállításokkal"

msgid "CONFIRM_NEW_GAME_BUTTON_TOOLTIP_DISABLED"
msgstr "Egyes beállítások érvénytelenek"

#, fuzzy
msgid "CONSTRUCTION_UNIT_NAME"
msgstr "Tritanóp (Kék-Citrom)"

msgid "CONTENT_UPLOADED_FROM"
msgstr "A műhely tartalom ebből a mappából lesz feltöltve: {0}"

#, fuzzy
msgid "CONTINUE"
msgstr "A túlélés kezdése"

#, fuzzy
msgid "CONTINUE_AS_SPECIES"
msgstr "Válassz ki egy patch-et a további részletek megtekintéséhez"

#, fuzzy
msgid "CONTINUE_THRIVING"
msgstr "A túlélés kezdése"

msgid "CONTINUE_TO_PROTOTYPES"
msgstr ""
"Elérkeztél a Thrive \"teljes\" részének a végéhez.\n"
"Ha szeretnéd, akkor továbbléphetsz a következő fázisok prototípusaiba. Ezek nagyon hiányosak lehetnek és \"placeholder\" grafikai elemeket használnak. A játék részeként szerepelnek, hogy bemutassák a játék lehetséges jövőbeli irányát és a fázisok összekapcsolásáról alkotott általános elképzelésünket.\n"
"\n"
"A legtöbb prototípusban nem fogsz tudni menteni ha folytatod, vagy ha később folytatni akarod. Szóval ha vissza szeretnél térni egyszer ehhez a szakaszhoz, akkor kérünk téged, mentsd el most a játékot, mielőtt folytatnád.\n"
"\n"
"Ha a folytatást választod, akkor kérünk vedd figyelembe, hogy ezek mind prototípusok, és ne panaszkodj a hiányosságok miatt."

msgid "CONTINUE_TO_PROTOTYPES_PROMPT"
msgstr "Folytatod a fázis prototípusokkal?"

msgid "CONTROLLER_ANY_DEVICE"
msgstr ""

msgid "CONTROLLER_AXIS_L2"
msgstr ""

msgid "CONTROLLER_AXIS_LEFT_TRIGGER"
msgstr ""

msgid "CONTROLLER_AXIS_LEFT_X"
msgstr ""

msgid "CONTROLLER_AXIS_LEFT_Y"
msgstr ""

msgid "CONTROLLER_AXIS_NEGATIVE_DIRECTION"
msgstr ""

msgid "CONTROLLER_AXIS_POSITIVE_DIRECTION"
msgstr ""

msgid "CONTROLLER_AXIS_R2"
msgstr ""

msgid "CONTROLLER_AXIS_RIGHT_TRIGGER"
msgstr ""

msgid "CONTROLLER_AXIS_RIGHT_X"
msgstr ""

msgid "CONTROLLER_AXIS_RIGHT_Y"
msgstr ""

msgid "CONTROLLER_AXIS_VISUALIZERS"
msgstr ""

msgid "CONTROLLER_BUTTON_DPAD_DOWN"
msgstr ""

msgid "CONTROLLER_BUTTON_DPAD_LEFT"
msgstr ""

msgid "CONTROLLER_BUTTON_DPAD_RIGHT"
msgstr ""

msgid "CONTROLLER_BUTTON_DPAD_UP"
msgstr ""

msgid "CONTROLLER_BUTTON_LEFT_SHOULDER"
msgstr ""

msgid "CONTROLLER_BUTTON_LEFT_STICK"
msgstr ""

msgid "CONTROLLER_BUTTON_MISC1"
msgstr ""

msgid "CONTROLLER_BUTTON_PADDLE1"
msgstr ""

msgid "CONTROLLER_BUTTON_PADDLE2"
msgstr ""

msgid "CONTROLLER_BUTTON_PADDLE3"
msgstr ""

msgid "CONTROLLER_BUTTON_PADDLE4"
msgstr ""

msgid "CONTROLLER_BUTTON_PS3_SELECT"
msgstr ""

msgid "CONTROLLER_BUTTON_PS3_START"
msgstr ""

msgid "CONTROLLER_BUTTON_PS_CIRCLE"
msgstr ""

msgid "CONTROLLER_BUTTON_PS_CROSS"
msgstr ""

msgid "CONTROLLER_BUTTON_PS_L1"
msgstr ""

msgid "CONTROLLER_BUTTON_PS_L3"
msgstr ""

msgid "CONTROLLER_BUTTON_PS_OPTIONS"
msgstr ""

msgid "CONTROLLER_BUTTON_PS_R1"
msgstr ""

msgid "CONTROLLER_BUTTON_PS_R3"
msgstr ""

msgid "CONTROLLER_BUTTON_PS_SHARE"
msgstr ""

msgid "CONTROLLER_BUTTON_PS_SONY_BUTTON"
msgstr ""

msgid "CONTROLLER_BUTTON_PS_SQUARE"
msgstr ""

msgid "CONTROLLER_BUTTON_PS_TRIANGLE"
msgstr ""

msgid "CONTROLLER_BUTTON_RIGHT_SHOULDER"
msgstr ""

msgid "CONTROLLER_BUTTON_RIGHT_STICK"
msgstr ""

msgid "CONTROLLER_BUTTON_TOUCH_PAD"
msgstr ""

msgid "CONTROLLER_BUTTON_UNKNOWN"
msgstr ""

msgid "CONTROLLER_BUTTON_XBOX_A"
msgstr ""

msgid "CONTROLLER_BUTTON_XBOX_B"
msgstr ""

msgid "CONTROLLER_BUTTON_XBOX_BACK"
msgstr ""

msgid "CONTROLLER_BUTTON_XBOX_GUIDE"
msgstr ""

msgid "CONTROLLER_BUTTON_XBOX_START"
msgstr ""

msgid "CONTROLLER_BUTTON_XBOX_X"
msgstr ""

msgid "CONTROLLER_BUTTON_XBOX_Y"
msgstr ""

msgid "CONTROLLER_DEADZONES"
msgstr ""

#, fuzzy
msgid "CONTROLLER_DEADZONE_CALIBRATION_EXPLANATION"
msgstr "A {0} populációjának egyedszáma megváltozott {1}-értékkel, emiatt az ok miatt: {2}"

msgid "CONTROLLER_DEADZONE_COLON"
msgstr ""

msgid "CONTROLLER_PROMPT_TYPE_SETTING"
msgstr ""

msgid "CONTROLLER_SENSITIVITY"
msgstr ""

msgid "CONTROLLER_UNKNOWN_AXIS"
msgstr ""

msgid "COPY_ERROR_TO_CLIPBOARD"
msgstr "Hiba másolása vágólapra"

msgid "COPY_RESULTS"
msgstr "Eredmények másolása"

msgid "CORRECTION_PROTANOPE"
msgstr "Protanóp (Piros-Zöld)"

msgid "CORRECTION_TRITANOPE"
msgstr "Tritanóp (Kék-Citrom)"

#, fuzzy
msgid "CPU_THREADS"
msgstr "Szálak:"

msgid "CRAFTING_CLEAR_INPUTS"
msgstr ""

msgid "CRAFTING_ERROR_INTERNAL_CONSUME_PROBLEM"
msgstr ""

#, fuzzy
msgid "CRAFTING_ERROR_TAKING_ITEMS"
msgstr "Nincs cím"

msgid "CRAFTING_FILTER_INPUTS"
msgstr ""

msgid "CRAFTING_KNOWN_ITEMS"
msgstr ""

msgid "CRAFTING_NOT_ENOUGH_MATERIAL"
msgstr ""

msgid "CRAFTING_NO_RECIPE_SELECTED"
msgstr ""

msgid "CRAFTING_NO_ROOM_TO_TAKE_CRAFTING_RESULTS"
msgstr ""

msgid "CRAFTING_RECIPE_DISPLAY"
msgstr "{0} ({1})"

msgid "CRAFTING_RECIPE_HAND_AXE"
msgstr ""

msgid "CRAFTING_RESULTS"
msgstr "Eredmények"

msgid "CRAFTING_SELECT_RECIPE_OR_ITEMS_TO_FILTER"
msgstr ""

msgid "CRAFTING_TAKE_ALL"
msgstr ""

#, fuzzy
msgid "CRAFTING_TITLE"
msgstr "Nincs cím"

msgid "CREATE"
msgstr "Létrehozás"

msgid "CREATED_AT"
msgstr "Létrehozva ekkor:"

msgid "CREATED_ON_PLATFORM"
msgstr "Ezen platformon létrehozva:"

msgid "CREATE_A_NEW_MICROBE"
msgstr "Új mikroorganizmus létrehozása"

msgid "CREATE_NEW"
msgstr "Új létrehozása"

msgid "CREATE_NEW_CELL_TYPE"
msgstr "Új sejttípus létrehozása"

msgid "CREATE_NEW_CELL_TYPE_DESCRIPTION"
msgstr "Új sejttípusokat hozhatsz létre úgy, hogy az eddigieket duplikálod, és új nevet adsz nekik. A sejttípusokat külön szerkesztheted különböző feladatok ellátására. Ha egy sejttípust szerkesztesz, akkor az eddig lerakott ugyanazon sejttípusból származó sejtek frissülni fognak."

msgid "CREATE_NEW_MOD"
msgstr "Új mod létrehozása"

msgid "CREATE_NEW_SAVE"
msgstr "Új mentés létrehozása"

#, fuzzy
msgid "CREATE_NEW_TISSUE_TYPE"
msgstr "Új sejttípus létrehozása"

#, fuzzy
msgid "CREATE_NEW_TISSUE_TYPE_DESCRIPTION"
msgstr "Új sejttípusokat hozhatsz létre úgy, hogy az eddigieket duplikálod, és új nevet adsz nekik. A sejttípusokat külön szerkesztheted különböző feladatok ellátására. Ha egy sejttípust szerkesztesz, akkor az eddig lerakott ugyanazon sejttípusból származó sejtek frissülni fognak."

msgid "CREATING_DOT_DOT_DOT"
msgstr "Létrehozás..."

msgid "CREATING_OBJECTS_FROM_SAVE"
msgstr "Objektumok létrehozása a mentésből"

msgid "CREDITS"
msgstr "Stáblista"

msgid "CTRL"
msgstr "Ctrl"

msgid "CURRENT_DEVELOPERS"
msgstr "Jelenlegi fejlesztők"

msgid "CURRENT_LOCATION_CAPITAL"
msgstr "JELENLEGI TARTÓZKODÁSI HELY"

#, fuzzy
msgid "CURRENT_RESEARCH_NONE"
msgstr "Képesség sáv megjelenítése"

#, fuzzy
msgid "CURRENT_RESEARCH_PROGRESS"
msgstr "Nyisd meg a segítség ablakot"

#, fuzzy
msgid "CURRENT_WORLD"
msgstr "Jelenlegi fejlesztők"

#, fuzzy
msgid "CURRENT_WORLD_STATISTICS"
msgstr "Organizmus statisztikái"

msgid "CUSTOM_USERNAME"
msgstr "Saját felhasználónév:"

msgid "CYTOPLASM"
msgstr "Citoplazma"

msgid "CYTOPLASM_DESCRIPTION"
msgstr "A ragacsos belseje a sejtnek. A citoplazma (sejtplazma) ionok, proteinek, víz és még más anyagok egyszerű keveréke, ami kitölti egy sejt belsejét. Az egyik funkciója a glikolízis, ami a glükóz ATP-vé alakítását takarja. Azoknak az organizmusoknak, melyeknek nincsenek különböző sejtszervecskéi, hogy fejlettebb anyagcserét tudjanak végezni, nekik ez az egyetlen támaszuk az energia előállítására. A sejtek még használják molekulák raktáraként, és hogy ezzel növelni tudják méretüket."

msgid "CYTOPLASM_GLYCOLYSIS"
msgstr "Citoplazma glikolízis"

msgid "CYTOPLASM_PROCESSES_DESCRIPTION"
msgstr "[thrive:compound type=\"glucose\"][/thrive:compound]-t alakít át [thrive:compound type=\"atp\"][/thrive:compound]-vé."

msgid "DAY_LENGTH"
msgstr ""

#, fuzzy
msgid "DAY_LENGTH_EXPLANATION"
msgstr "(random megidézett titkok a játékban)"

msgid "DAY_NIGHT_CYCLE_ENABLED"
msgstr ""

#, fuzzy
msgid "DAY_NIGHT_CYCLE_ENABLED_EXPLANATION_2"
msgstr "(a szerkesztő elhagyása után egy közeli glükózfelhő mellett lesz a sejted)"

#, fuzzy
msgid "DEADZONE_CALIBRATION_FINISHED"
msgstr "Auto-evo futtatása sikertelen"

#, fuzzy
msgid "DEADZONE_CALIBRATION_INPROGRESS"
msgstr "Erre a nyelvre való fordítás {0}%-a van elkészülve"

msgid "DEADZONE_CALIBRATION_IS_RESET"
msgstr ""

#, fuzzy
msgid "DEADZONE_CONFIGURATION"
msgstr "Biztos, hogy végérvényesen törölni akarod ezt a mentést?"

msgid "DEATH"
msgstr ""

msgid "DEBUG_COORDINATES"
msgstr ""

msgid "DEBUG_DRAW_NOT_AVAILABLE"
msgstr ""

msgid "DEBUG_PANEL"
msgstr "Debug panel"

msgid "DECEMBER"
msgstr "December"

#, fuzzy
msgid "DECREASE_ITEM_SIZE"
msgstr "Új létrehozása"

msgid "DEFAULT_AUDIO_OUTPUT_DEVICE"
msgstr "Alap kimeneti eszköz"

msgid "DELETE"
msgstr "Törlés"

#, fuzzy
msgid "DELETE_ALL_OLD_SAVE_WARNING_2"
msgstr ""
"Az összes régi automatikus és gyors mentés törlése nem vonható vissza. Biztos vagy benne, hogy véglegesen törlöd a következőket?\n"
" - {0} Automatikus mentés(-ek)\n"
" - {1} Gyors mentés(-ek)"

#, fuzzy
msgid "DELETE_FOSSIL_CONFIRMATION"
msgstr "Biztos, hogy végérvényesen törölni akarod ezt a mentést?"

msgid "DELETE_OLD_SAVES_PROMPT"
msgstr "Törlöd a régi mentéseket?"

msgid "DELETE_ORGANELLE"
msgstr "Sejtszervecske törlése"

msgid "DELETE_SAVE_CONFIRMATION"
msgstr "Biztos, hogy végérvényesen törölni akarod ezt a mentést?"

msgid "DELETE_SELECTED"
msgstr "Mentés/-ek törlése"

msgid "DELETE_SELECTED_SAVES_PROMPT"
msgstr "Biztos törlöd a kiválasztott mentést/mentéseket?"

msgid "DELETE_SELECTED_SAVE_WARNING"
msgstr "Biztos végérvényesen törölni akarsz {0} mentést?"

msgid "DELETE_THIS_SAVE_PROMPT"
msgstr "Törlöd ezt a mentést?"

#, fuzzy
msgid "DESCEND_BUTTON"
msgstr "Biztos, hogy végérvényesen törölni akarod ezt a mentést?"

#, fuzzy
msgid "DESCEND_CONFIRMATION"
msgstr "Biztos, hogy végérvényesen törölni akarod ezt a mentést?"

#, fuzzy
msgid "DESCEND_CONFIRMATION_EXPLANATION"
msgstr ""
"Az agresszív sejtek a prédáikat távolabbról is le fogják vadászni,\n"
"és nagyobb eséllyel küzdenek más ragadozók ellen, ha megtámadják őket.\n"
"A békés sejtek nem kergetnek más prédákat,\n"
"és kevesebb eséllyel használnak mérgeket ragadozók ellen."

msgid "DESCRIPTION"
msgstr "Leírás:"

msgid "DESCRIPTION_COLON"
msgstr "Leírás:"

msgid "DESCRIPTION_TOO_LONG"
msgstr "A leírás túl hosszú"

msgid "DESPAWN_ENTITIES"
msgstr "Összes entitás eltüntetése"

msgid "DETECTED_CPU_COUNT"
msgstr "Észlelt processzorszám:"

#, fuzzy
msgid "DEVBUILD_VERSION_INFO"
msgstr "Devbuild támogatók"

msgid "DEVELOPERS"
msgstr "Fejlesztők"

#, fuzzy
msgid "DEVELOPMENT_FORUM"
msgstr "A játékot a Revolutionary Games Studio ry fejleszti"

#, fuzzy
msgid "DEVELOPMENT_FORUM_BUTTON_TOOLTIP"
msgstr "Segítség"

msgid "DEVELOPMENT_SUPPORTED_BY"
msgstr "A játékot a Revolutionary Games Studio ry fejleszti"

#, fuzzy
msgid "DEVELOPMENT_WIKI"
msgstr "Fejlesztők"

#, fuzzy
msgid "DEVELOPMENT_WIKI_BUTTON_TOOLTIP"
msgstr "Segítség"

msgid "DEVOURED"
msgstr ""

msgid "DEV_BUILD_PATRONS"
msgstr "Devbuild támogatók"

msgid "DIFFICULTY"
msgstr "Nehézség"

#, fuzzy
msgid "DIFFICULTY_DETAILS_STRING"
msgstr "Előre beállított nehézség"

msgid "DIFFICULTY_PRESET"
msgstr "Előre beállított nehézség"

msgid "DIFFICULTY_PRESET_CUSTOM"
msgstr "Egyéni"

msgid "DIFFICULTY_PRESET_EASY"
msgstr "Könnyű"

msgid "DIFFICULTY_PRESET_HARD"
msgstr "Nehéz"

msgid "DIFFICULTY_PRESET_NORMAL"
msgstr "Közepes"

msgid "DIGESTION_EFFICIENCY"
msgstr ""

msgid "DIGESTION_EFFICIENCY_COLON"
msgstr "Emésztés hatékonysága"

#, fuzzy
msgid "DIGESTION_SPEED"
msgstr "Kihalt fajok"

#, fuzzy
msgid "DIGESTION_SPEED_COLON"
msgstr "Sebesség:"

msgid "DIGESTION_SPEED_VALUE"
msgstr ""

msgid "DISABLED"
msgstr "Kikapcsolva"

msgid "DISABLE_ALL"
msgstr "Az összes tiltása"

msgid "DISCARD_AND_CONTINUE"
msgstr "Elvet és folytatás"

msgid "DISCARD_CHANGES"
msgstr "Változtatások elvetése"

#, fuzzy
msgid "DISCARD_MIGRATION"
msgstr "Elvet és folytatás"

msgid "DISCONNECTED_CELLS"
msgstr "Levált sejtek"

msgid "DISCONNECTED_CELLS_TEXT"
msgstr ""
"Vannak olyan sejtek, melyek nem kötődnek egymáshoz.\n"
"Kérlek kapcsold össze a sejteket egymással a folytatáshoz."

#, fuzzy
msgid "DISCONNECTED_METABALLS"
msgstr "Levált sejtek"

#, fuzzy
msgid "DISCONNECTED_METABALLS_TEXT"
msgstr ""
"Vannak olyan sejtek, melyek nem kötődnek egymáshoz.\n"
"Kérlek kapcsold össze a sejteket egymással a folytatáshoz."

msgid "DISCONNECTED_ORGANELLES"
msgstr "Levált sejtszervecskék"

msgid "DISCONNECTED_ORGANELLES_TEXT"
msgstr ""
"Vannak olyan sejtszervecskék, melyek nem kötődnek egymáshoz.\n"
"Kérlek kapcsold össze a sejtszervecskéket egymással, vagy vond vissza eddigi változtatásaidat."

#, fuzzy
msgid "DISCORD_TOOLTIP"
msgstr "Segítség"

#, fuzzy
msgid "DISMISSED_POPUPS_COLON"
msgstr "Sebesség:"

#, fuzzy
msgid "DISMISSED_POPUPS_EXPLANATION"
msgstr ""
"A fókuszált sejtek nagyobb távolságokat tesznek meg táplálék reményében.\n"
"A reszponzív sejtek hamar új célpontokat keresnek."

msgid "DISMISS_INFORMATION_PERMANENTLY"
msgstr ""

msgid "DISMISS_WARNING_PERMANENTLY"
msgstr ""

#, fuzzy
msgid "DISPLAY_3D_MENU_BACKGROUNDS"
msgstr "Háttérrészecskék megjelenítése"

msgid "DISPLAY_ABILITIES_BAR"
msgstr "Képesség sáv megjelenítése"

msgid "DISPLAY_BACKGROUND_PARTICLES"
msgstr "Háttérrészecskék megjelenítése"

#, fuzzy
msgid "DISPLAY_DRIVER_OPENGL"
msgstr "Képesség sáv megjelenítése"

#, fuzzy
msgid "DISPLAY_DRIVER_VULKAN"
msgstr "Képesség sáv megjelenítése"

#, fuzzy
msgid "DISPLAY_PART_NAMES"
msgstr "Képesség sáv megjelenítése"

msgid "DISSOLVED_COMPOUND_FOOD_SOURCE"
msgstr "{0} egyenletesen elterjedt környezeti táplálékforrása"

msgid "DOES_NOT_USE_FEATURE"
msgstr ""

msgid "DONATIONS"
msgstr "Adományok"

msgid "DOT_DOT_DOT"
msgstr "..."

msgid "DOUBLE"
msgstr "Dupla"

msgid "DOUBLE_CLICK_TO_VIEW_IN_FULLSCREEN"
msgstr "Dupla kattintás a teljes képernyő nézetért"

msgid "DOUBLE_MEMBRANE_DESCRIPTION"
msgstr "Egy membrán, ami két rétegből áll. Jobb védelmet nyújt sérülések ellen, és kevesebb energia szükséges ahhoz, hogy ne deformálódjon el. Hátránya viszont, hogy lassítja a sejt bekebelező képességét."

msgid "DUMP_SCENE_TREE"
msgstr ""

msgid "DUPLICATE_TYPE"
msgstr "Típus megkettőzése"

#, fuzzy
msgid "EARLY_MULTICELLULAR"
msgstr "Sejtszervecske elhelyezése"

msgid "EASTEREGG_MESSAGE_1"
msgstr "Érdekesség: a Didinium és a Papucsállatka kapcsolata egy tankönyvi példa a ragadozó-zsákmányállat kapcsolatra, amit már évtizedek óta tanulmányoznak. És te hova tartozol? A Didiniumhoz, vagy a Papucsállatkához? A ragadozóhoz, vagy a zsákmányhoz?"

msgid "EASTEREGG_MESSAGE_10"
msgstr "HULLÁMZÓ BIGYUSZOK!!"

msgid "EASTEREGG_MESSAGE_11"
msgstr "Égesd a vasat."

msgid "EASTEREGG_MESSAGE_12"
msgstr "Na azok a kék sejtek."

msgid "EASTEREGG_MESSAGE_13"
msgstr "Itt egy kis tanács. A biomok kicsivel többek, mint egy csicsás háttér. Bizonyos vegyületek bizonyos biomokban különböző mértékekben találhatóak meg."

msgid "EASTEREGG_MESSAGE_14"
msgstr "Itt egy kis tanács. Minél több ostorod van, annál gyorsabban mész (VuTuTuTu), viszont ez több ATP-t is használ"

msgid "EASTEREGG_MESSAGE_15"
msgstr "Itt egy kis tanács. Darabkákat is el tudsz nyelni, akár vas, akár más."

msgid "EASTEREGG_MESSAGE_16"
msgstr "Itt egy kis tanács. Készülj fel, mielőtt egy sejtmaggal gazdagítod a sejtedet. Nagyon drágák azok az izék, és nem könnyű őket fenntartani."

msgid "EASTEREGG_MESSAGE_17"
msgstr "Érdekesség: Tudtad, hogy a Földön több, mint 8000 csillós faj él?"

msgid "EASTEREGG_MESSAGE_18"
msgstr "Érdekesség: A Stentor egy olyan csillós egysejtű, mely képes megnyúlni, és elkapni zsákmányát a trombitaszerű sejtszájával úgy, hogy a sejtszáj körüli csillókkal áramlatot generál."

msgid "EASTEREGG_MESSAGE_19"
msgstr "Érdekesség: a Didinium egy olyan csillós, mely papucsállatkákra vadászik."

msgid "EASTEREGG_MESSAGE_2"
msgstr "Itt egy kis tanács. A mérgek arra is használhatók, hogy más mérgeket üss el magad elől, ha elég gyors vagy."

msgid "EASTEREGG_MESSAGE_20"
msgstr "Érdekesség: Az amőbák műlábakkal vadásznak prédáikra, amiket pseudopodia-nak neveznek. Ezt mindenképpen szeretnénk, hogy a Thrive-ban benne legyen."

msgid "EASTEREGG_MESSAGE_21"
msgstr "Itt egy kis tanács. Figyelj a nálad nagyobb egysejtűekre és baktériumokra. Nem olyan mókás megemésztődni."

msgid "EASTEREGG_MESSAGE_22"
msgstr "A Thrive zenei csapatának vezetője (Oliver Lugg) elég sok számot csinált, amik még nem kerültek be a játékba. Meghallgathatod őket, vagy nézhetsz tőle élő adásokat, ahogy ezeket a dalokat készíti."

msgid "EASTEREGG_MESSAGE_23"
msgstr "Itt egy kis tanács. Ha a sejted 150 hexagon nagyságú, akkor a nagy vasdarabokat is el tudod nyelni."

msgid "EASTEREGG_MESSAGE_24"
msgstr "A Thrive egy idegen bolygó szimulálását veszi célba, szóval elég sok értelme van annak, hogy a körülötted lévő fajok hasonlítani fognak kicsit más fajokra. Ez főleg az evolúció miatt történik. Lássuk csak, vajon be tudod-e őket azonosítani!"

msgid "EASTEREGG_MESSAGE_25"
msgstr "Érdekesség: a Thrive fejlesztőinek van egy podcast sorozata. Néha ránézhetsz, ha kedved tartja."

msgid "EASTEREGG_MESSAGE_26"
msgstr "Érdekesség: a Thrive a nyílt forráskódú Godot motorral készült."

msgid "EASTEREGG_MESSAGE_27"
msgstr "Érdekesség: a játék egyik legelső játszható prototípusát egyik kedves programozónk, untrustedlife készítette!"

msgid "EASTEREGG_MESSAGE_3"
msgstr "Itt egy kis tanács. Az ozmoreguláció másodpercenként 1 ATP-be kerül hexagononként. Mindegyik citoplazma hexagon 5 ATP-t termel, ami azt jelenti, hogy ha az ozmoreguláció során ATP-t veszítesz, akkor csak adj a sejtedhez egy pár hexagonnyi citoplazmát, és távolíts el pár sejtszervecskét."

msgid "EASTEREGG_MESSAGE_4"
msgstr "Érdekesség: a valóságban a prokariótáknak vannak úgynevezett biokamráik, melyek sejtszervecskeként viselkednek, és poliéderes sejtszervecskének is hívják ezeket."

msgid "EASTEREGG_MESSAGE_5"
msgstr "Érdekesség: a metaboloszómát hívják poliéderes sejtszervecskének."

msgid "EASTEREGG_MESSAGE_6"
msgstr "Itt egy kis tanács. Néha jobb döntés elmenekülni más sejtek elől."

msgid "EASTEREGG_MESSAGE_7"
msgstr "Itt egy kis tanács. Ha egy sejt a tiédnek a fele, akkor tudod őt elnyelni."

msgid "EASTEREGG_MESSAGE_8"
msgstr "Itt egy kis tanács. A baktériumok erősebbek is lehetnek, mint ahogy kinéznek. Kicsinek nézhetnek ki, de némelyik beléd tud fúródni, és úgy tud megölni!"

msgid "EASTEREGG_MESSAGE_9"
msgstr "Itt egy kis tanács. Ha nem vigyázol, akkor akár fajokat is ki tudsz írtani, viszont ezt ők is megtehetik veled."

msgid "EASTER_EGGS"
msgstr "\"Húsvéti tojások\" engedélyezése"

msgid "EASTER_EGGS_EXPLANATION"
msgstr "(random megidézett titkok a játékban)"

#, fuzzy
msgid "EDGE_PAN_SPEED"
msgstr "Kihalt fajok"

#, fuzzy
msgid "EDITING_TITLE"
msgstr "Nincs cím"

msgid "EDITOR"
msgstr "Szerkesztő"

#, fuzzy
msgid "EDITORS_AND_MUTATIONS_BUTTON"
msgstr "faj mutálódott"

#, fuzzy
msgid "EDITOR_BUTTON_TOOLTIP"
msgstr "Segítség"

#, fuzzy
msgid "EDITOR_TUTORIAL_EDITOR_TEXT"
msgstr ""
"Üdvözöllek a Sejtszerkesztőben.\n"
"Itt megnézheted, hogy mi történt, mióta elkezdted a játékot, vagy mióta elhagytad a szerkesztőt. Ezek után pedig változtathatsz a fajodon.\n"
"\n"
"Ezen a lapon láthatsz egy jelentést, hogy mely fajok léteznek még rajtad kívül. Továbbá azt is megmutatja, hogy hol találhatóak, és mekkora a létszámuk. Plusz fent a változásokat is mutatja a környezetedben.\n"
"\n"
"A következő szerkesztő ablakba való lépéshez nyomd meg jobb lenti gombot."

msgid "EIGHT_TIMES"
msgstr "8x"

#, fuzzy
msgid "EJECT_ENGULFED"
msgstr "Nem képes bekebelezésre"

#, fuzzy
msgid "EJECT_ENGULFED_TOOLTIP"
msgstr "Nem képes bekebelezésre"

msgid "ENABLED_MODS"
msgstr "Engedélyezett modok"

msgid "ENABLE_ALL_COMPATIBLE"
msgstr "Az összes kompatibilis mod engedélyezése"

msgid "ENABLE_EDITOR"
msgstr "Szerkesztő engedélyezése"

msgid "ENABLE_GUI_LIGHT_EFFECTS"
msgstr "GUI fényeffektjeinek engedélyezése"

msgid "ENDOSYMBIONT_ENGULFED_ALREADY_DONE"
msgstr ""

msgid "ENDOSYMBIONT_ENGULFED_PROGRESS"
msgstr ""

msgid "ENDOSYMBIONT_TYPE_ALREADY_PRESENT"
msgstr ""

#, fuzzy
msgid "ENDOSYMBIOSIS_AVAILABLE_ORGANELLES"
msgstr "Sejtszervecske elhelyezése"

msgid "ENDOSYMBIOSIS_BUTTON"
msgstr ""

#, fuzzy
msgid "ENDOSYMBIOSIS_CANCEL_TOOLTIP"
msgstr "Összes szétválasztása"

#, fuzzy
msgid "ENDOSYMBIOSIS_COMPLETE_TOOLTIP"
msgstr "Az az érték, ami a világok generálásáért felelős. Ennek az értéknek pozitívnak kell lennie."

#, fuzzy
msgid "ENDOSYMBIOSIS_EXPLANATION"
msgstr ""
"Az agresszív sejtek a prédáikat távolabbról is le fogják vadászni,\n"
"és nagyobb eséllyel küzdenek más ragadozók ellen, ha megtámadják őket.\n"
"A békés sejtek nem kergetnek más prédákat,\n"
"és kevesebb eséllyel használnak mérgeket ragadozók ellen."

msgid "ENDOSYMBIOSIS_NOTHING_ENGULFED"
msgstr ""

#, fuzzy
msgid "ENDOSYMBIOSIS_NO_CANDIDATE_ORGANELLES"
msgstr "Levált sejtszervecskék"

#, fuzzy
msgid "ENDOSYMBIOSIS_PROGRESSING_EXPLANATION"
msgstr ""
"A fókuszált sejtek nagyobb távolságokat tesznek meg táplálék reményében.\n"
"A reszponzív sejtek hamar új célpontokat keresnek."

msgid "ENDOSYMBIOSIS_PROKARYOTIC_LIMIT_EXPLANATION"
msgstr ""

#, fuzzy
msgid "ENDOSYMBIOSIS_SINGLE_SPECIES_PROGRESS_DESCRIPTION"
msgstr "[thrive:compound type=\"hydrogensulfide\"][/thrive:compound]-ot alakít át [thrive:compound type=\"glucose\"][/thrive:compound]-zá. A folyamat sebessége a [thrive:compound type=\"carbondioxide\"][/thrive:compound] koncentrációjától függ. Továbbá még a [thrive:compound type=\"glucose\"][/thrive:compound]-t alakítja át [thrive:compound type=\"atp\"][/thrive:compound]-vé."

#, fuzzy
msgid "ENDOSYMBIOSIS_START_TOOLTIP"
msgstr "Segítség"

#, fuzzy
msgid "ENDOSYMBIOSIS_TITLE"
msgstr "Nincs cím"

msgid "ENERGY_BALANCE_TOOLTIP_CONSUMPTION"
msgstr "{0}: -{1} ATP"

msgid "ENERGY_BALANCE_TOOLTIP_PRODUCTION"
msgstr "{0}: +{1} ATP"

msgid "ENERGY_IN_PATCH_FOR"
msgstr ""

#, fuzzy
msgid "ENERGY_IN_PATCH_SHORT"
msgstr "{0} ({1})"

msgid "ENERGY_SOURCES"
msgstr "Energia forrásai:"

msgid "ENERGY_SUMMARY_LINE"
msgstr ""

msgid "ENGULF_NO_ATP_DAMAGE_MESSAGE"
msgstr ""

msgid "ENTER_EXISTING_ID"
msgstr "Írj be egy létező ID-t"

msgid "ENTER_EXISTING_WORKSHOP_ID"
msgstr "Írj be egy létező műhely ID-t"

msgid "ENTITY_LABEL"
msgstr "Entitás címke"

msgid "ENVIRONMENT"
msgstr "Környezet"

#, fuzzy
msgid "ENVIRONMENTAL_CONDITIONS_BUTTON"
msgstr "Környezetben lévő glükóz mennyisége"

msgid "ENVIRONMENTAL_GLUCOSE_RETENTION"
msgstr "Környezetben lévő glükóz mennyisége"

#, fuzzy
msgid "ENVIRONMENTAL_GLUCOSE_RETENTION_EXPLANATION"
msgstr "A {0} populációjának egyedszáma megváltozott {1}-értékkel, emiatt az ok miatt: {2}"

#, fuzzy
msgid "ENVIRONMENT_BUTTON_MICROBE_TOOLTIP"
msgstr "A környezet és a vegyületek mutatása / elrejtése"

msgid "EPIPELAGIC"
msgstr "Epipelagikus"

msgid "EQUIPMENT_TYPE_AXE"
msgstr ""

msgid "ERROR"
msgstr "Hiba"

msgid "ERROR_CREATING_FOLDER"
msgstr "Hiba a mod-hoz való mappa létrehozása közben"

msgid "ERROR_CREATING_INFO_FILE"
msgstr "Hiba a mod fájllá való átalakítása közben"

msgid "ERROR_FAILED_TO_SAVE_NEW_SETTINGS"
msgstr "Hiba: A beállításokat nem sikerült menteni."

#, fuzzy
msgid "ERROR_FETCHING_EXPLANATION"
msgstr "(random megidézett titkok a játékban)"

#, fuzzy
msgid "ERROR_FETCHING_NEWS"
msgstr "Hiba a mod fájllá való átalakítása közben"

msgid "ERROR_LOADING"
msgstr "Betöltési hiba"

msgid "ERROR_SAVING"
msgstr "Mentési hiba"

msgid "ESCAPE"
msgstr "Esc"

msgid "ESCAPE_ENGULFING"
msgstr ""

msgid "ESTUARY"
msgstr "Torkolat"

#, fuzzy
msgid "EVOLUTIONARY_TREE"
msgstr "A Revolutionary Games Studio-tól"

#, fuzzy
msgid "EVOLUTIONARY_TREE_BUILD_FAILED"
msgstr "A Revolutionary Games Studio-tól"

#, fuzzy
msgid "EXACT_VERSION_COLON"
msgstr "Verzió:"

#, fuzzy
msgid "EXACT_VERSION_TOOLTIP"
msgstr "Öngyilkosság"

msgid "EXCEPTION_HAPPENED_PROCESSING_SAVE"
msgstr ""

msgid "EXCEPTION_HAPPENED_WHILE_LOADING"
msgstr ""

#, fuzzy
msgid "EXISTING_BUILDINGS"
msgstr "Írj be egy létező ID-t"

msgid "EXIT"
msgstr "Kilépés"

#, fuzzy
msgid "EXIT_EDITOR"
msgstr "Menj a következő szerkesztő ablakba"

#, fuzzy
msgid "EXIT_TO_LAUNCHER"
msgstr "Indítás E"

msgid "EXPERIMENTAL_FEATURES"
msgstr ""

#, fuzzy
msgid "EXPERIMENTAL_FEATURES_EXPLANATION"
msgstr "(a sebesség, mely alatt az AI fajok mutálódnak)"

msgid "EXPORT_ALL_WORLDS"
msgstr ""

#, fuzzy
msgid "EXPORT_ALL_WORLDS_TOOLTIP"
msgstr "Segítség"

#, fuzzy
msgid "EXPORT_SUCCESS"
msgstr "{0} ragadozása"

msgid "EXTERNAL"
msgstr "Külső"

msgid "EXTERNAL_EFFECTS"
msgstr "Külső effektek:"

msgid "EXTINCTION_BOX_TEXT"
msgstr "Mint azon fajok 99%-a, melyek egykor léteztek, kihaltak, mint a te fajod. Pár faj ki fogja tölteni az ürességet, amit fajod veszte okozott, és túl fognak élni, de az nem te leszel. A fajod az evolúció egyik hibás kísérleteként lesz mostantól számontartva, és a feledésbe fog merülni."

msgid "EXTINCTION_CAPITAL"
msgstr "KIHALTÁL"

#, fuzzy
msgid "EXTINCT_FROM_PATCH"
msgstr "kihalt a bolygón"

#, fuzzy
msgid "EXTINCT_FROM_THE_PLANET"
msgstr "kihalt a bolygón"

#, fuzzy
msgid "EXTINCT_IN_PATCH"
msgstr "kihalt a bolygón"

msgid "EXTINCT_SPECIES"
msgstr "Kihalt fajok"

msgid "EXTRAS"
msgstr "Extrák"

msgid "EXTRA_OPTIONS"
msgstr "Extra opciók"

#, fuzzy
msgid "FACEBOOK_TOOLTIP"
msgstr "Játék szüneteltetése"

msgid "FAILED"
msgstr "Hiba"

#, fuzzy
msgid "FAILED_ONE_OR_MORE_SAVE_DELETION_DESCRIPTION"
msgstr "Az én király modom"

#, fuzzy
msgid "FAILED_SAVE_DELETION"
msgstr "Hiba: A beállításokat nem sikerült menteni."

#, fuzzy
msgid "FAILED_SAVE_DELETION_DESCRIPTION"
msgstr ""
"Ezen mentés frissítése nem sikerült a következő hiba miatt:\n"
"{0}"

msgid "FEARFUL"
msgstr "Félénk"

msgid "FEAR_EXPLANATION"
msgstr ""
"A félénk sejtek sok esetben a menekülést választják,\n"
"így ha ragadozó van a közelben, akkor inkább megfutamodnak.\n"
"A bátor sejtek nem ijednek meg a ragadozó sejtektől,\n"
"így nagy eséllyel védekezésképp vissza is támadnak."

#, fuzzy
msgid "FEATURE_DISABLED"
msgstr "Kikapcsolva"

#, fuzzy
msgid "FEATURE_ENABLED"
msgstr "Csalások engedélyezve"

msgid "FEBRUARY"
msgstr "Február"

msgid "FEED_ITEM_CONTENT_PARSING_FAILED"
msgstr ""

#, fuzzy
msgid "FEED_ITEM_MISSING_CONTENT"
msgstr ""
"Feldolgozási idő: {0} s\n"
"Fizika ideje: {1} s\n"
"Entitások: {2} Egyéb: {3}\n"
"Spawnolt: {4} Despawnolt: {5}\n"
"Használatban lévő node-ok: {6}\n"
"Használatban lévő memória: {7} MiB\n"
"GPU memória: {8} MiB\n"
"Renderelt objektumok: {9}\n"
"Draw hívások: {10} 2D: {11}\n"
"Renderelt csúcsok: {12}\n"
"Anyag változások: {13}\n"
"Shader változások: {14}\n"
"Árva node-ok: {15}\n"
"Audió késése: {16} ms\n"
"Összes szál: {17}\n"
"Teljes CPU idő:\n"
"{18}"

msgid "FEED_ITEM_PUBLISHED_AT"
msgstr ""

msgid "FEED_ITEM_TRUNCATED_NOTICE"
msgstr ""

#, fuzzy
msgid "FERROPLAST"
msgstr "Termoplasztisz"

#, fuzzy
msgid "FERROPLAST_DESCRIPTION"
msgstr "A ragacsos belseje a sejtnek. A citoplazma (sejtplazma) ionok, proteinek, víz és még más anyagok egyszerű keveréke, ami kitölti egy sejt belsejét. Az egyik funkciója a glikolízis, ami a glükóz ATP-vé alakítását takarja. Azoknak az organizmusoknak, melyeknek nincsenek különböző sejtszervecskéi, hogy fejlettebb anyagcserét tudjanak végezni, nekik ez az egyetlen támaszuk az energia előállítására. A sejtek még használják molekulák raktáraként, és hogy ezzel növelni tudják méretüket."

#, fuzzy
msgid "FERROPLAST_PROCESSES_DESCRIPTION"
msgstr "[thrive:compound type=\"glucose\"][/thrive:compound]-t állít elő. Hatékonysága függ a [thrive:compound type=\"carbondioxide\"][/thrive:compound] koncentrációjától és a hőmérséklettől."

msgid "FILTER_ITEMS_BY_CATEGORY_COLON"
msgstr "Elemek szűrése kategóriák szerint:"

#, fuzzy
msgid "FIND_CURRENT_PATCH"
msgstr "Jelenlegi akció visszavonása"

msgid "FINISHED_DOT"
msgstr "Befejezve."

msgid "FINISH_EDITING_AND_RETURN_TO_ENVIRONMENT"
msgstr "Szerkesztés befejezése és visszatérés a környezetbe"

#, fuzzy
msgid "FINISH_ONE_GENERATION"
msgstr "Több sejthez való kapcsolódást teszi lehetővé. Ez a legelső lépés a többsejtűség felé. Amikor a sejted egy kolónia tagja, akkor a vegyületek eloszlanak a sejtek között. Ameddig egy kolónia tagja vagy, addig nem léphetsz be a sejtszerkesztőbe, emiatt el kell válnod a kolóniától miután elegendő vegyületet gyűjtöttél."

msgid "FINISH_X_GENERATIONS"
msgstr "{0} generáció befejezve"

msgid "FIRE_TOXIN"
msgstr "Méreg lövése"

#, fuzzy
msgid "FIRE_TOXIN_TOOLTIP"
msgstr "Egyes beállítások lehet, hogy nem elérhetők, hogyha a LAWK engedélyezve van"

msgid "FLAGELLUM"
msgstr "Ostor"

msgid "FLAGELLUM_DESCRIPTION"
msgstr ""

msgid "FLAGELLUM_PROCESSES_DESCRIPTION"
msgstr "Növeli a sejt sebességét, viszont [thrive:compound type=\"atp\"][/thrive:compound]-t használ."

#, fuzzy
msgid "FLEET_NAME_FROM_PLACE"
msgstr "kihalt a bolygón"

#, fuzzy
msgid "FLEET_UNITS"
msgstr "{0} {1}"

#, fuzzy
msgid "FLOATING_CHUNKS_COLON"
msgstr "Fordulás:"

msgid "FLOATING_HAZARD"
msgstr "Lebegő akadály"

msgid "FLUID"
msgstr ""

msgid "FLUIDITY_RIGIDITY"
msgstr "Hajlékonyság / Merevség"

msgid "FOCUSED"
msgstr "Fókuszált"

msgid "FOCUS_EXPLANATION"
msgstr ""
"A fókuszált sejtek nagyobb távolságokat tesznek meg táplálék reményében.\n"
"A reszponzív sejtek hamar új célpontokat keresnek."

#, fuzzy
msgid "FOG_OF_WAR_DISABLED"
msgstr "Kikapcsolva"

#, fuzzy
msgid "FOG_OF_WAR_DISABLED_DESCRIPTION"
msgstr ""
"Ezen mentés frissítése nem sikerült a következő hiba miatt:\n"
"{0}"

msgid "FOG_OF_WAR_INTENSE"
msgstr ""

#, fuzzy
msgid "FOG_OF_WAR_INTENSE_DESCRIPTION"
msgstr "A nitrogenáz egy enzim, mely nitrogéngázból a sejt energiaraktározó ATP molekulájának segítségével képes ammóniát előállítani, ami a sejtnek egy elég fontos tápanyaga. Ez a folyamat anaerob nitrogén-rögzítés néven ismert. Mivel a nitrogenáz a citoplazmában helyezkedik el, ezért a környékén elhelyezkedő folyadék glikolízist végez."

msgid "FOG_OF_WAR_MODE"
msgstr ""

msgid "FOG_OF_WAR_REGULAR"
msgstr ""

#, fuzzy
msgid "FOG_OF_WAR_REGULAR_DESCRIPTION"
msgstr "A pilusok sok mikroorganizmus felületén megtalálhatóak, amik finom szőrszálakhoz hasonlítanak. Több tíz, akár több száz pilus is található egy mikroorganizmuson, feladatuk pedig egy, vagy több is lehet a ragadozást beleértve."

msgid "FOOD_CHAIN"
msgstr "Tápláléklánc"

msgid "FOOD_SOURCE_ENERGY_INFO"
msgstr ""

msgid "FORGET_MOD_DETAILS"
msgstr "Helyi adatok törlése"

#, fuzzy
msgid "FORGET_MOD_DETAILS_TOOLTIP"
msgstr "Játék folytatása"

msgid "FORM_ERROR_MESSAGE"
msgstr "Hiba: {0}"

msgid "FOSSILISATION"
msgstr "Fosszilizáció"

#, fuzzy
msgid "FOSSILISATION_EXPLANATION"
msgstr ""
"Az agresszív sejtek a prédáikat távolabbról is le fogják vadászni,\n"
"és nagyobb eséllyel küzdenek más ragadozók ellen, ha megtámadják őket.\n"
"A békés sejtek nem kergetnek más prédákat,\n"
"és kevesebb eséllyel használnak mérgeket ragadozók ellen."

msgid "FOSSILISATION_FAILED"
msgstr "A fosszilizáció sikertelen"

#, fuzzy
msgid "FOSSILISATION_FAILED_DESCRIPTION"
msgstr ""
"Ezen mentés frissítése nem sikerült a következő hiba miatt:\n"
"{0}"

msgid "FOSSILISATION_HINT"
msgstr ""

msgid "FOSSILISATION_HINT_ALREADY_FOSSILISED"
msgstr ""

#, fuzzy
msgid "FOSSILISE"
msgstr "Rögzült"

#, fuzzy
msgid "FOSSIL_DELETION_FAILED"
msgstr "Mod létrehozása sikertelen"

#, fuzzy
msgid "FOSSIL_DELETION_FAILED_DESCRIPTION"
msgstr ""
"Ezen mentés frissítése nem sikerült a következő hiba miatt:\n"
"{0}"

msgid "FOUR_TIMES"
msgstr "4x"

msgid "FPS"
msgstr "FPS: {0}"

msgid "FPS_DISPLAY"
msgstr "FPS kijelző"

msgid "FRAME_DURATION"
msgstr "Delta: {0}"

msgid "FREEBUILDING"
msgstr "Szabad szerkesztés"

msgid "FREE_GLUCOSE_CLOUD"
msgstr "Ingyenes glükóz felhő a szerkesztő elhagyásakor"

msgid "FREE_GLUCOSE_CLOUD_EXPLANATION"
msgstr "(a szerkesztő elhagyása után egy közeli glükózfelhő mellett lesz a sejted)"

msgid "FULLSCREEN"
msgstr "Teljes képernyő"

msgid "FULL_MOD_INFO"
msgstr "Teljes mod infó"

msgid "GALLERY_VIEWER"
msgstr "Galéria nézet"

msgid "GAME_DESIGN_TEAM"
msgstr "Játéktervező csapat"

#, fuzzy
msgid "GAME_SYSTEMS_TITLE"
msgstr "Játéktervező csapat"

#, fuzzy
msgid "GATHERED_ENERGY_TOOLTIP"
msgstr "Játék szüneteltetése"

msgid "GENERAL"
msgstr "Alap"

msgid "GENERATIONS"
msgstr "Generációk"

msgid "GENERATION_COLON"
msgstr "Generáció:"

#, fuzzy
msgid "GITHUB_TOOLTIP"
msgstr "Kilépés a játékból"

msgid "GLES3"
msgstr ""

msgid "GLOBAL_INITIAL_LETTER"
msgstr ""

msgid "GLOBAL_TIMELINE_SPECIES_MIGRATED_TO"
msgstr "[u]{0}[/u] populációjának egy része ide innen: {2}, ide: {1} vándorolt"

msgid "GLUCOSE"
msgstr "Glükóz"

msgid "GLUCOSE_CONCENTRATIONS_DRASTICALLY_DROPPED"
msgstr "A glükóz koncentrációk drasztikusan csökkentek!"

msgid "GLYCOLYSIS"
msgstr "Glikolízis"

msgid "GODMODE"
msgstr "Isten mód"

#, fuzzy
msgid "GOD_TOOLS_TITLE"
msgstr "Segítség"

msgid "GOOGLY_EYE_CELL"
msgstr "Gülüszemes sejt"

msgid "GOT_IT"
msgstr "Rendben"

msgid "GPL_LICENSE_HEADING"
msgstr "A GLP licenc szövege a következő:"

msgid "GPU_NAME"
msgstr "GPU:"

msgid "GRAPHICS"
msgstr "Grafika"

msgid "GRAPHICS_TEAM"
msgstr "Grafikus csapat"

msgid "GUI"
msgstr ""

msgid "GUI_LIGHT_EFFECTS_OPTION_DESCRIPTION"
msgstr ""

#, fuzzy
msgid "GUI_TAB_NAVIGATION"
msgstr "{0} K"

msgid "GUI_VOLUME"
msgstr "GUI hangerő"

msgid "HEALTH"
msgstr "Életerő"

msgid "HELP"
msgstr "Segítség"

msgid "HELP_BUTTON_TOOLTIP"
msgstr "Segítség"

msgid "HIGHER_VALUES_INCREASE_PERFORMANCE"
msgstr "(a nagyobb értékek javíthatják a teljesítményt)"

msgid "HIGHER_VALUES_WORSEN_PERFORMANCE"
msgstr "(a nagyobb értékek ronthatják a teljesítményt)"

msgid "HOLD_FOR_PAN_OR_ROTATE_MODE"
msgstr "Tartsd lenyomva a pásztázási és forgatási módok közötti váltáshoz"

#, fuzzy
msgid "HOLD_FOR_PAN_WITH_MOUSE"
msgstr "Tartsd lenyomva a pásztázási és forgatási módok közötti váltáshoz"

msgid "HOLD_PACK_COMMANDS_MENU"
msgstr "Tartsd lenyomva a csoport parancsok menü megjelenítéséhez"

msgid "HOLD_TO_SHOW_CURSOR"
msgstr "Tartsd nyomva a kurzor megjelenítéséhez"

msgid "HOLD_TO_SHOW_CURSOR_ADVICE_TEXT"
msgstr ""

#, fuzzy
msgid "HOLD_TO_SKIP_CREDITS"
msgstr "Tartsd nyomva a kurzor megjelenítéséhez"

#, fuzzy
msgid "HOME"
msgstr "Home"

#, fuzzy
msgid "HORIZONTAL_COLON"
msgstr "Verzió:"

msgid "HORIZONTAL_WITH_AXIS_NAME_COLON"
msgstr ""

msgid "HP_COLON"
msgstr "HP:"

msgid "HSV"
msgstr "HSV"

msgid "HUD_MESSAGE_MULTIPLE"
msgstr ""

msgid "HYDROGEN_SULFIDE"
msgstr "Hidrogén-szulfid"

msgid "ICESHARD"
msgstr "Jégdarab"

msgid "ICESHELF"
msgstr "Selfjég"

msgid "ID_IS_NOT_A_NUMBER"
msgstr ""

msgid "ID_NUMBER"
msgstr "ID száma"

#, fuzzy
msgid "IMAGE_FILE_TYPES"
msgstr "Membrán típusok"

msgid "INCLUDE_MULTICELLULAR_PROTOTYPE"
msgstr "Későbbi fázisok prototípusainak engedélyezése"

msgid "INCLUDE_MULTICELLULAR_PROTOTYPE_EXPLANATION"
msgstr "(egyes opciók lehet, hogy elérhetetlenek lesznek a többi fázis elértével)"

#, fuzzy
msgid "INCREASE_ITEM_SIZE"
msgstr "Új létrehozása"

msgid "INDUSTRIAL_STAGE"
msgstr ""

msgid "INFINITE_COMPOUNDS"
msgstr "Végtelen vegyületek"

msgid "INFINITE_MP"
msgstr "Végtelen MP"

#, fuzzy
msgid "INFO_BOX_COST"
msgstr "TÚLÉLTÉL!"

#, fuzzy
msgid "INFO_BOX_EDITORS"
msgstr "TÚLÉLTÉL!"

msgid "INFO_BOX_ENZYMES"
msgstr ""

#, fuzzy
msgid "INFO_BOX_GAMEPLAY_TYPE"
msgstr "Ozmoreguláció ára"

#, fuzzy
msgid "INFO_BOX_INTERNAL_NAME"
msgstr "Mappa neve:"

msgid "INFO_BOX_MASS"
msgstr ""

#, fuzzy
msgid "INFO_BOX_NEXT_STAGE"
msgstr "TÚLÉLTÉL!"

#, fuzzy
msgid "INFO_BOX_OSMOREGULATION_COST"
msgstr "Ozmoreguláció ára"

#, fuzzy
msgid "INFO_BOX_PREVIOUS_STAGE"
msgstr "TÚLÉLTÉL!"

msgid "INFO_BOX_PROCESSES"
msgstr ""

#, fuzzy
msgid "INFO_BOX_REQUIRES_NUCLEUS"
msgstr "Sejtmag"

#, fuzzy
msgid "INFO_BOX_SIZE"
msgstr "TÚLÉLTÉL!"

#, fuzzy
msgid "INFO_BOX_STORAGE"
msgstr "TÚLÉLTÉL!"

#, fuzzy
msgid "INFO_BOX_UNIQUE"
msgstr "TÚLÉLTÉL!"

msgid "INFO_BOX_UPGRADES"
msgstr ""

msgid "INGESTED_MATTER"
msgstr ""

#, fuzzy
msgid "INIT_NEW_WORLD_TOOLTIP"
msgstr "Segítség"

msgid "INPUTS"
msgstr "Bemenet"

#, fuzzy
msgid "INPUT_NAME_BUILD_STRUCTURE"
msgstr "Több sejthez való kapcsolódást teszi lehetővé. Ez a legelső lépés a többsejtűség felé. Amikor a sejted egy kolónia tagja, akkor a vegyületek eloszlanak a sejtek között. Ameddig egy kolónia tagja vagy, addig nem léphetsz be a sejtszerkesztőbe, emiatt el kell válnod a kolóniától miután elegendő vegyületet gyűjtöttél."

#, fuzzy
msgid "INPUT_NAME_INTERACTION"
msgstr "Több sejthez való kapcsolódást teszi lehetővé. Ez a legelső lépés a többsejtűség felé. Amikor a sejted egy kolónia tagja, akkor a vegyületek eloszlanak a sejtek között. Ameddig egy kolónia tagja vagy, addig nem léphetsz be a sejtszerkesztőbe, emiatt el kell válnod a kolóniától miután elegendő vegyületet gyűjtöttél."

#, fuzzy
msgid "INPUT_NAME_OPEN_INVENTORY"
msgstr "Több sejthez való kapcsolódást teszi lehetővé. Ez a legelső lépés a többsejtűség felé. Amikor a sejted egy kolónia tagja, akkor a vegyületek eloszlanak a sejtek között. Ameddig egy kolónia tagja vagy, addig nem léphetsz be a sejtszerkesztőbe, emiatt el kell válnod a kolóniától miután elegendő vegyületet gyűjtöttél."

msgid "INSPECT"
msgstr "Ellenőriz"

#, fuzzy
msgid "INSPECTOR"
msgstr "Ellenőriz"

#, fuzzy
msgid "INTERACTION_ACTIVATE_ASCENSION"
msgstr "MI mutációs mértéke"

#, fuzzy
msgid "INTERACTION_ACTIVATE_ASCENSION_MISSING_ENERGY"
msgstr "MI mutációs mértéke"

#, fuzzy
msgid "INTERACTION_CONSTRUCT"
msgstr "MI mutációs mértéke"

msgid "INTERACTION_CONSTRUCT_MISSING_DEPOSITED_MATERIALS"
msgstr ""

#, fuzzy
msgid "INTERACTION_CRAFT"
msgstr "MI mutációs mértéke"

#, fuzzy
msgid "INTERACTION_DEPOSIT_RESOURCES"
msgstr "MI mutációs mértéke"

msgid "INTERACTION_DEPOSIT_RESOURCES_NO_SUITABLE_RESOURCES"
msgstr ""

#, fuzzy
msgid "INTERACTION_DESTROY"
msgstr "MI mutációs mértéke"

#, fuzzy
msgid "INTERACTION_FOUND_SETTLEMENT"
msgstr "MI mutációs mértéke"

#, fuzzy
msgid "INTERACTION_HARVEST"
msgstr "MI mutációs mértéke"

msgid "INTERACTION_HARVEST_CANNOT_MISSING_TOOL"
msgstr ""

msgid "INTERACTION_PICK_UP"
msgstr ""

msgid "INTERACTION_PICK_UP_CANNOT_FULL"
msgstr ""

#, fuzzy
msgid "INTERNALS"
msgstr "Külső"

msgid "INTERNAL_NAME_IN_USE"
msgstr ""

msgid "INTERNAL_NAME_REQUIRED"
msgstr ""

msgid "INTERNAL_NAME_REQUIRES_CAPITAL"
msgstr ""

msgid "INVALID_DATA_TO_PLOT"
msgstr "Érvénytelen adatok az ábrázoláshoz"

msgid "INVALID_ICON_PATH"
msgstr ""

#, fuzzy
msgid "INVALID_SAVE_NAME_POPUP"
msgstr "Betöltöd ezt az érvénytelen mentést?"

msgid "INVALID_SPECIES_NAME_POPUP"
msgstr "A faj nevének be kell tartania a kettős nevezéktan rendszerét (Generikus és Specifikus)!"

#, fuzzy
msgid "INVALID_TAG"
msgstr "Betöltöd ezt az érvénytelen mentést?"

msgid "INVALID_URL_FORMAT"
msgstr "Érvénytelen URL formátum"

msgid "INVALID_URL_SCHEME"
msgstr "Érvénytelen URL séma"

msgid "INVENTORY_ITEMS_ON_GROUND"
msgstr ""

#, fuzzy
msgid "INVENTORY_TITLE"
msgstr "\"{0}\" - {1}"

msgid "INVENTORY_TOGGLE_CRAFTING"
msgstr ""

msgid "INVENTORY_TOGGLE_GROUND"
msgstr ""

msgid "INVERTED"
msgstr ""

#, fuzzy
msgid "IN_PROTOTYPE"
msgstr "Protanóp (Piros-Zöld)"

msgid "IRON"
msgstr "Vas"

msgid "IRON_CHEMOLITHOAUTOTROPHY"
msgstr "Vas oxidálása"

#, fuzzy
msgid "ITCH_TOOLTIP"
msgstr "Kilépés a játékból"

msgid "JANUARY"
msgstr "Január"

msgid "JSON_DEBUG_MODE"
msgstr "JSON debug mód:"

msgid "JSON_DEBUG_MODE_ALWAYS"
msgstr "Mindig"

msgid "JSON_DEBUG_MODE_AUTO"
msgstr "Automatikusan"

msgid "JSON_DEBUG_MODE_NEVER"
msgstr "Soha"

msgid "JULY"
msgstr "Július"

msgid "JUNE"
msgstr "Június"

#, fuzzy
msgid "KEEP_MIGRATION"
msgstr "Aerob légzés"

msgid "KEY_BACK"
msgstr "Back"

#, fuzzy
msgid "KEY_BACKTAB"
msgstr "Back"

msgid "KEY_BINDING_CHANGE_CONFLICT"
msgstr ""
"Összeütközés van ezzel: {0}\n"
"Szeretnéd eltávolítani a bemenetet innen: {1} ?"

msgid "KEY_BRING_UP_KEYBOARD"
msgstr ""

msgid "KEY_CLEAR"
msgstr "Clear"

msgid "KEY_DELETE"
msgstr "Delete"

msgid "KEY_DOWN"
msgstr "Le"

msgid "KEY_END"
msgstr "End"

msgid "KEY_ENTER"
msgstr "Enter"

msgid "KEY_FAVORITES"
msgstr "Kedvencek"

msgid "KEY_FORWARD"
msgstr "Forward"

#, fuzzy
msgid "KEY_GLOBE"
msgstr "Home"

msgid "KEY_HELP"
msgstr "Help"

msgid "KEY_HOME"
msgstr "Home"

msgid "KEY_HOMEPAGE"
msgstr "Homepage"

#, fuzzy
msgid "KEY_HYPER"
msgstr "Help"

msgid "KEY_INSERT"
msgstr "Insert"

#, fuzzy
msgid "KEY_JIS_EISU"
msgstr "Insert"

#, fuzzy
msgid "KEY_JIS_KANA"
msgstr "Standby"

msgid "KEY_LEFT"
msgstr "Bal"

msgid "KEY_MENU"
msgstr "Menu"

#, fuzzy
msgid "KEY_META"
msgstr "Tab"

msgid "KEY_OPENURL"
msgstr "Open URL"

msgid "KEY_PAUSE"
msgstr "Pause"

msgid "KEY_PRINT"
msgstr "Print Screen"

msgid "KEY_REFRESH"
msgstr "Refresh"

msgid "KEY_RIGHT"
msgstr "Jobbra"

msgid "KEY_SEARCH"
msgstr "Search"

msgid "KEY_STANDBY"
msgstr "Standby"

msgid "KEY_STOP"
msgstr "Stop"

msgid "KEY_TAB"
msgstr "Tab"

msgid "KEY_UP"
msgstr "Fel"

msgid "KILO_ABBREVIATION"
msgstr "{0} K"

msgid "KP0"
msgstr "Num 0"

msgid "KP1"
msgstr "Num 1"

msgid "KP2"
msgstr "Num 2"

msgid "KP3"
msgstr "Num 3"

msgid "KP4"
msgstr "Num 4"

msgid "KP5"
msgstr "Num 5"

msgid "KP6"
msgstr "Num 6"

msgid "KP7"
msgstr "Num 7"

msgid "KP8"
msgstr "Num 8"

msgid "KP9"
msgstr "Num 9"

msgid "KPADD"
msgstr "Num +"

msgid "KPDIVIDE"
msgstr "Num /"

msgid "KPENTER"
msgstr "Num Enter"

msgid "KPMULTIPLY"
msgstr "Num *"

msgid "KPPERIOD"
msgstr "Num ."

msgid "KPSUBTRACT"
msgstr "Num -"

msgid "LANGUAGE"
msgstr "Nyelv:"

msgid "LANGUAGE_TRANSLATION_PROGRESS"
msgstr "Erre a nyelvre való fordítás {0}%-a van elkészülve"

msgid "LANGUAGE_TRANSLATION_PROGRESS_LOW"
msgstr "A játéknak erre a nyelvre való lefordítása még mindig készülőben van ({0}% kész)"

msgid "LANGUAGE_TRANSLATION_PROGRESS_REALLY_LOW"
msgstr "A játék erre a nyelvre még nincs teljesen lefordítva ({0}% kész). Kérünk, hogy segíts nekünk ez ügyben te is!"

msgid "LAST_ORGANELLE_DELETE_OPTION_DISABLED_TOOLTIP"
msgstr ""

#, fuzzy
msgid "LATE_MULTICELLULAR"
msgstr "Sejtszervecske elhelyezése"

msgid "LAUNCH0"
msgstr "Indítás 0"

msgid "LAUNCH1"
msgstr "Indítás 1"

msgid "LAUNCH2"
msgstr "Indítás 2"

msgid "LAUNCH3"
msgstr "Indítás 3"

msgid "LAUNCH4"
msgstr "Indítás 4"

msgid "LAUNCH5"
msgstr "Indítás 5"

msgid "LAUNCH6"
msgstr "Indítás 6"

msgid "LAUNCH7"
msgstr "Indítás 7"

msgid "LAUNCH8"
msgstr "Indítás 8"

msgid "LAUNCH9"
msgstr "Indítás 9"

msgid "LAUNCHA"
msgstr "Indítás A"

msgid "LAUNCHB"
msgstr "Indítás B"

msgid "LAUNCHC"
msgstr "Indítás C"

msgid "LAUNCHD"
msgstr "Indítás D"

msgid "LAUNCHE"
msgstr "Indítás E"

msgid "LAUNCHF"
msgstr "Indítás F"

msgid "LAUNCHMAIL"
msgstr "Levél"

msgid "LAUNCHMEDIA"
msgstr "Média"

msgid "LAWK_ONLY"
msgstr "Csak LAWK"

msgid "LAWK_ONLY_EXPLANATION"
msgstr "(Egyes részek, és képességek nem lesznek elérhetők, csak azok, melyek a való életben is léteznek. Innen jön a LAWK [Life As We Know it] kifelyezés.)"

msgid "LEAD_ARTIST"
msgstr "Vezető grafikus"

msgid "LEAD_ARTISTS"
msgstr "Fő grafikusok"

msgid "LEAD_DEVELOPERS"
msgstr "Fő fejlesztők"

msgid "LEAD_GAME_DESIGNER"
msgstr "Vezető játéktervező"

msgid "LEAD_GAME_DESIGNERS"
msgstr "Fő játéktervezők"

msgid "LEAD_OUTREACH_PEOPLE"
msgstr "Fő Megkeresők"

msgid "LEAD_OUTREACH_PERSON"
msgstr "Vezető Megkereső"

msgid "LEAD_PROGRAMMER"
msgstr "Vezető programozó"

msgid "LEAD_PROGRAMMERS"
msgstr "Fő programozók"

msgid "LEAD_PROJECT_MANAGER"
msgstr "Fő projekt menedzser"

msgid "LEAD_PROJECT_MANAGERS"
msgstr "Vezető projekt menedzserek"

msgid "LEAD_TESTER"
msgstr "Vezető teszter"

msgid "LEAD_TESTERS"
msgstr "Fő teszterek"

msgid "LEAD_THEORIST"
msgstr "Vezető teoretikus"

msgid "LEAD_THEORISTS"
msgstr "Fő teoretikusok"

msgid "LEFT_ARROW"
msgstr "←"

msgid "LEFT_MOUSE"
msgstr "Bal egérgomb"

msgid "LICENSES"
msgstr "Licenszek"

msgid "LICENSES_COVERING_THRIVE"
msgstr "A Thrive egyes részeire vonatkozó licenszek itt láthatóak"

msgid "LIFE_ORIGIN"
msgstr "Az élet eredete"

msgid "LIFE_ORIGIN_EXPLANATION"
msgstr "(kezdő helyszín)"

msgid "LIFE_ORIGIN_PANSPERMIA"
msgstr "Pánspermia (véletlen)"

msgid "LIFE_ORIGIN_POND"
msgstr "Kis meleg tavacska"

msgid "LIFE_ORIGIN_TOOLTIP"
msgstr "Egyes beállítások lehet, hogy nem elérhetők, hogyha a LAWK engedélyezve van"

msgid "LIFE_ORIGIN_VENTS"
msgstr "Hidrotermális nyílások"

msgid "LIGHT"
msgstr "Fény"

msgid "LIGHT_LEVEL_AVERAGE"
msgstr ""

#, fuzzy
msgid "LIGHT_LEVEL_CURRENT"
msgstr "Görgetés jobbra"

msgid "LIGHT_LEVEL_DAY"
msgstr ""

msgid "LIGHT_LEVEL_LABEL_AT_NOON"
msgstr ""

#, fuzzy
msgid "LIGHT_LEVEL_NIGHT"
msgstr "Görgetés jobbra"

#, fuzzy
msgid "LIGHT_MAX"
msgstr "Fény"

#, fuzzy
msgid "LIMIT_EXTREME"
msgstr "Extrém"

#, fuzzy
msgid "LIMIT_GROWTH_RATE"
msgstr "Elfogad"

#, fuzzy
msgid "LIMIT_GROWTH_RATE_EXPLANATION"
msgstr "(a sebesség, mely alatt az MI fajok mutálódnak)"

msgid "LIMIT_HUGE"
msgstr ""

#, fuzzy
msgid "LIMIT_LARGE"
msgstr "Nagy"

#, fuzzy
msgid "LIMIT_NORMAL"
msgstr "Elfogad"

#, fuzzy
msgid "LIMIT_SMALL"
msgstr "Kicsi"

msgid "LIMIT_TINY"
msgstr ""

#, fuzzy
msgid "LIMIT_VERY_LARGE"
msgstr "Nagyon nagy"

#, fuzzy
msgid "LIMIT_VERY_SMALL"
msgstr "Elég kicsi"

msgid "LINE_COLOUR"
msgstr "Vonal színe:"

#, fuzzy
msgid "LINKS_TITLE"
msgstr "Nincs cím"

msgid "LIPASE"
msgstr "Lipáz"

#, fuzzy
msgid "LIPASE_DESCRIPTION"
msgstr "A ragacsos belseje a sejtnek. A citoplazma (sejtplazma) ionok, proteinek, víz és még más anyagok egyszerű keveréke, ami kitölti egy sejt belsejét. Az egyik funkciója a glikolízis, ami a glükóz ATP-vé alakítását takarja. Azoknak az organizmusoknak, melyeknek nincsenek különböző sejtszervecskéi, hogy fejlettebb anyagcserét tudjanak végezni, nekik ez az egyetlen támaszuk az energia előállítására. A sejtek még használják molekulák raktáraként, és hogy ezzel növelni tudják méretüket."

msgid "LOAD"
msgstr "Töltés"

msgid "LOADING"
msgstr "Betöltés"

msgid "LOADING_DOT_DOT_DOT"
msgstr "Betöltés..."

msgid "LOADING_EARLY_MULTICELLULAR_EDITOR"
msgstr "Többsejtes szerkesztő betöltése"

msgid "LOADING_GAME"
msgstr "A játék betöltése"

msgid "LOADING_MICROBE_EDITOR"
msgstr "Sejtszerkesztő betöltése"

#, fuzzy
msgid "LOADING_MULTICELLULAR_EDITOR"
msgstr "Többsejtes szerkesztő betöltése"

msgid "LOADING_TIP"
msgstr "A szerkesztőben a visszavonás gomb lenyomásával kíjavíthatsz egy véletlen elkövetett hibát"

msgid "LOAD_FINISHED"
msgstr "Betöltés befejezve"

msgid "LOAD_GAME"
msgstr "Játék betöltése"

msgid "LOAD_GAME_BUTTON_TOOLTIP"
msgstr "Korábbi mentett játékok betöltése"

#, fuzzy
msgid "LOAD_INCOMPATIBLE_PROTOTYPE_WARNING"
msgstr "Betöltöd ezt az inkompatibilis mentést?"

msgid "LOAD_INCOMPATIBLE_SAVE_PROMPT"
msgstr "Betöltöd ezt az inkompatibilis mentést?"

msgid "LOAD_INCOMPATIBLE_SAVE_WARNING"
msgstr ""

msgid "LOAD_INVALID_SAVE_PROMPT"
msgstr "Betöltöd ezt az érvénytelen mentést?"

msgid "LOAD_INVALID_SAVE_WARNING"
msgstr ""
"A mentési információt nem lehet betölteni ebből a fájlból.\n"
"Ez a mentés nagy eséllyel korruptált, vagy új formátumú, amit a Thrive ezen verziója nem ismer fel.\n"
"Biztos be akarod tölteni ezt a mentést?"

msgid "LOCAL_INITIAL_LETTER"
msgstr ""

msgid "LOCK_DAY_NIGHT_CYCLE"
msgstr ""

#, fuzzy
msgid "LOW_MENU_PERFORMANCE"
msgstr "Teljesítmény"

#, fuzzy
msgid "LOW_MENU_PERFORMANCE_DESCRIPTION"
msgstr "[thrive:compound type=\"atp\"][/thrive:compound]-t alakít át [thrive:compound type=\"oxytoxy\"][/thrive:compound]-vá. Hatékonysága függ az [thrive:compound type=\"oxygen\"][/thrive:compound] koncentrációjától. Mérget képes kilőni a [thrive:input]g_fire_toxin[/thrive:input] megnyomásával. Ha az [thrive:compound type=\"oxytoxy\"][/thrive:compound] mennyisége alacsony, akkor azt a kis mennyiséget ki tudod lőni, viszont kevesebb sebzést okoz."

msgid "LYSOSOME"
msgstr "Lizoszóma"

#, fuzzy
msgid "LYSOSOME_DESCRIPTION"
msgstr "A metaboloszómák fehérjecsoportosulások fehérjeburokba csomagolva. A glükózt a citoplazmánál sokkal gyorsabban át tudják alakítani ATP-vé az aerob légzés segítségével. Viszont, mivel egyfajta \"légzés\", ezért oxigén kell a működéséhez, így a környezetben kisebb az oxigénszint, akkor ennek hatására az ATP előállítása lelassul. Mivel a metaboloszómák a citoplazmában helyezkednek el, ezért a körülötte elhelyezkedő folyadék végez némi glikolízist."

#, fuzzy
msgid "LYSOSOME_PROCESSES_DESCRIPTION"
msgstr "[thrive:compound type=\"atp\"][/thrive:compound]-t alakít át [thrive:compound type=\"oxytoxy\"][/thrive:compound]-vá. Hatékonysága függ az [thrive:compound type=\"oxygen\"][/thrive:compound] koncentrációjától. Mérget képes kilőni a [thrive:input]g_fire_toxin[/thrive:input] megnyomásával. Ha az [thrive:compound type=\"oxytoxy\"][/thrive:compound] mennyisége alacsony, akkor azt a kis mennyiséget ki tudod lőni, viszont kevesebb sebzést okoz."

msgid "MANUALLY_SET_TIME"
msgstr ""

msgid "MAP"
msgstr "Térkép"

msgid "MARCH"
msgstr "Március"

msgid "MARINE_SNOW"
msgstr "Tengeri hó"

msgid "MASTER_VOLUME"
msgstr "Fő hangerő"

msgid "MAX_FPS"
msgstr "Maximum FPS:"

msgid "MAX_FPS_NO_LIMIT"
msgstr "Végtelen"

msgid "MAX_SPAWNED_ENTITIES"
msgstr "Entitások maximális száma:"

msgid "MAX_VISIBLE_DATASET_WARNING"
msgstr "Nem engedélyezett {0}-nál/nél több adathalmaz mutatása!"

msgid "MAY"
msgstr "Május"

#, fuzzy
msgid "MECHANICS_BUTTON"
msgstr "Biztos, hogy végérvényesen törölni akarod ezt a mentést?"

msgid "MEDIANEXT"
msgstr "Média következő"

msgid "MEDIAPLAY"
msgstr "Média lejátszás"

msgid "MEDIAPREVIOUS"
msgstr "Média előző"

msgid "MEDIARECORD"
msgstr "Felvétel"

msgid "MEDIASTOP"
msgstr "Média stop"

msgid "MEGA_YEARS"
msgstr "Myr"

msgid "MEMBRANE"
msgstr "Membrán"

msgid "MEMBRANE_RIGIDITY"
msgstr "Membrán merevsége"

msgid "MEMBRANE_TYPES"
msgstr "Membrán típusok"

msgid "MENU"
msgstr "Menü"

msgid "MESOPELAGIC"
msgstr "Mezopelágikus"

msgid "METABOLOSOMES"
msgstr "Metaboloszómák"

msgid "METABOLOSOMES_DESCRIPTION"
msgstr "A metaboloszómák fehérjecsoportosulások fehérjeburokba csomagolva. A glükózt a citoplazmánál sokkal gyorsabban át tudják alakítani ATP-vé az aerob légzés segítségével. Viszont, mivel egyfajta \"légzés\", ezért oxigén kell a működéséhez, így a környezetben kisebb az oxigénszint, akkor ennek hatására az ATP előállítása lelassul. Mivel a metaboloszómák a citoplazmában helyezkednek el, ezért a körülötte elhelyezkedő folyadék végez némi glikolízist."

msgid "METABOLOSOMES_PROCESSES_DESCRIPTION"
msgstr "[thrive:compound type=\"glucose\"][/thrive:compound]-t alakít át [thrive:compound type=\"atp\"][/thrive:compound]-vé. Hatékonysága függ az [thrive:compound type=\"oxygen\"][/thrive:compound] koncentrációjától."

msgid "METRICS"
msgstr "Teljesítmény metrikák"

#, fuzzy
msgid "METRICS_CONTENT"
msgstr ""
"Feldolgozási idő: {0} s\n"
"Fizika ideje: {1} s\n"
"Entitások: {2} Egyéb: {3}\n"
"Spawnolt: {4} Despawnolt: {5}\n"
"Használatban lévő node-ok: {6}\n"
"Használatban lévő memória: {7} MiB\n"
"GPU memória: {8} MiB\n"
"Renderelt objektumok: {9}\n"
"Draw hívások: {10} 2D: {11}\n"
"Renderelt csúcsok: {12}\n"
"Anyag változások: {13}\n"
"Shader változások: {14}\n"
"Árva node-ok: {15}\n"
"Audió késése: {16} ms\n"
"Összes szál: {17}\n"
"Teljes CPU idő:\n"
"{18}"

msgid "MIB_VALUE"
msgstr "{0} MiB"

msgid "MICHE"
msgstr ""

#, fuzzy
msgid "MICHE_AVOID_PREDATION_SELECTION_PRESSURE"
msgstr "kölönböző kiválasztódási nyomások miatt, [u]{0}[/u] egy új fajként vált le [u]{1}[/u]-tól/től"

msgid "MICHE_CHUNK_PRESSURE"
msgstr ""

#, fuzzy
msgid "MICHE_COMPOUND_CLOUD_PRESSURE"
msgstr "Vegyületfelhők"

msgid "MICHE_COMPOUND_EFFICIENCY_PRESSURE"
msgstr ""

#, fuzzy
msgid "MICHE_DETAIL_TEXT"
msgstr ""
"[b]Fajok[/b]\n"
"  {0}:{1}\n"
"[b]Generáció[/b]\n"
"  {2}\n"
"[b]Populáció[/b]\n"
"  {3}\n"
"[b]Szín[/b]\n"
"  #{4}\n"
"[b]Viselkedés[/b]\n"
"  {5}"

msgid "MICHE_ENVIRONMENTAL_COMPOUND_PRESSURE"
msgstr ""

msgid "MICHE_MAINTAIN_COMPOUND_PRESSURE"
msgstr ""

msgid "MICHE_METABOLIC_STABILITY_PRESSURE"
msgstr ""

msgid "MICHE_NO_OP_PRESSURE"
msgstr ""

msgid "MICHE_PREDATION_EFFECTIVENESS_PRESSURE"
msgstr ""

#, fuzzy
msgid "MICHE_PREDATOR_ROOT_PRESSURE"
msgstr "{0} ragadozása"

msgid "MICHE_ROOT_PRESSURE"
msgstr ""

msgid "MICHE_TREE"
msgstr ""

#, fuzzy
msgid "MICROBE"
msgstr "Sejtfázis"

#, fuzzy
msgid "MICROBES_COUNT"
msgstr "Sejtfázis"

#, fuzzy
msgid "MICROBE_BENCHMARK"
msgstr "Sejtszerkesztő"

msgid "MICROBE_EDITOR"
msgstr "Sejtszerkesztő"

msgid "MICROBE_EDITOR_HELP_MESSAGE_1"
msgstr ""
"Prokarióta szerkezetek\n"
"\n"
"Metaboloszómák: A gülkózból ATP-t állít elő.\n"
"\n"
"Kemoszintetizáló proteinek: A hidrogén-szulfidnak a felét glükózzá alakítja, mint egy kemoplasztisz, és glikolízist is végez. 1 hexagon területet foglal el\n"
"\n"
"Thilakoidok: 1/3-adnyi glükózt termel, mint egy normál kloroplasztisz, de glikolízist is végez, és 1 hexagon helyet foglal\n"
"\n"
"Rusticyanin: A vasat ATP-vé alakítja át\n"
"\n"
"Nitrogenáz: ATP-t és az atmoszférából gyűjtött nitrogént alakítja át ammóniává anaerob módon\n"
"\n"
"Citoplazma: Több tárhelyet ad a sejtednek, és glikolízist végez (Kis mennyiségű ATP-t termel)"

msgid "MICROBE_EDITOR_HELP_MESSAGE_14"
msgstr "Amint a bekebelezés befejeződik, minden objektum, amit bekebeleztél, a membránon belül marad, hogy meg tudjon emésztődni. Az emészthetetlen anyagok mindig kilökődnek a sejtből, ezért győződj meg arról, hogy rendelkezel a szükséges mutációkkal, amelyek lehetővé teszik ezen anyagok emésztését. A lizoszóma által termelt enzimek segítenek az emésztésben. Fejleszd ezt a sejtszervecskét, hogy még hatékonyabbá tedd a sejted emésztését."

msgid "MICROBE_EDITOR_HELP_MESSAGE_2"
msgstr ""
"Külső sejtszervecskék\n"
"\n"
"Ostor: Gyorsabbá teszi a sejtedet ATP-t használva a folyamat során\n"
"\n"
"Pilus: Más sejtek megszúrására használható\n"
"\n"
"Kemoreceptor: Messzebbi vegyületek észlelésére képes"

msgid "MICROBE_EDITOR_HELP_MESSAGE_3"
msgstr ""
"Eukarióta sejtszervecskék\n"
"\n"
"Sejtmag: 11 hexagonnyi helyet foglal, és a sejtszervecskéket teszi elérhetővé, plusz megduplázza a sejted méretét (ezt csak egyszer teheted meg)\n"
"\n"
"Kötőszövet: Ezzel más sejtekhez tudsz kapcsolódni\n"
"\n"
"Mitokondrium: Glükózból és oxigénből (O2) állít elő ATP-t, méghozzá sokkal hatékonyabban, mint egy citoplazma\n"
"\n"
"Kloroplasztisz: Glükózt állít elő napfény és szén-dioxid (CO2) segítségével\n"
"\n"
"Kemoplasztisz: Glükózt állít elő hidrogén-szulfidból\n"
"\n"
"Nitrifikáló színtest: Ammóniát állít elő ATP-ből, és az atmoszférából gyűjtött oxigénből és nitrogénből\n"
"\n"
"Sejtüreg: 8 egységnyi vegyületet tud raktározni\n"
"\n"
"Mérget tartalmazó sejtüreg: Mérget állít elő (Neve [thrive:compound type=\"oxytoxy\"][/thrive:compound]) és lehetővé teszi, hogy ezt a mérget kilőve megsebezz más sejteket a méreg mennyisége alapján"

msgid "MICROBE_EDITOR_HELP_MESSAGE_4"
msgstr "Minden egyes generációban 100 mutáció pont (MP) áll rendelkezésedre, melyet mutációkra, és változtatásokra tudsz elkölteni, amik bizonyos mennyiségű MP-be kerülnek. Viszont ha azt a sejtszervecskét törlöd ki, amit éppen abban a mutációs szekcióban raktál le, akkor annyi pontot kapsz vissza, amennyit ráköltöttél. Áthelyezhetsz, vagy akár teljesen ki is törölhetsz egy sejtszervecskét úgy, hogy a jobb egérgombbal rákattintasz, és kiválasztod a neked megfelelő műveletet a felugró ablakban. Forgathatod is a sejtszervecskéket, miközben lerakod őket a [thrive:input]e_rotate_left[/thrive:input] vagy a [thrive:input]e_rotate_right[/thrive:input] megnyomásával."

msgid "MICROBE_EDITOR_HELP_MESSAGE_5"
msgstr "Minden egyes alkalommal, amikor osztódsz, a sejtszerkesztőbe fogsz belépni, ahol változtatásokat végezhetsz a fajod setjein (úgy, hogy hozzáadsz, áthelyezel, vagy eltörölsz sejtszervecskéket), hogy növeld túlélési esélyüket. Minden egyes látogatás a szerkesztőben [thrive:constant]EDITOR_TIME_JUMP_MILLION_YEARS[/thrive:constant] millió évnyi fejlődést jelent a fajod számára."

msgid "MICROBE_FREEBUILD_EDITOR"
msgstr "Sejtszerkesztő"

msgid "MICROBE_ORGANELLE_STATISTICS"
msgstr "  {0}: Megtalálható a {1} fajokban, átlagosan {2} darabja"

msgid "MICROBE_SPECIES_DETAIL_TEXT"
msgstr ""
"[b]Fázis[/b]\n"
"  Sejt\n"
"[b]Membrántípus[/b]\n"
"  {0}\n"
"[b]Membrán merevség[/b]\n"
"  {1}\n"
"[b]Alap sebesség[/b]\n"
"  {2}\n"
"[b]Alap fordulási sebesség[/b]\n"
"  {3}\n"
"[b]Alap hex méret[/b]\n"
"  {4}"

msgid "MICROBE_STAGE"
msgstr "Sejtfázis"

#, fuzzy
msgid "MICROBE_STAGE_BECOME_MULTICELLULAR_TEXT"
msgstr ""
"Gyűjts glükózt úgy, hogy áthaladsz a fehér felhőkön.\n"
"A sejtednek szüksége van glükózra, hogy energiát tudjon előállítani és túl tudjon így élni.\n"
"Kövesd a vonalat, hogy találj egy kis glükózt."

msgid "MICROBE_STAGE_COLLECT_TEXT"
msgstr ""
"Gyűjts glükózt úgy, hogy áthaladsz a fehér felhőkön.\n"
"A sejtednek szüksége van glükózra, hogy energiát tudjon előállítani és túl tudjon így élni.\n"
"Kövesd a vonalat, hogy találj egy kis glükózt."

msgid "MICROBE_STAGE_CONTROL_TEXT"
msgstr ""
"A sejted irányításához használd azokat a gombokat, amik a sejted közelében vannak (a képernyő közepén), plusz az egeret, hogy irányítsd a sejted irányát.\n"
"\n"
"Nyomd meg a képen látható gombokat egyesével egy pár másodpercig a folytatáshoz."

#, fuzzy
msgid "MICROBE_STAGE_CONTROL_TEXT_CONTROLLER"
msgstr ""
"A sejted irányításához használd azokat a gombokat, amik a sejted közelében vannak (a képernyő közepén), plusz az egeret, hogy irányítsd a sejted irányát.\n"
"\n"
"Nyomd meg a képen látható gombokat egyesével egy pár másodpercig a folytatáshoz."

#, fuzzy
msgid "MICROBE_STAGE_DAY_NIGHT_TEXT"
msgstr ""
"Tartsd szemmel az életerő csíkot az ATP mérő mellett (jobb alsó sarok).\n"
"A sejted meghal, ha elfogy az életereje.\n"
"Addig regenerálódik a sejted, amíg rendelkezik ATP-vel.\n"
"Figyelj arra, hogy elegendő glükózt gyűjts az ATP előállításához."

msgid "MICROBE_STAGE_HEALTH_TEXT"
msgstr ""
"Tartsd szemmel az életerő csíkot az ATP mérő mellett (jobb alsó sarok).\n"
"A sejted meghal, ha elfogy az életereje.\n"
"Addig regenerálódik a sejted, amíg rendelkezik ATP-vel.\n"
"Figyelj arra, hogy elegendő glükózt gyűjts az ATP előállításához."

msgid "MICROBE_STAGE_HELP_MESSAGE_1"
msgstr "A mozgáshoz használd a [thrive:input]g_move_forward[/thrive:input],[thrive:input]g_move_left[/thrive:input],[thrive:input]g_move_backwards[/thrive:input],[thrive:input]g_move_right[/thrive:input] gombokat, és az egeret a forduláshoz. Használd [thrive:input]g_fire_toxin[/thrive:input] gombot a [thrive:compound type=\"oxytoxy\"][/thrive:compound] lövéséhez, ha rendelkezel mérget tartalmazó sejtnedvüreggel. A [thrive:input]g_toggle_engulf[/thrive:input] gombbal tudod az elnyelést be-, vagy kikapcsolni. Az egér görgőjével tudsz közelíteni a sejtedhez, és távolodni a sejtedtől."

msgid "MICROBE_STAGE_HELP_MESSAGE_10"
msgstr "A szaporodáshoz a sejtszervecskéidnek osztódnia kell. Ammóniára és foszfátra van szüksége ezeknek a szervecskéknek, hogy osztódni tudjanak."

msgid "MICROBE_STAGE_HELP_MESSAGE_11"
msgstr "De ha túlélsz 20 generációt 300 fős egyedszámmal, akkor megnyerted a játékot (a pillanatnyi verziót). Ha nyersz, akkor egy felugró ablak jelenik meg, és utána még addig játszhatsz tovább, ameddig csak akarsz."

msgid "MICROBE_STAGE_HELP_MESSAGE_12"
msgstr "Légy óvatos, mert vetélytársaid is haladnak előre az evolúció rögös ösvényén. Amikor belépsz a szerkesztőbe, akkor ők is fejlődnek."

msgid "MICROBE_STAGE_HELP_MESSAGE_13"
msgstr "Több sejthez való kapcsolódás által ki tudsz alakítani egy sejtkolóniát, melyek egymással vegyületeket osztanak meg, amiket elnyelnek és előállítanak közösen. Egy másik sejthez való csatlakozáshoz egy kötőszövetre lesz szükséged. Ha ez megvan, akkor át kell váltanod összekapcsolás módba, és neki kell menned a másik sejtnek. Csak a saját fajod egyedeivel tudsz összekapcsolódni. Amíg egy kolóniában vagy, addig nem tudsz osztódni, és belépni a szerkesztőbe (perpillanat). Hogy a szerkesztőbe beléphess, ahhoz először hagyd el a kolóniát akkor, amikor elegendő nyersanyagot gyűjtöttél, és utána lépj be. A nagy sejtkolóniák fognak majd előrevinni a többsejtűség felé (perpillanat még nincs a játékban)."

msgid "MICROBE_STAGE_HELP_MESSAGE_15"
msgstr "A cellulóz és kitin sejtfal nem emészthető a sejt számára mindaddig, amíg nem rendelkezik a szükséges enzimmel, ami ezen anyagok lebontásához szükséges."

msgid "MICROBE_STAGE_HELP_MESSAGE_16"
msgstr "Azonban a lizoszómák csak az eukarióták számára elérhetőek. A prokariótáknak nincsenek ilyen szerveik, és nem a leghatékonyabban emésztik meg a táplálékot. Kisebb sejteknél a lizoszóma hiánya nem befolyásol semmit, viszont a nagyobb sejteknél ez hátráltató tényező."

msgid "MICROBE_STAGE_HELP_MESSAGE_2"
msgstr "A sejted ATP-t használ energiaforrásként, ha kifogy belőle, akkor elpusztul."

msgid "MICROBE_STAGE_HELP_MESSAGE_3"
msgstr "Ha a szerkesztőhöz hozzá akarsz férni, és szaporodni akarsz, akkor ammóniát (Narancssárga Felhő) és foszfátot (Lila Felhő) kell gyűjtened."

msgid "MICROBE_STAGE_HELP_MESSAGE_4"
msgstr "Kisebb sejteket, baktériumokat és vasdarabokat is el tudsz nyelni a [thrive:input]g_toggle_engulf[/thrive:input] lenyomásával. Ezzel több ATP-t használsz, és lassabb is leszel. Ne felejtsd el a [thrive:input]g_toggle_engulf[/thrive:input]-t lenyomni még egyszer az elnyelés befejezéséhez."

msgid "MICROBE_STAGE_HELP_MESSAGE_5"
msgstr "Az ozmoreguláció ATP-be kerül, ami azt jelenti, hogy minél nagyobb a sejted, annál több mitokondriumra, metaboloszómára vagy rusticyanin-ra (vagy citoplazmára, mely a glikolízist végzi) van szükséged, hogy minél kevesebb ATP-t veszíts, amikor egy helyhez vagy kötve."

msgid "MICROBE_STAGE_HELP_MESSAGE_6"
msgstr "Sok sejtszervecske érhető el a szerkesztőben, ezzel megadva neked a lehetőséget arra, hogy a saját tetszésed szerint játszd a játékot."

msgid "MICROBE_STAGE_HELP_MESSAGE_7"
msgstr "Perpillanat, ha a populációd egyedszáma a nullára esik, akkor ki fogsz halni."

msgid "MICROBE_STAGE_HELP_MESSAGE_8"
msgstr ""
"A különböző vegyületfelhők lehetnek:\n"
"\n"
"Fehérek – [thrive:compound type=\"glucose\"]Glükóz[/thrive:compound]\n"
"Citromsárgák – [thrive:compound type=\"hydrogensulfide\"]Hidrogén-szulfid[/thrive:compound]\n"
"Narancssárgák – [thrive:compound type=\"ammonia\"]Ammónia[/thrive:compound]\n"
"Lilák – [thrive:compound type=\"phosphates\"]Foszfátok[/thrive:compound]\n"
"Rozsdabarnák – [thrive:compound type=\"iron\"]Vas[/thrive:compound]\n"
"\n"
"A glükózból ATP készül."

msgid "MICROBE_STAGE_HELP_MESSAGE_9"
msgstr "A hidrogén-szulfidot glükózzá tudod alakítani kemoplasztiszok és kemoszintetizáló fehérjék segítségével. A vasat rusticyanin segítségével pedig ATP-vé tudod alakítani."

msgid "MICROBE_STAGE_INITIAL"
msgstr ""
"Egy távoli idegen bolygón az évmilliók óta tartó vulkanikus aktivitások és meteoresők miatt egy új csoda jött létre az univerzumban.\n"
"\n"
"Élet.\n"
"\n"
"Egyszerű baktériumok jelentek meg az óceánok lenti régióiban. A játék elején a te fajod az utolsó univerzális közös ős (más néven LUCA) ezen a planétán.\n"
"\n"
"Ahhoz, hogy túléld ezt a kegyetlen világot, annyi vegyületet kell gyűjtened, amennyit csak találsz, és fejlesztened kell fajodat az evolúció során, hogy versenyképesek maradjanak a többi fajjal."

#, fuzzy
msgid "MICROBE_STAGE_INITIAL_PANSPERMIA"
msgstr ""
"Egy távoli idegen bolygón az évmilliók óta tartó vulkanikus aktivitások és meteoresők miatt egy új csoda jött létre az univerzumban.\n"
"\n"
"Élet.\n"
"\n"
"Egyszerű baktériumok jelentek meg az óceánok lenti régióiban. A játék elején a te fajod az utolsó univerzális közös ős (más néven LUCA) ezen a planétán.\n"
"\n"
"Ahhoz, hogy túléld ezt a kegyetlen világot, annyi vegyületet kell gyűjtened, amennyit csak találsz, és fejlesztened kell fajodat az evolúció során, hogy versenyképesek maradjanak a többi fajjal."

#, fuzzy
msgid "MICROBE_STAGE_INITIAL_POND"
msgstr ""
"Egy távoli idegen bolygón az évmilliók óta tartó vulkanikus aktivitások és meteoresők miatt egy új csoda jött létre az univerzumban.\n"
"\n"
"Élet.\n"
"\n"
"Egyszerű baktériumok jelentek meg az óceánok lenti régióiban. A játék elején a te fajod az utolsó univerzális közös ős (más néven LUCA) ezen a planétán.\n"
"\n"
"Ahhoz, hogy túléld ezt a kegyetlen világot, annyi vegyületet kell gyűjtened, amennyit csak találsz, és fejlesztened kell fajodat az evolúció során, hogy versenyképesek maradjanak a többi fajjal."

#, fuzzy
msgid "MICROBE_STAGE_ORGANELLE_DIVISION"
msgstr "  {0}: Megtalálható a {1} fajokban, átlagosan {2} darabja"

msgid "MIDDLE_MOUSE"
msgstr "Görgő"

msgid "MIGRATE"
msgstr ""

#, fuzzy
msgid "MIGRATION_FAILED_TO_ADD"
msgstr "Mod létrehozása sikertelen"

msgid "MIGRATION_STATUS_DESTINATION_NOT_SELECTED"
msgstr ""

#, fuzzy
msgid "MIGRATION_STATUS_TEXT"
msgstr ""
"Tartsd szemmel az életerő csíkot az ATP mérő mellett (jobb alsó sarok).\n"
"A sejted meghal, ha elfogy az életereje.\n"
"Addig regenerálódik a sejted, amíg rendelkezik ATP-vel.\n"
"Figyelj arra, hogy elegendő glükózt gyűjts az ATP előállításához."

#, fuzzy
msgid "MIGRATION_STEP_DESTINATION_EXPLANATION"
msgstr ""
"Az agresszív sejtek a prédáikat távolabbról is le fogják vadászni,\n"
"és nagyobb eséllyel küzdenek más ragadozók ellen, ha megtámadják őket.\n"
"A békés sejtek nem kergetnek más prédákat,\n"
"és kevesebb eséllyel használnak mérgeket ragadozók ellen."

msgid "MIGRATION_STEP_ONLY_ONE_ALLOWED"
msgstr ""

#, fuzzy
msgid "MIGRATION_STEP_POPULATION_EXPLANATION"
msgstr "(a szervek, membránok, és egyéb dolgok költsége a szerkesztőben)"

#, fuzzy
msgid "MIGRATION_STEP_SOURCE_EXPLANATION"
msgstr "(a szervek, membránok, és egyéb dolgok költsége a szerkesztőben)"

#, fuzzy
msgid "MIGRATION_TOOLTIP"
msgstr "Játék szüneteltetése"

msgid "MILLION_ABBREVIATION"
msgstr "{0} M"

msgid "MINIMUM_AMOUNT_TO_FIND"
msgstr "Minimális detektálandó mennyiség:"

msgid "MINIMUM_VERSION"
msgstr "Minimum:"

msgid "MIN_VISIBLE_DATASET_WARNING"
msgstr "Nem engedélyezett {0}-nál/nél kevesebb adathalmaz mutatása!"

msgid "MISC"
msgstr "Egyéb"

msgid "MISCELLANEOUS"
msgstr "Egyéb"

#, fuzzy
msgid "MISCELLANEOUS_3D_STAGE"
msgstr "Egyéb"

#, fuzzy
msgid "MISC_FUN"
msgstr "Egyéb"

msgid "MISSING_DESCRIPTION"
msgstr "Nincs leírás"

msgid "MISSING_OR_INVALID_REQUIRED_FIELD"
msgstr ""

msgid "MISSING_TITLE"
msgstr "Nincs cím"

msgid "MITOCHONDRION"
msgstr "Mitokondrium"

msgid "MITOCHONDRION_DESCRIPTION"
msgstr ""

msgid "MITOCHONDRION_PROCESSES_DESCRIPTION"
msgstr "[thrive:compound type=\"glucose\"][/thrive:compound]-t alakít át [thrive:compound type=\"atp\"][/thrive:compound]-vé. Hatékonysága függ az [thrive:compound type=\"oxygen\"][/thrive:compound] koncentrációjától."

#, fuzzy
msgid "MIXED_DOT_DOT_DOT"
msgstr "..."

msgid "MODDING_INSTRUCTIONS_ON"
msgstr "A modolási instrukciók elérhetők"

msgid "MODELS"
msgstr "Modellek"

msgid "MODIFY"
msgstr "Módosít"

msgid "MODIFY_ORGANELLE"
msgstr "Sejtalkotó szerkesztése"

msgid "MODIFY_TYPE"
msgstr "Típus módosítása"

msgid "MODS"
msgstr "Modok"

msgid "MODS_INSTALLED_BUT_NOT_ENABLED"
msgstr ""

msgid "MOD_ASSEMBLY"
msgstr ""

msgid "MOD_ASSEMBLY_CLASS"
msgstr ""

#, fuzzy
msgid "MOD_ASSEMBLY_CLASS_CREATION_FAILED"
msgstr "Mod létrehozása sikertelen"

msgid "MOD_ASSEMBLY_CLASS_NOT_FOUND"
msgstr ""

msgid "MOD_ASSEMBLY_INIT_CALL_FAILED"
msgstr ""

msgid "MOD_ASSEMBLY_LOAD_CALL_FAILED_EXCEPTION"
msgstr ""

msgid "MOD_ASSEMBLY_LOAD_EXCEPTION"
msgstr ""

msgid "MOD_ASSEMBLY_UNLOAD_CALL_FAILED"
msgstr ""

msgid "MOD_ASSEMBLY_UNLOAD_CALL_FAILED_EXCEPTION"
msgstr ""

msgid "MOD_AUTHOR"
msgstr "A mod készítője:"

#, fuzzy
msgid "MOD_AUTO_HARMONY"
msgstr "A mod készítője:"

msgid "MOD_CREATION_FAILED"
msgstr "Mod létrehozása sikertelen"

msgid "MOD_DESCRIPTION"
msgstr "Mod leírása:"

msgid "MOD_EXTENDED_DESCRIPTION"
msgstr "Mod hosszú leírása:"

#, fuzzy
msgid "MOD_HARMONY_LOAD_FAILED_EXCEPTION"
msgstr "A mentés sikertelen! Hiba történt"

#, fuzzy
msgid "MOD_HARMONY_UNLOAD_FAILED_EXCEPTION"
msgstr ""
"Ezen mentés frissítése nem sikerült a következő hiba miatt:\n"
"{0}"

msgid "MOD_HAS_NO_LOADABLE_RESOURCES"
msgstr ""

msgid "MOD_ICON_FILE"
msgstr "Ikon fájl:"

msgid "MOD_INFO_URL"
msgstr "Mod Infó URL:"

msgid "MOD_INTERNAL_NAME"
msgstr "Mappa neve:"

msgid "MOD_LICENSE"
msgstr "Mod licensze:"

msgid "MOD_LOAD_ERRORS"
msgstr "Mod betöltési hibák"

msgid "MOD_LOAD_ERRORS_OCCURRED"
msgstr "Hiba történt a mod/modok betöltése közben. A hibáról több információt találhatsz a logok között."

#, fuzzy
msgid "MOD_LOAD_OR_UNLOAD_ERRORS_OCCURRED"
msgstr "Megjegyzés: sok modnál szükség van a játék újraindítására, hogy betöltsenek, vagy törlődjenek. Csak azokat a modokat töltsd be, melyekben megbízol, mivel ezek futtatható kódokat tartalmazhatnak."

msgid "MOD_LOAD_UNLOAD_CAVEATS"
msgstr "Megjegyzés: sok modnál szükség van a játék újraindítására, hogy betöltsenek, vagy törlődjenek. Csak azokat a modokat töltsd be, melyekben megbízol, mivel ezek futtatható kódokat tartalmazhatnak."

msgid "MOD_LOAD_UNLOAD_RESTART"
msgstr "Egy vagy több mod miatt a játék újraindítása szükséges, hogy megfelelően betöltsenek/törlődjenek"

msgid "MOD_MAXIMUM_THRIVE"
msgstr "Maximum támogatott Thrive verzió:"

msgid "MOD_MINIMUM_THRIVE"
msgstr "Minimum szükséges Thrive verzió:"

msgid "MOD_NAME"
msgstr "Mod neve:"

msgid "MOD_PCK_NAME"
msgstr "Mod .pck fájl:"

msgid "MOD_RECOMMENDED_THRIVE"
msgstr "Ajánlott Thrive verzió:"

msgid "MOD_TO_UPLOAD"
msgstr "Feltöltendő mod:"

msgid "MOD_UPLOADER"
msgstr "Mod feltöltő"

msgid "MOD_VERSION"
msgstr "Mod verzió:"

msgid "MORE_INFO"
msgstr "Több infó mutatása"

#, fuzzy
msgid "MORE_INFO_PROMPT"
msgstr "Több infó mutatása"

msgid "MOUSE_EDGE_PANNING_OPTION"
msgstr ""

msgid "MOUSE_LOOK_SENSITIVITY"
msgstr ""

msgid "MOUSE_SENSITIVITY_WINDOW_SIZE_ADJUSTMENT"
msgstr ""

msgid "MOVE"
msgstr "Mozgás"

msgid "MOVEMENT"
msgstr "Mozgás"

msgid "MOVE_ATTEMPTS_PER_SPECIES"
msgstr ""

msgid "MOVE_BACKWARDS"
msgstr "Mozgás hátra"

msgid "MOVE_DOWN_OR_CROUCH"
msgstr "Mozgás lefelé vagy guggolás"

msgid "MOVE_FORWARD"
msgstr "Mozgás előre"

msgid "MOVE_LEFT"
msgstr "Mozgás balra"

msgid "MOVE_ORGANELLE"
msgstr "Sejtszervecske áthelyezése"

msgid "MOVE_RIGHT"
msgstr "Mozgás jobbra"

#, fuzzy
msgid "MOVE_TO_ANY_PATCH"
msgstr "Átvándorlás ebbe a patch-be"

#, fuzzy
msgid "MOVE_TO_LAND"
msgstr "Feltöltendő mod:"

#, fuzzy
msgid "MOVE_TO_MACROSCOPIC_TOOLTIP"
msgstr "Öngyilkosság"

msgid "MOVE_TO_MULTICELLULAR_STAGE_TOOLTIP"
msgstr ""

msgid "MOVE_TO_THIS_PATCH"
msgstr "Átvándorlás ebbe a patch-be"

msgid "MOVE_UP_OR_JUMP"
msgstr "Mozgás felfelé vagy ugrás"

#, fuzzy
msgid "MOVING_TO_AWAKENING_PROTOTYPE"
msgstr ""
"Elérkeztél a Thrive \"teljes\" részének a végéhez.\n"
"Ha szeretnéd, akkor továbbléphetsz a következő fázisok prototípusaiba. Ezek nagyon hiányosak lehetnek és \"placeholder\" grafikai elemeket használnak. A játék részeként szerepelnek, hogy bemutassák a játék lehetséges jövőbeli irányát és a fázisok összekapcsolásáról alkotott általános elképzelésünket.\n"
"\n"
"A legtöbb prototípusban nem fogsz tudni menteni ha folytatod, vagy ha később folytatni akarod. Szóval ha vissza szeretnél térni egyszer ehhez a szakaszhoz, akkor kérünk téged, mentsd el most a játékot, mielőtt folytatnád.\n"
"\n"
"Ha a folytatást választod, akkor kérünk vedd figyelembe, hogy ezek mind prototípusok, és ne panaszkodj a hiányosságok miatt."

#, fuzzy
msgid "MOVING_TO_AWAKENING_PROTOTYPE_TITLE"
msgstr ""
"Elérkeztél a Thrive \"teljes\" részének a végéhez.\n"
"Ha szeretnéd, akkor továbbléphetsz a következő fázisok prototípusaiba. Ezek nagyon hiányosak lehetnek és \"placeholder\" grafikai elemeket használnak. A játék részeként szerepelnek, hogy bemutassák a játék lehetséges jövőbeli irányát és a fázisok összekapcsolásáról alkotott általános elképzelésünket.\n"
"\n"
"A legtöbb prototípusban nem fogsz tudni menteni ha folytatod, vagy ha később folytatni akarod. Szóval ha vissza szeretnél térni egyszer ehhez a szakaszhoz, akkor kérünk téged, mentsd el most a játékot, mielőtt folytatnád.\n"
"\n"
"Ha a folytatást választod, akkor kérünk vedd figyelembe, hogy ezek mind prototípusok, és ne panaszkodj a hiányosságok miatt."

#, fuzzy
msgid "MOVING_TO_LAND_PROTOTYPE"
msgstr ""
"Elérkeztél a Thrive \"teljes\" részének a végéhez.\n"
"Ha szeretnéd, akkor továbbléphetsz a következő fázisok prototípusaiba. Ezek nagyon hiányosak lehetnek és \"placeholder\" grafikai elemeket használnak. A játék részeként szerepelnek, hogy bemutassák a játék lehetséges jövőbeli irányát és a fázisok összekapcsolásáról alkotott általános elképzelésünket.\n"
"\n"
"A legtöbb prototípusban nem fogsz tudni menteni ha folytatod, vagy ha később folytatni akarod. Szóval ha vissza szeretnél térni egyszer ehhez a szakaszhoz, akkor kérünk téged, mentsd el most a játékot, mielőtt folytatnád.\n"
"\n"
"Ha a folytatást választod, akkor kérünk vedd figyelembe, hogy ezek mind prototípusok, és ne panaszkodj a hiányosságok miatt."

#, fuzzy
msgid "MOVING_TO_LAND_PROTOTYPE_TITLE"
msgstr ""
"Elérkeztél a Thrive \"teljes\" részének a végéhez.\n"
"Ha szeretnéd, akkor továbbléphetsz a következő fázisok prototípusaiba. Ezek nagyon hiányosak lehetnek és \"placeholder\" grafikai elemeket használnak. A játék részeként szerepelnek, hogy bemutassák a játék lehetséges jövőbeli irányát és a fázisok összekapcsolásáról alkotott általános elképzelésünket.\n"
"\n"
"A legtöbb prototípusban nem fogsz tudni menteni ha folytatod, vagy ha később folytatni akarod. Szóval ha vissza szeretnél térni egyszer ehhez a szakaszhoz, akkor kérünk téged, mentsd el most a játékot, mielőtt folytatnád.\n"
"\n"
"Ha a folytatást választod, akkor kérünk vedd figyelembe, hogy ezek mind prototípusok, és ne panaszkodj a hiányosságok miatt."

#, fuzzy
msgid "MOVING_TO_SOCIETY_STAGE"
msgstr ""
"Elérkeztél a Thrive \"teljes\" részének a végéhez.\n"
"Ha szeretnéd, akkor továbbléphetsz a következő fázisok prototípusaiba. Ezek nagyon hiányosak lehetnek és \"placeholder\" grafikai elemeket használnak. A játék részeként szerepelnek, hogy bemutassák a játék lehetséges jövőbeli irányát és a fázisok összekapcsolásáról alkotott általános elképzelésünket.\n"
"\n"
"A legtöbb prototípusban nem fogsz tudni menteni ha folytatod, vagy ha később folytatni akarod. Szóval ha vissza szeretnél térni egyszer ehhez a szakaszhoz, akkor kérünk téged, mentsd el most a játékot, mielőtt folytatnád.\n"
"\n"
"Ha a folytatást választod, akkor kérünk vedd figyelembe, hogy ezek mind prototípusok, és ne panaszkodj a hiányosságok miatt."

msgid "MP_COST"
msgstr "{0} MP"

msgid "MUCILAGE"
msgstr "Nyálka"

#, fuzzy
msgid "MUCILAGE_SYNTHESIS"
msgstr "Nyálka szintézis"

#, fuzzy
msgid "MUCOCYST_ACTION_TOOLTIP"
msgstr "Játék szüneteltetése"

msgid "MULTICELLULAR_EDITOR"
msgstr "Többsejtes szerkesztő"

#, fuzzy
msgid "MULTICELLULAR_FREEBUILD_EDITOR"
msgstr "Többsejtes szerkesztő"

msgid "MULTICELLULAR_STAGE"
msgstr "Többsejtes fázis"

msgid "MULTIPLE_CELLS"
msgstr "Több sejt"

#, fuzzy
msgid "MULTIPLE_METABALLS"
msgstr "Több sejt"

#, fuzzy
msgid "MULTIPLE_ORGANELLES"
msgstr "Sejtszervecske elhelyezése"

msgid "MULTISAMPLE_ANTI_ALIASING"
msgstr "Többszörös élsimítás:"

msgid "MULTITHREADED_SIMULATION_ENABLED"
msgstr ""

#, fuzzy
msgid "MULTITHREADED_SIMULATION_EXPLANATION"
msgstr ""
"Az agresszív sejtek a prédáikat távolabbról is le fogják vadászni,\n"
"és nagyobb eséllyel küzdenek más ragadozók ellen, ha megtámadják őket.\n"
"A békés sejtek nem kergetnek más prédákat,\n"
"és kevesebb eséllyel használnak mérgeket ragadozók ellen."

msgid "MUSEUM_WELCOME_TEXT"
msgstr ""

msgid "MUSIC"
msgstr "Zene"

msgid "MUSIC_VOLUME"
msgstr "Zene hangereje"

#, fuzzy
msgid "MUTATIONS_PER_SPECIES"
msgstr "Mutáció pont"

msgid "MUTATION_COST_MULTIPLIER"
msgstr "Mutációs költség szorzó"

msgid "MUTATION_COST_MULTIPLIER_EXPLANATION"
msgstr "(a szervek, membránok, és egyéb dolgok költsége a szerkesztőben)"

msgid "MUTATION_POINTS"
msgstr "Mutáció pont"

msgid "MUTE"
msgstr "Némítás"

msgid "NAME"
msgstr "Név:"

#, fuzzy
msgid "NAME_LABEL_CITY"
msgstr "Biom: {0}"

#, fuzzy
msgid "NAME_LABEL_FLEET"
msgstr "Biom: {0}"

msgid "NAME_LABEL_STRUCTURE_UNFINISHED"
msgstr ""

#, fuzzy
msgid "NATIVE_THREAD_ADVICE_TOOLTIP"
msgstr "Észlelhető szálak:"

msgid "NEGATIVE_ATP_BALANCE"
msgstr "Negatív ATP egyensúly"

msgid "NEGATIVE_ATP_BALANCE_TEXT"
msgstr ""
"A sejted nem termel annyi ATP-t, hogy képes legyen túlélni!\n"
"Biztos folytatni akarod?"

msgid "NEW"
msgstr "Új"

msgid "NEWER_VERSION_LOADING_WARNING"
msgstr ""
"Ez a mentés a Thrive egyik frissebb verziójából származik, és nagy eséllyel nem kompatibilis.\n"
"Így is be akarod tölteni a mentést?"

msgid "NEWS"
msgstr ""

msgid "NEW_GAME"
msgstr "Új játék"

msgid "NEW_GAME_BUTTON_TOOLTIP"
msgstr "Új játék indítása"

msgid "NEW_GAME_SETTINGS_PERFORMANCE_OPTIONS_INFO"
msgstr ""

msgid "NEW_MOD_DEFAULT_DESCRIPTION"
msgstr "Az én király modom"

msgid "NEW_NAME"
msgstr "Új név"

msgid "NEW_NAME_COLON"
msgstr "Új név:"

msgid "NEXT_CAPITAL"
msgstr "KÖVETKEZŐ"

msgid "NEXT_EDITOR_TAB"
msgstr "Menj a következő szerkesztő ablakba"

msgid "NITROGEN"
msgstr "Nitrogén"

msgid "NITROGENASE"
msgstr "Nitrogenáz"

msgid "NITROGENASE_DESCRIPTION"
msgstr "A nitrogenáz egy enzim, mely nitrogéngázból a sejt energiaraktározó ATP molekulájának segítségével képes ammóniát előállítani, ami a sejtnek egy elég fontos tápanyaga. Ez a folyamat anaerob nitrogén-rögzítés néven ismert. Mivel a nitrogenáz a citoplazmában helyezkedik el, ezért a környékén elhelyezkedő folyadék glikolízist végez."

msgid "NITROGENASE_PROCESSES_DESCRIPTION"
msgstr "[thrive:compound type=\"atp\"][/thrive:compound]-t alakít át [thrive:compound type=\"ammonia\"][/thrive:compound]-vá. Hatékonysága függ az [thrive:compound type=\"nitrogen\"][/thrive:compound] koncentrációjától."

msgid "NITROGEN_FIXING_PLASTID"
msgstr "Nitrifikáló színtest"

msgid "NITROGEN_FIXING_PLASTID_DESCRIPTION"
msgstr ""

msgid "NITROGEN_FIXING_PLASTID_PROCESSES_DESCRIPTION"
msgstr "[thrive:compound type=\"atp\"][/thrive:compound]-t alakít át [thrive:compound type=\"ammonia\"][/thrive:compound]-vá. Hatékonysága függ a [thrive:compound type=\"nitrogen\"][/thrive:compound] és az [thrive:compound type=\"oxygen\"][/thrive:compound] koncentrációjától."

msgid "NONE"
msgstr "Semmi"

msgid "NORMAL"
msgstr "Normál"

msgid "NORMAL_MEMBRANE_DESCRIPTION"
msgstr "A membrán legalapabb formája, ami kis védelmet nyújt sérülés ellen. Több energia is kell hozzá, hogy ne deformálódjon el. Előnye pedig a könnyű mozgás és a sima bekebelezés."

msgid "NOTHING_HERE"
msgstr "Semmi nincs itt"

msgid "NOTHING_TO_INTERACT_WITH"
msgstr ""

msgid "NOTICE_DAMAGED_BY_NO_ATP"
msgstr ""

msgid "NOTICE_ENGULF_DAMAGE_FROM_TOXIN"
msgstr ""

msgid "NOTICE_ENGULF_MISSING_ENZYME"
msgstr ""

msgid "NOTICE_ENGULF_SIZE_TOO_SMALL"
msgstr ""

msgid "NOTICE_ENGULF_STORAGE_FULL"
msgstr ""

msgid "NOTICE_HIT_BY_ATP_TOXIN"
msgstr ""

#, fuzzy
msgid "NOTICE_HIT_BY_BASE_MOVEMENT_TOXIN"
msgstr "Alap mozgás"

msgid "NOTICE_READY_TO_EDIT"
msgstr ""

#, fuzzy
msgid "NOT_STARTED_DOT"
msgstr "Megszakítva."

msgid "NOVEMBER"
msgstr "November"

msgid "NO_AI"
msgstr "Nincs MI"

msgid "NO_DATA_TO_SHOW"
msgstr "Nincs adat"

msgid "NO_EVENTS_RECORDED"
msgstr "Nincs feljegyzett esemény"

#, fuzzy
msgid "NO_FOSSIL_DIRECTORY"
msgstr "A mentések mappa nem található"

#, fuzzy
msgid "NO_MODS_ENABLED"
msgstr "Kikapcsolva"

msgid "NO_ORGANELLE_PROCESSES"
msgstr ""

msgid "NO_SAVEGAMES_FOUND"
msgstr "Nincs mentés"

msgid "NO_SAVE_DIRECTORY"
msgstr "A mentések mappa nem található"

msgid "NO_SCREENSHOT_DIRECTORY"
msgstr "A képernyőképmappa nem található"

msgid "NO_SELECTED_MOD"
msgstr "Egy mod sincs kijelölve"

msgid "NUCLEUS"
msgstr "Sejtmag"

msgid "NUCLEUS_DELETE_OPTION_DISABLED_TOOLTIP"
msgstr ""

#, fuzzy
msgid "NUCLEUS_DESCRIPTION"
msgstr "Az eukarióta sejtek legmeghatározóbb jellemzője. A sejtmaghoz még hozzá tartozik az endoplazmatikus membránrendszer és a golgi-készülék is."

msgid "NUCLEUS_SMALL_DESCRIPTION"
msgstr ""

msgid "NUMLOCK"
msgstr "Num Lock"

msgid "N_A"
msgstr "N/A"

msgid "N_A_MP"
msgstr ""

#, fuzzy
msgid "N_TIMES"
msgstr "2x"

msgid "OCTOBER"
msgstr "Október"

msgid "OFF"
msgstr ""

msgid "OFFICIAL_WEBSITE"
msgstr ""

#, fuzzy
msgid "OFFICIAL_WEBSITE_BUTTON_TOOLTIP"
msgstr "Öngyilkosság"

msgid "OK"
msgstr "OK"

msgid "OLDER_VERSION_LOADING_WARNING"
msgstr ""
"Ez a mentés a Thrive egy régebbi verziójából való, és nem biztos, hogy kompatibilis.\n"
"Mivel a Thrive még eléggé gyermekcipőben jár, ezért nem elsődleges cél a mentések kompatibilitása.\n"
"Jelentheted ezeket a hibákat a fejlesztőknek, de ezek nem elsődlegesek.\n"
"Biztos be akarod tölteni a mentést?"

#, fuzzy
msgid "OPENGL_MODE_WARNING"
msgstr "GLES2 mód figyelmeztetés"

#, fuzzy
msgid "OPENGL_MODE_WARNING_EXPLANATION"
msgstr "A Thrive-ot GLES2 módban futtatod. Ennek a módnak a használata nincs letesztelve, és nagy eséllyel hibákat okozhat. Próbáld meg frissíteni a videókártyád driverét vagy/és kényszerítsd az AMD vagy Nvidia grafikai szoftverét a Thrive futtatására."

msgid "OPEN_FOLDER"
msgstr "Mappa megnyitása"

#, fuzzy
msgid "OPEN_FOSSIL_FOLDER"
msgstr "Feljegyzés mappa megnyitása"

msgid "OPEN_FOSSIL_IN_FREEBUILD_WARNING"
msgstr ""

#, fuzzy
msgid "OPEN_GOD_TOOLS"
msgstr "A mod URL-jének megnyitása"

msgid "OPEN_HELP_SCREEN"
msgstr "Nyisd meg a segítség ablakot"

#, fuzzy
msgid "OPEN_IN_FREEBUILD"
msgstr "Szabad szerkesztés"

msgid "OPEN_LOGS_FOLDER"
msgstr "Feljegyzés mappa megnyitása"

msgid "OPEN_MOD_URL"
msgstr "A mod URL-jének megnyitása"

#, fuzzy
msgid "OPEN_ORGANELLES_PAGE"
msgstr "Sejtszervecske menü megnyitása"

msgid "OPEN_ORGANELLE_MENU"
msgstr "Sejtszervecske menü megnyitása"

#, fuzzy
msgid "OPEN_RESEARCH_SCREEN"
msgstr "Nyisd meg a segítség ablakot"

msgid "OPEN_SAVE_DIRECTORY"
msgstr "Mentések mappájának megnyitása"

#, fuzzy
msgid "OPEN_SCIENCE_MENU"
msgstr "Nyisd meg a menüt"

msgid "OPEN_SCREENSHOT_FOLDER"
msgstr "Képernyőkép mappa megnyitása"

msgid "OPEN_THE_MENU"
msgstr "Nyisd meg a menüt"

msgid "OPEN_TRANSLATION_SITE"
msgstr "Segíts a játék fordításában"

#, fuzzy
msgid "OPERATION_PAUSED_DOT"
msgstr "Játék szüneteltetése"

msgid "OPPORTUNISM_EXPLANATION"
msgstr ""
"Az opportunista sejtek versengeni fognak riválisaikkal bizonyos nyersanyagokért,\n"
"és más sejteket is levadásznak mérgek segítségével, ha nem tudják elnyelni őket.\n"
"A gyanakvó sejtek nem nagyon teszik ki magukat veszélynek nyersanyagokért."

msgid "OPPORTUNISTIC"
msgstr "Opportunista"

msgid "OPTIONS"
msgstr "Beállítások"

msgid "OPTIONS_BUTTON_TOOLTIP"
msgstr "Változtasd meg beállításaidat"

msgid "ORGANELLES"
msgstr "Sejtszervecskék"

#, fuzzy
msgid "ORGANELLES_BUTTON"
msgstr "Sejtszervecskék"

#, fuzzy
msgid "ORGANELLES_WILL_BE_UNLOCKED_NEXT_GENERATION"
msgstr "(a szerkesztő elhagyása után egy közeli glükózfelhő mellett lesz a sejted)"

#, fuzzy
msgid "ORGANELLE_AXON"
msgstr "Sejtszervecskék"

#, fuzzy
msgid "ORGANELLE_AXON_DESCRIPTION"
msgstr "A pilusok sok mikroorganizmus felületén megtalálhatóak, amik finom szőrszálakhoz hasonlítanak. Több tíz, akár több száz pilus is található egy mikroorganizmuson, feladatuk pedig egy, vagy több is lehet a ragadozást beleértve."

#, fuzzy
msgid "ORGANELLE_CATEGORY_MULTICELLULAR"
msgstr "Sejtszervecske elhelyezése"

#, fuzzy
msgid "ORGANELLE_MYOFIBRIL"
msgstr "Ragadozói pilus"

#, fuzzy
msgid "ORGANELLE_MYOFIBRIL_DESCRIPTION"
msgstr "A pilusok sok mikroorganizmus felületén megtalálhatóak, amik finom szőrszálakhoz hasonlítanak. Több tíz, akár több száz pilus is található egy mikroorganizmuson, feladatuk pedig egy, vagy több is lehet a ragadozást beleértve."

msgid "ORGANELLE_PILUS"
msgstr "Ragadozói pilus"

#, fuzzy
msgid "ORGANELLE_PILUS_DESCRIPTION"
msgstr "A pilusok sok mikroorganizmus felületén megtalálhatóak, amik finom szőrszálakhoz hasonlítanak. Több tíz, akár több száz pilus is található egy mikroorganizmuson, feladatuk pedig egy, vagy több is lehet a ragadozást beleértve."

msgid "ORGANELLE_PILUS_PROCESSES_DESCRIPTION"
msgstr "Szúrd le a többi sejtet ezzel."

#, fuzzy
msgid "ORGANELLE_PLURAL"
msgstr "Ragadozói pilus"

#, fuzzy
msgid "ORGANELLE_SINGULAR"
msgstr "Ragadozói pilus"

#, fuzzy
msgid "ORGANELLE_UNLOCKS_ENABLED"
msgstr "Sejtszervecskék"

#, fuzzy
msgid "ORGANELLE_UNLOCKS_ENABLED_EXPLANATION"
msgstr "(a szerkesztő elhagyása után egy közeli glükózfelhő mellett lesz a sejted)"

msgid "ORGANISM_STATISTICS"
msgstr "Organizmus statisztikái"

msgid "OR_UNLOCK_CONDITION"
msgstr ""

msgid "OSMOREGULATION"
msgstr "Ozmoreguláció"

msgid "OSMOREGULATION_COST"
msgstr "Ozmoreguláció ára"

msgid "OSMOREGULATION_COST_MULTIPLIER"
msgstr "Ozmoreguláció költségének szorzója"

msgid "OSMOREGULATION_COST_MULTIPLIER_EXPLANATION"
msgstr "(a játékos fajának az ozmoregulációs költsége)"

#, fuzzy
msgid "OTHER_COMPOUNDS"
msgstr "Vegyületek"

msgid "OUR_WIKI"
msgstr "Wikipédiánk"

#, fuzzy
msgid "OUTDATED_NOTICE"
msgstr "Megszakítva."

msgid "OUTREACH_TEAM"
msgstr "Megkereső Csapat"

msgid "OUTSIDE_CONTRIBUTORS"
msgstr "Külső Közreműködők"

msgid "OVERWRITE_EXISTING_SAVE"
msgstr "Létező mentés felülírása:"

msgid "OVERWRITE_EXISTING_SAVE_PROMPT"
msgstr "Felülírod a létező mentést?"

#, fuzzy
msgid "OVERWRITE_SPECIES_NAME_CONFIRMATION"
msgstr "Biztos, hogy végérvényesen törölni akarod ezt a mentést?"

msgid "OXYGEN"
msgstr "Oxigén"

msgid "OXYTOXISOME"
msgstr "Oxytoxyszóma"

msgid "OXYTOXISOME_DESC"
msgstr ""

msgid "OXYTOXISOME_PROCESSES_DESCRIPTION"
msgstr "[thrive:compound type=\"atp\"][/thrive:compound]-t alakít át [thrive:compound type=\"oxytoxy\"][/thrive:compound]-vá. Hatékonysága függ az [thrive:compound type=\"oxygen\"][/thrive:compound] koncentrációjától. Mérget képes kilőni a [thrive:input]g_fire_toxin[/thrive:input] megnyomásával. Ha az [thrive:compound type=\"oxytoxy\"][/thrive:compound] mennyisége alacsony, akkor azt a kis mennyiséget ki tudod lőni, viszont kevesebb sebzést okoz."

msgid "OXYTOXY_NT"
msgstr "OxyToxy NT"

#, fuzzy
msgid "OXYTOXY_SYNTHESIS"
msgstr "OxyToxy szintézis"

msgid "PAGEDOWN"
msgstr "Page Down"

msgid "PAGEUP"
msgstr "Page Up"

msgid "PAGE_BACK"
msgstr "Vissza lapoz"

msgid "PAGE_FORWARD"
msgstr "Előre lapoz"

#, fuzzy
msgid "PAGE_TITLE"
msgstr "Helyi adatok törlése"

msgid "PAN_CAMERA_DOWN"
msgstr "Pásztázás lefelé"

msgid "PAN_CAMERA_LEFT"
msgstr "Pásztázás balra"

msgid "PAN_CAMERA_RESET"
msgstr "Kamera visszaállítása"

msgid "PAN_CAMERA_RIGHT"
msgstr "Pásztázás jobbra"

msgid "PAN_CAMERA_UP"
msgstr "Pásztázás felfelé"

#, fuzzy
msgid "PASSIVE_REPRODUCTION_PROGRESS"
msgstr "(a sebesség, mely alatt az MI fajok mutálódnak)"

#, fuzzy
msgid "PASSIVE_REPRODUCTION_PROGRESS_EXPLANATION"
msgstr "(a sebesség, mely alatt az MI fajok mutálódnak)"

msgid "PAST_DEVELOPERS"
msgstr "Korábbi Fejlesztők"

#, fuzzy
msgid "PATCH_COLON"
msgstr "Legjobb patch:"

msgid "PATCH_EXTINCTION_BOX_TEXT"
msgstr ""
"A fajod kihalt ezen a területen.\n"
"De még nincs vége, még mindig választhatsz egy új patchet, ahol játszhatsz!"

#, fuzzy
msgid "PATCH_EXTINCTION_CAPITAL"
msgstr "KIHALTÁL"

msgid "PATCH_MAP"
msgstr "Patch térkép"

#, fuzzy
msgid "PATCH_MAP_NAVIGATION_TOOLTIP"
msgstr "Öngyilkosság"

#, fuzzy
msgid "PATCH_NAME"
msgstr "{0} {1}"

#, fuzzy
msgid "PATCH_NOTES_LAST_PLAYED_INFO"
msgstr "Helyi adatok törlése"

msgid "PATCH_NOTES_LAST_PLAYED_INFO_PLURAL"
msgstr ""

#, fuzzy
msgid "PATCH_NOTES_TITLE"
msgstr "Helyi adatok törlése"

msgid "PATCH_NOTE_BULLET_POINT"
msgstr ""

msgid "PATCH_NOTE_CHANGES_HEADING"
msgstr ""

#, fuzzy
msgid "PATCH_NOTE_LINK_VISIT_TEXT"
msgstr "Mint azon fajok 99%-a, melyek egykor léteztek, kihaltak, mint a te fajod. Pár faj ki fogja tölteni az ürességet, amit fajod veszte okozott, és túl fognak élni, de az nem te leszel. A fajod az evolúció egyik hibás kísérleteként lesz mostantól számontartva, és a feledésbe fog merülni."

#, fuzzy
msgid "PATREON_TOOLTIP"
msgstr "Játék szüneteltetése"

msgid "PATRONS"
msgstr "Patronok"

msgid "PAUSED"
msgstr ""

msgid "PAUSE_MENU_RESUME_TOOLTIP"
msgstr "Visszalépés a játékba"

msgid "PAUSE_PROMPT"
msgstr ""

msgid "PAUSE_TOOLTIP"
msgstr "Játék szüneteltetése"

msgid "PCK_LOAD_FAILED"
msgstr "pck fájl ({0}) betöltése sikertelen"

#, fuzzy
msgid "PCK_LOAD_FAILED_DOES_NOT_EXIST"
msgstr "pck fájl ({0}) betöltése sikertelen"

msgid "PEACEFUL"
msgstr "Békés"

#, fuzzy
msgid "PENDING_ENDOSYMBIOSIS_EXPLANATION"
msgstr "A Thrive-ot GLES2 módban futtatod. Ennek a módnak a használata nincs letesztelve, és nagy eséllyel hibákat okozhat. Próbáld meg frissíteni a videókártyád driverét vagy/és kényszerítsd az AMD vagy Nvidia grafikai szoftverét a Thrive futtatására."

msgid "PENDING_ENDOSYMBIOSIS_TITLE"
msgstr ""

msgid "PERCENTAGE_VALUE"
msgstr "{0}%"

msgid "PERFORMANCE"
msgstr "Teljesítmény"

msgid "PERFORM_UNBINDING"
msgstr "Szétválasztás végrehajtása"

#, fuzzy
msgid "PER_SECOND_ABBREVIATION"
msgstr "{0} K"

msgid "PER_SECOND_SLASH"
msgstr "/másodperc"

msgid "PHOSPHATE"
msgstr "Foszfát"

msgid "PHOTOSYNTHESIS"
msgstr "Fotoszintézis"

msgid "PHYSICAL_CONDITIONS"
msgstr "Fizikai körülmények"

msgid "PHYSICAL_RESISTANCE"
msgstr "Fizikai állóképesség"

msgid "PLACE_ORGANELLE"
msgstr "Sejtszervecske elhelyezése"

msgid "PLANET"
msgstr "Bolygó"

#, fuzzy
msgid "PLANET_DETAILS_STRING"
msgstr "Mappa megnyitása"

msgid "PLANET_GENERATION_TEASER"
msgstr "Bolygó generálás hamarosan!"

msgid "PLANET_RANDOM_SEED"
msgstr "Véletlen bolygó seed"

#, fuzzy
msgid "PLAYER"
msgstr "Játékos sejtje"

msgid "PLAYER_DEATH_POPULATION_PENALTY"
msgstr "A játékos halála utáni populáció egyedszámának csökkenése"

msgid "PLAYER_DEATH_POPULATION_PENALTY_EXPLANATION"
msgstr "(a játékos halála után a játékos fajának a populációjának az egyedszámának csökkenése)"

msgid "PLAYER_DIED"
msgstr "A játékos meghalt"

msgid "PLAYER_DUPLICATE"
msgstr "A játékos megkettőzése"

msgid "PLAYER_EXTINCT"
msgstr "A játékos faja kihalt"

#, fuzzy
msgid "PLAYER_RELATIVE_MOVEMENT"
msgstr "A játékos faja kihalt"

msgid "PLAYER_REPRODUCED"
msgstr "játékos szaporodott"

msgid "PLAYER_SPEED"
msgstr ""
"Játékos\n"
"Sebesség"

msgid "PLAYSTATION_3"
msgstr ""

msgid "PLAYSTATION_4"
msgstr ""

msgid "PLAYSTATION_5"
msgstr ""

msgid "PLAY_INTRO_VIDEO"
msgstr "Intró videó lejátszása"

msgid "PLAY_MICROBE_INTRO_ON_NEW_GAME"
msgstr "Új játék esetén az intró lejátszása"

msgid "PLAY_WITH_CURRENT_SETTING"
msgstr ""

msgid "POPULATION_CAPITAL"
msgstr "POPULÁCIÓ:"

msgid "POPULATION_COLON"
msgstr "Populáció:"

msgid "POPULATION_IN_PATCHES"
msgstr "Populáció a patch-ekben:"

msgid "POPULATION_IN_PATCH_SHORT"
msgstr "{0} ({1})"

msgid "PREDATION_FOOD_SOURCE"
msgstr "{0} ragadozása"

msgid "PREDICTION_DETAILS_OPEN_TOOLTIP"
msgstr "Tekintsd meg az előrejelzés mögötti részletes információkat"

msgid "PRESSURE"
msgstr "Nyomás"

msgid "PRESSURE_SHORT"
msgstr "Nyomás"

msgid "PRESS_KEY_DOT_DOT_DOT"
msgstr "Nyomj le egy gombot..."

msgid "PREVIEW_IMAGE_DOES_NOT_EXIST"
msgstr "Előzetes kép nem észlelhető"

msgid "PREVIEW_IMAGE_IS_TOO_LARGE"
msgstr "Az előzetes kép fájlja túl hosszú"

msgid "PREVIOUS_COLON"
msgstr "Előző:"

msgid "PROCESSING_LOADED_OBJECTS"
msgstr "Betöltött objektumok feldolgozása"

msgid "PROCESS_ENVIRONMENT_SEPARATOR"
msgstr "@"

msgid "PROCESS_PANEL_TITLE"
msgstr "Sejtfolyamatok"

msgid "PROGRAMMING_TEAM"
msgstr "Programozó csapat"

msgid "PROJECT_MANAGEMENT_TEAM"
msgstr "Projekt Menedzsment Csapat"

msgid "PROTEINS"
msgstr "Proteinek"

msgid "PROTOPLASM"
msgstr "Protoplazma"

msgid "PULL_REQUESTS_PROGRAMMING"
msgstr "Pull requestek / Programozás"

msgid "QUICK_LOAD"
msgstr "Gyorstöltés"

msgid "QUICK_SAVE"
msgstr "Gyorsmentés"

msgid "QUIT"
msgstr "Kilépés"

msgid "QUIT_BUTTON_TOOLTIP"
msgstr "Kilépés a játékból"

msgid "QUIT_GAME_WARNING"
msgstr ""
"Biztos ki akarsz lépni a játékból?\n"
"A nem mentett játékállásaid el fognak veszni."

msgid "RANDOMIZE_SPECIES_NAME"
msgstr "Faj nevének randomizálása"

msgid "RANDOM_SEED_TOOLTIP"
msgstr "Az az érték, ami a világok generálásáért felelős. Ennek az értéknek pozitívnak kell lennie."

msgid "RAW"
msgstr "Nyers"

#, fuzzy
msgid "RAW_VALUE_COLON"
msgstr "Új név:"

msgid "READING_SAVE_DATA"
msgstr "Mentési információ olvasása"

#, fuzzy
msgid "READY"
msgstr "Szálak:"

msgid "RECOMMENDED_THRIVE_VERSION"
msgstr "Ajánlott Thrive verzió:"

#, fuzzy
msgid "REDDIT_TOOLTIP"
msgstr "Játék folytatása"

msgid "REDO"
msgstr "Helyrehoz"

msgid "REDO_THE_LAST_ACTION"
msgstr "Vond vissza az előző műveletet"

msgid "REFRESH"
msgstr "Frissítés"

msgid "REPORT"
msgstr "Jelentés"

#, fuzzy
msgid "REPORT_BUG"
msgstr "Jelentés"

msgid "REPRODUCED"
msgstr "reprodukálva"

msgid "REPRODUCTION"
msgstr "Reprodukció"

#, fuzzy
msgid "REPRODUCTION_ASEXUAL"
msgstr "Reprodukció"

msgid "REPRODUCTION_BUDDING"
msgstr "Bimbózás"

msgid "REPRODUCTION_METHOD"
msgstr "Reprodukció:"

#, fuzzy
msgid "REQUIRES_NUCLEUS"
msgstr "Sejtmag"

#, fuzzy
msgid "RESEARCH"
msgstr "Search"

msgid "RESET"
msgstr "Visszaállít"

#, fuzzy
msgid "RESET_DEADZONES"
msgstr "Visszaállítja-e az alap dolgokat?"

msgid "RESET_DISMISSED_POPUPS"
msgstr ""

msgid "RESET_INPUTS_TO_DEFAULTS"
msgstr "Vissza akarod állítani a bemeneteket az alapokra?"

#, fuzzy
msgid "RESET_KEYBINDINGS"
msgstr "Bemeneti eszközök visszaállítása"

msgid "RESET_SETTINGS_TO_DEFAULTS"
msgstr "Alapok"

msgid "RESET_TO_DEFAULTS"
msgstr "Visszaállítja-e az alap dolgokat?"

msgid "RESISTANT_TO_BASIC_ENGULFMENT"
msgstr ""

#, fuzzy
msgid "RESIZE_METABALL_TOOLTIP"
msgstr "Játék folytatása"

msgid "RESOLUTION"
msgstr "Felbontás:"

msgid "RESOURCE_ABSORBTION_SPEED"
msgstr ""

#, fuzzy
msgid "RESOURCE_AMOUNT_SHORT"
msgstr "Nyomás"

#, fuzzy
msgid "RESOURCE_ENERGY"
msgstr "A forráskód megtekintése"

#, fuzzy
msgid "RESOURCE_FOOD"
msgstr "A forráskód megtekintése"

#, fuzzy
msgid "RESOURCE_ROCK"
msgstr "A forráskód megtekintése"

#, fuzzy
msgid "RESOURCE_WOOD"
msgstr "A forráskód megtekintése"

msgid "RESPIRATION"
msgstr "Aerob légzés"

msgid "RESPONSIVE"
msgstr "Reszponzív"

msgid "RESTART_REQUIRED"
msgstr "Újraindítás szükséges"

msgid "RESUME"
msgstr "Folytatás"

msgid "RESUME_TOOLTIP"
msgstr "Játék folytatása"

msgid "RETURN_TO_MENU"
msgstr "Vissza a menübe"

msgid "RETURN_TO_MENU_TOOLTIP"
msgstr "Kilépés a főmenübe"

msgid "RETURN_TO_MENU_WARNING"
msgstr ""
"Biztos vissza akarsz lépni a főmenübe?\n"
"Az eddigi teljesítményeid el fognak veszni (hacsak nem mentettél)."

#, fuzzy
msgid "REVEAL_ALL_PATCHES"
msgstr "ezen patch-ekben terjed:"

#, fuzzy
msgid "REVOLUTIONARY_GAMES_SOCIAL_TOOLTIP"
msgstr "A Revolutionary Games Studio-tól"

msgid "RIGHT_ARROW"
msgstr "→"

msgid "RIGHT_MOUSE"
msgstr "Jobb egérgomb"

msgid "RIGID"
msgstr ""

msgid "RIGIDITY_MEMBRANE_DESCRIPTION"
msgstr "Minél merevebb egy sejt membránja, annál ellenállóbb, de nehezebben fog tudni mozogni."

msgid "ROTATE_LEFT"
msgstr "Forgatás balra"

msgid "ROTATE_RIGHT"
msgstr "Forgatás jobbra"

msgid "ROTATION_COLON"
msgstr "Fordulás:"

msgid "RUN_AUTO_EVO_DURING_GAMEPLAY"
msgstr "Auto-evo futtatása játék alatt"

msgid "RUN_ONE_STEP"
msgstr ""

msgid "RUN_RESULT_BY_SENDING_POPULATION"
msgstr "{0}, úgy, hogy {1} egyed vándorolt át ebből a patch-ből: {2}"

msgid "RUN_RESULT_GENE_CODE"
msgstr "gén kód:"

msgid "RUN_RESULT_NICHE_FILL"
msgstr "megjelent, hogy betöltsön egy ökológiai niche-t"

msgid "RUN_RESULT_SELECTION_PRESSURE_SPLIT"
msgstr "különböző kiválasztódási nyomások miatt megjelent"

msgid "RUN_RESULT_SPLIT_FROM"
msgstr "{0}-ról/-ről vált le"

msgid "RUN_RESULT_SPLIT_OFF_TO"
msgstr "néhány patch-ben populáció vált le, hogy új fajt alakítson {0}:"

msgid "RUN_X_WORLDS"
msgstr ""

#, fuzzy
msgid "RUN_X_WORLDS_TOOLTIP"
msgstr "Segítség"

msgid "RUSTICYANIN"
msgstr "Rusticyanin"

msgid "RUSTICYANIN_DESCRIPTION"
msgstr "A rusticyanin egy fehérje, ami szén-dioxid, és oxigén segítségével képes oxidálni a vasat egyik kémiai állapotból a másikba. Ez a folyamat (amit vas-légzésnek hívnak) energiát termel, amit a sejt később fel tud használni."

msgid "RUSTICYANIN_PROCESSES_DESCRIPTION"
msgstr "[thrive:compound type=\"iron\"][/thrive:compound]-at alakít át [thrive:compound type=\"atp\"][/thrive:compound]-vé. Hatékonysága függ az [thrive:compound type=\"carbondioxide\"][/thrive:compound] és az [thrive:compound type=\"oxygen\"][/thrive:compound] koncentrációjától."

#, fuzzy
msgid "SAFE_MODE_EXPLANATION"
msgstr ""
"A félénk sejtek sok esetben a menekülést választják,\n"
"így ha ragadozó van a közelben, akkor inkább megfutamodnak.\n"
"A bátor sejtek nem ijednek meg a ragadozó sejtektől,\n"
"így nagy eséllyel védekezésképp vissza is támadnak."

#, fuzzy
msgid "SAFE_MODE_TITLE"
msgstr "Helyi adatok törlése"

msgid "SAVE"
msgstr "Mentés"

msgid "SAVE_AND_CONTINUE"
msgstr "Mentés és folytatás"

msgid "SAVE_AUTOSAVE"
msgstr "Automentés"

msgid "SAVE_DELETE_WARNING"
msgstr "Biztos véglegesen akarod törölni a következő mentést: {0}?"

msgid "SAVE_ERROR_INCLUDE_JSON_DEBUG_NOTE"
msgstr ""

#, fuzzy
msgid "SAVE_ERROR_TURN_ON_JSON_DEBUG_MODE"
msgstr "JSON debug mód:"

msgid "SAVE_FAILED"
msgstr "Mentés sikertelen"

msgid "SAVE_GAME"
msgstr "Játék mentése"

msgid "SAVE_GAME_BUTTON_TOOLTIP"
msgstr "Nyisd meg a mentés menüt, hogy elmentsd a játékot"

msgid "SAVE_HAS_DIFFERENT_VERSION"
msgstr "A mentéseknek különböző változatai vannak"

msgid "SAVE_HAS_DIFFERENT_VERSION_TEXT"
msgstr ""
"A mentés, amit be akarsz tölteni a játék egy másik verziójához tartozik.\n"
"A mentést a menüből próbáld betölteni manuálisan."

msgid "SAVE_HAS_INVALID_GAME_STATE"
msgstr ""

msgid "SAVE_INVALID"
msgstr "Érvénytelen"

msgid "SAVE_IS_INVALID"
msgstr "A mentés érvénytelen"

msgid "SAVE_IS_UPGRADEABLE_DESCRIPTION"
msgstr ""
"A kijelölt mentés a Thrive egy régebbi verziójából való, de újabb verzióra lehet frissíteni.\n"
"A játék egy biztonsági mentést fog létrehozni/már létrehozott a frissítés előtt.\n"
"Ha nem frissíted a mentést, akkor a játék megpróbálja betölteni így is.\n"
"Frissíted ezt a mentést?"

msgid "SAVE_LOAD_ALREADY_LOADED_FREE_FAILURE"
msgstr ". Nem sikerült felszabadítani a már betöltött erőforrásokat: {0}"

msgid "SAVE_MANUAL"
msgstr "Kézikönyv"

msgid "SAVE_QUICKSAVE"
msgstr "Gyorsmentés"

msgid "SAVE_SPACE_USED"
msgstr "Mérete:"

msgid "SAVE_UPGRADE_FAILED"
msgstr "A mentés frissítése sikertelen"

msgid "SAVE_UPGRADE_FAILED_DESCRIPTION"
msgstr ""
"Ezen mentés frissítése nem sikerült a következő hiba miatt:\n"
"{0}"

msgid "SAVING_DATA_FAILED_DUE_TO"
msgstr "Az információ mentése sikertelen a következő ok miatt: {0}"

msgid "SAVING_DOT_DOT_DOT"
msgstr "Mentés..."

msgid "SAVING_FAILED_WITH_EXCEPTION"
msgstr "A mentés sikertelen! Hiba történt"

msgid "SAVING_NOT_POSSIBLE"
msgstr "A mentés nem sikerült a következő ok(ok)miatt:"

msgid "SAVING_SUCCEEDED"
msgstr "Sikeres mentés"

msgid "SCALING_NONE"
msgstr ""

#, fuzzy
msgid "SCALING_ON"
msgstr "Jelző szövet"

msgid "SCALING_ON_INVERSE"
msgstr ""

#, fuzzy
msgid "SCREEN_EFFECT"
msgstr "Külső effektek:"

#, fuzzy
msgid "SCREEN_EFFECT_GAMEBOY"
msgstr "Külső effektek:"

#, fuzzy
msgid "SCREEN_EFFECT_GAMEBOY_COLOR"
msgstr "Külső effektek:"

msgid "SCREEN_EFFECT_GREYSCALE"
msgstr ""

#, fuzzy
msgid "SCREEN_EFFECT_NONE"
msgstr "Képesség sáv megjelenítése"

msgid "SCREEN_RELATIVE_MOVEMENT"
msgstr ""

msgid "SCROLLLOCK"
msgstr "Scroll Lock"

msgid "SEARCH_DOT_DOT_DOT"
msgstr "Keresés..."

msgid "SEARCH_PLACEHOLDER"
msgstr ""

msgid "SEARCH_RADIUS"
msgstr "Keresési rádiusz:"

msgid "SEA_FLOOR"
msgstr "Tengerfenék"

msgid "SECRETE_SLIME"
msgstr ""

#, fuzzy
msgid "SECRETE_SLIME_TOOLTIP"
msgstr "Játék folytatása"

#, fuzzy
msgid "SEED_LABEL"
msgstr "Biom: {0}"

msgid "SELECTED_COLON"
msgstr "Kijelölve:"

msgid "SELECTED_MOD"
msgstr "Kijelölt mod:"

msgid "SELECTED_SAVE_IS_INCOMPATIBLE_PROMPT"
msgstr "A kiválasztott mentés nem kompatibilis"

#, fuzzy
msgid "SELECTED_SAVE_IS_INCOMPATIBLE_PROTOTYPE_PROMPT"
msgstr "A kiválasztott mentés nem kompatibilis"

msgid "SELECTED_SAVE_IS_UPGRADEABLE_PROMPT"
msgstr "A kiválasztott mentés frissíthető"

#, fuzzy
msgid "SELECT_A_GENERATION"
msgstr "Válassz ki egy lehetőséget"

msgid "SELECT_A_PATCH"
msgstr "Válassz ki egy patch-et a további részletek megtekintéséhez"

#, fuzzy
msgid "SELECT_A_SPECIES"
msgstr "Válassz ki egy patch-et a további részletek megtekintéséhez"

#, fuzzy
msgid "SELECT_A_TECHNOLOGY"
msgstr "Válassz ki egy patch-et a további részletek megtekintéséhez"

msgid "SELECT_CELL_TYPE_FROM_EDITOR"
msgstr "Válassz ki egy sejttípust, hogy szerkeszteni tudd"

#, fuzzy
msgid "SELECT_ENZYME"
msgstr "Kijelölt mod:"

msgid "SELECT_OPTION"
msgstr "Válassz ki egy lehetőséget"

msgid "SELECT_PREVIEW_IMAGE"
msgstr "Előzetes kép kiválasztása"

#, fuzzy
msgid "SELECT_SPACE_STRUCTURE_TITLE"
msgstr "Struktúra"

msgid "SELECT_STRUCTURE_POPUP_TITLE"
msgstr ""

#, fuzzy
msgid "SELECT_TISSUE_TYPE_FROM_EDITOR"
msgstr "Válassz ki egy sejttípust, hogy szerkeszteni tudd"

#, fuzzy
msgid "SELECT_VACUOLE_COMPOUND_COLON"
msgstr "Kijelölve:"

msgid "SEPTEMBER"
msgstr "Szeptember"

msgid "SESSILE"
msgstr "Rögzült"

msgid "SETTING_ONLY_APPLIES_TO_NEW_GAMES"
msgstr ""

msgid "SFX_VOLUME"
msgstr "SFX hangerő"

msgid "SHIFT"
msgstr "Shift"

msgid "SHOW_DAMAGE_EFFECT"
msgstr ""

msgid "SHOW_HELP"
msgstr "Segítség mutatása"

#, fuzzy
msgid "SHOW_NEW_PATCH_NOTES"
msgstr "{0} {1}"

#, fuzzy
msgid "SHOW_NEW_PATCH_NOTES_TOOLTIP"
msgstr "{0} {1}"

#, fuzzy
msgid "SHOW_TUTORIALS"
msgstr "Tutorial-ok mutatása"

msgid "SHOW_TUTORIALS_IN_NEW_CURRENT_OPTION"
msgstr "Tutoriálok mutatása (jelenlegi játékban)"

msgid "SHOW_TUTORIALS_IN_NEW_GAMES_OPTION"
msgstr "Tutoriálok mutatása (új játék esetén)"

msgid "SHOW_UNSAVED_PROGRESS_WARNING"
msgstr "\"Mentetlen játék\" figyelmeztetés mutatása"

msgid "SHOW_UNSAVED_PROGRESS_WARNING_TOOLTIP"
msgstr ""

msgid "SHOW_WEB_NEWS_FEED"
msgstr ""

#, fuzzy
msgid "SIDEROPHORE_ACTION_TOOLTIP"
msgstr "Játék szüneteltetése"

msgid "SIGNALING_AGENT"
msgstr "Jelző szövet"

#, fuzzy
msgid "SIGNALING_AGENTS_ACTION_TOOLTIP"
msgstr "Több sejthez való kapcsolódást teszi lehetővé. Ez a legelső lépés a többsejtűség felé. Amikor a sejted egy kolónia tagja, akkor a vegyületek eloszlanak a sejtek között. Ameddig egy kolónia tagja vagy, addig nem léphetsz be a sejtszerkesztőbe, emiatt el kell válnod a kolóniától miután elegendő vegyületet gyűjtöttél."

#, fuzzy
msgid "SIGNALING_AGENT_DESCRIPTION"
msgstr "Több sejthez való kapcsolódást teszi lehetővé. Ez a legelső lépés a többsejtűség felé. Amikor a sejted egy kolónia tagja, akkor a vegyületek eloszlanak a sejtek között. Ameddig egy kolónia tagja vagy, addig nem léphetsz be a sejtszerkesztőbe, emiatt el kell válnod a kolóniától miután elegendő vegyületet gyűjtöttél."

#, fuzzy
msgid "SIGNALING_AGENT_PROCESSES_DESCRIPTION"
msgstr "[thrive:compound type=\"iron\"][/thrive:compound]-at alakít át [thrive:compound type=\"atp\"][/thrive:compound]-vé. Hatékonysága függ az [thrive:compound type=\"carbondioxide\"][/thrive:compound] és az [thrive:compound type=\"oxygen\"][/thrive:compound] koncentrációjától."

msgid "SIGNAL_COMMAND_AGGRESSION"
msgstr ""

msgid "SIGNAL_COMMAND_FLEE"
msgstr ""

msgid "SIGNAL_COMMAND_FOLLOW"
msgstr ""

msgid "SIGNAL_COMMAND_NONE"
msgstr ""

msgid "SIGNAL_COMMAND_TO_ME"
msgstr ""

msgid "SIGNAL_TO_EMIT"
msgstr ""

msgid "SILICA"
msgstr "Kovasav"

msgid "SILICA_MEMBRANE_DESCRIPTION"
msgstr ""

msgid "SIZE_COLON"
msgstr "Méret:"

msgid "SLIDESHOW"
msgstr "Diavetítés"

msgid "SLIME_JET"
msgstr "Nyálka jet"

#, fuzzy
msgid "SLIME_JET_DESCRIPTION"
msgstr "A ragacsos belseje a sejtnek. A citoplazma (sejtplazma) ionok, proteinek, víz és még más anyagok egyszerű keveréke, ami kitölti egy sejt belsejét. Az egyik funkciója a glikolízis, ami a glükóz ATP-vé alakítását takarja. Azoknak az organizmusoknak, melyeknek nincsenek különböző sejtszervecskéi, hogy fejlettebb anyagcserét tudjanak végezni, nekik ez az egyetlen támaszuk az energia előállítására. A sejtek még használják molekulák raktáraként, és hogy ezzel növelni tudják méretüket."

#, fuzzy
msgid "SLIME_JET_PROCESSES_DESCRIPTION"
msgstr "[thrive:compound type=\"glucose\"][/thrive:compound]-t alakít át [thrive:compound type=\"atp\"][/thrive:compound]-vé."

msgid "SMALL_IRON_CHUNK"
msgstr "Kis vasdarab"

#, fuzzy
msgid "SMALL_PHOSPHATE_CHUNK"
msgstr "Kis vasdarab"

#, fuzzy
msgid "SOCIETY_STAGE"
msgstr "Sejtfázis"

msgid "SOUND"
msgstr "Hang"

msgid "SOUND_TEAM"
msgstr "Hangokkal foglalkozó csapat"

msgid "SOUND_TEAM_LEAD"
msgstr "A hanggal foglalkozó csapat vezetője"

msgid "SOUND_TEAM_LEADS"
msgstr "A hanggal foglalkozó csapat vezetői"

msgid "SPACE"
msgstr "Űr"

#, fuzzy
msgid "SPACE_STAGE"
msgstr "Sejtfázis"

#, fuzzy
msgid "SPACE_STRUCTURE_HAS_RESOURCES"
msgstr "Struktúra"

#, fuzzy
msgid "SPACE_STRUCTURE_NO_EXTRA_DESCRIPTION"
msgstr "Struktúra"

msgid "SPACE_STRUCTURE_WAITING_CONSTRUCTION"
msgstr ""

msgid "SPAWN_AMMONIA"
msgstr "Ammónia létrehozása"

msgid "SPAWN_ENEMY"
msgstr "Ellenség spawnolása"

#, fuzzy
msgid "SPAWN_ENEMY_CHEAT_FAIL"
msgstr "Ellenség spawnolása"

msgid "SPAWN_GLUCOSE"
msgstr "Glükóz létrehozása"

msgid "SPAWN_PHOSPHATES"
msgstr "Foszfát létrehozása"

msgid "SPECIAL_MOUSE_1"
msgstr "Speciál egér 1"

msgid "SPECIAL_MOUSE_2"
msgstr "Speciál egér 2"

#, fuzzy
msgid "SPECIES"
msgstr "Fajlista"

msgid "SPECIES_COLON"
msgstr "Fajok:"

msgid "SPECIES_DETAIL_TEXT"
msgstr ""
"[b]Fajok[/b]\n"
"  {0}:{1}\n"
"[b]Generáció[/b]\n"
"  {2}\n"
"[b]Populáció[/b]\n"
"  {3}\n"
"[b]Szín[/b]\n"
"  #{4}\n"
"[b]Viselkedés[/b]\n"
"  {5}"

msgid "SPECIES_HAS_A_MUTATION"
msgstr "faj mutálódott"

msgid "SPECIES_LIST"
msgstr "Fajlista"

msgid "SPECIES_NAME_DOT_DOT_DOT"
msgstr "Faj neve..."

msgid "SPECIES_NAME_TOO_LONG_POPUP"
msgstr "Faj neve túl hosszú!"

msgid "SPECIES_POPULATION"
msgstr "A fajok populációi"

msgid "SPECIES_PRESENT"
msgstr "Jelenlévő fajok"

#, fuzzy
msgid "SPECIES_TO_FIND"
msgstr "Fajok:"

#, fuzzy
msgid "SPECIES_WITH_POPULATION"
msgstr "A fajok populációi"

msgid "SPEED"
msgstr "Sebesség"

msgid "SPEED_COLON"
msgstr "Sebesség:"

msgid "SPREAD_TO_PATCHES"
msgstr "ezen patch-ekben terjed:"

#, fuzzy
msgid "SPRINT"
msgstr "Print Screen"

#, fuzzy
msgid "SPRINT_ACTION_TOOLTIP"
msgstr "Játék szüneteltetése"

msgid "STAGE_MENU_BUTTON_TOOLTIP"
msgstr "Menü"

#, fuzzy
msgid "START"
msgstr "Indítás"

msgid "STARTING"
msgstr "Indítás"

msgid "START_CALIBRATION"
msgstr ""

#, fuzzy
msgid "START_GAME"
msgstr "Játék mentése"

#, fuzzy
msgid "START_RESEARCH"
msgstr "Újraindítás szükséges"

msgid "STATISTICS"
msgstr "Statisztikák"

#, fuzzy
msgid "STAT_ATP_PRODUCTION_REDUCTION"
msgstr "AZ ATP TERMELŐDÉSE TÚL ALACSONY!"

#, fuzzy
msgid "STAT_BASE_MOVEMENT_REDUCTION"
msgstr "Alap mozgás"

msgid "STAT_DAMAGE"
msgstr ""

msgid "STAT_DAMAGE_PER_OXYGEN"
msgstr ""

msgid "STEAM_CLIENT_INIT_FAILED"
msgstr ""

msgid "STEAM_ERROR_ACCOUNT_DOES_NOT_OWN_PRODUCT"
msgstr "A Steam fiókod nem rendelkezik a Thrive licencével"

msgid "STEAM_ERROR_ACCOUNT_READ_ONLY"
msgstr ""

msgid "STEAM_ERROR_ALREADY_UPLOADED"
msgstr ""

msgid "STEAM_ERROR_BANNED"
msgstr "Nem töltheted fel ezt a tartalmat, mert a Steam fiókod le van tiltva"

msgid "STEAM_ERROR_CLOUD_LIMIT_EXCEEDED"
msgstr ""

#, fuzzy
msgid "STEAM_ERROR_DUPLICATE_NAME"
msgstr "A játékos megkettőzése"

msgid "STEAM_ERROR_FILE_NOT_FOUND"
msgstr ""

msgid "STEAM_ERROR_INSUFFICIENT_PRIVILEGE"
msgstr ""

msgid "STEAM_ERROR_INVALID_PARAMETER"
msgstr ""

#, fuzzy
msgid "STEAM_ERROR_LOCKING_FAILED"
msgstr "A mentés sikertelen! Hiba történt"

msgid "STEAM_ERROR_NOT_LOGGED_IN"
msgstr "Nem vagy bejelentkezve Steam-re"

msgid "STEAM_ERROR_TIMEOUT"
msgstr ""

msgid "STEAM_ERROR_UNAVAILABLE"
msgstr ""

msgid "STEAM_ERROR_UNKNOWN"
msgstr "Ismeretlen Steam hiba történt"

#, fuzzy
msgid "STEAM_INIT_FAILED"
msgstr "A mentés sikertelen! Hiba történt"

#, fuzzy
msgid "STEAM_INIT_FAILED_DESCRIPTION"
msgstr ""
"Ezen mentés frissítése nem sikerült a következő hiba miatt:\n"
"{0}"

#, fuzzy
msgid "STEAM_TOOLTIP"
msgstr "Játék szüneteltetése"

msgid "STEM_CELL_NAME"
msgstr "Tő"

msgid "STOP"
msgstr "Stop"

msgid "STORAGE"
msgstr "Tárhely"

msgid "STORAGE_COLON"
msgstr "Tárhely:"

msgid "STORAGE_STATISTICS_SECONDS_OF_COMPOUND"
msgstr ""

msgid "STORE_LOGGED_IN_AS"
msgstr "Belépve mint: {0}"

msgid "STRAIN_BAR_VISIBILITY"
msgstr ""

#, fuzzy
msgid "STRATEGY_STAGES"
msgstr "Sejtfázis"

msgid "STRICT_NICHE_COMPETITION"
msgstr ""

msgid "STRUCTURAL"
msgstr "Strukturális"

msgid "STRUCTURE"
msgstr "Struktúra"

msgid "STRUCTURE_ASCENSION_GATE"
msgstr ""

#, fuzzy
msgid "STRUCTURE_DYSON_SWARM"
msgstr "Struktúra"

msgid "STRUCTURE_HAS_REQUIRED_RESOURCES_TO_BUILD"
msgstr ""

msgid "STRUCTURE_HUNTER_GATHERER_LODGE"
msgstr ""

msgid "STRUCTURE_IN_PROGRESS_CONSTRUCTION"
msgstr ""

msgid "STRUCTURE_REQUIRED_RESOURCES_TO_FINISH"
msgstr ""

msgid "STRUCTURE_SELECTION_MENU_ENTRY"
msgstr ""

msgid "STRUCTURE_SELECTION_MENU_ENTRY_NOT_ENOUGH_RESOURCES"
msgstr ""

msgid "STRUCTURE_SOCIETY_CENTER"
msgstr ""

msgid "STRUCTURE_STEAM_POWERED_FACTORY"
msgstr ""

msgid "SUCCESSFUL_KILL"
msgstr "sikeres ölés"

msgid "SUCCESSFUL_SCAVENGE"
msgstr ""

msgid "SUCCESS_BUT_MISSING_ID"
msgstr ""

msgid "SUICIDE_BUTTON_TOOLTIP"
msgstr "Öngyilkosság"

msgid "SUNLIGHT"
msgstr "Napfény"

msgid "SUPPORTER_PATRONS"
msgstr "Támogatók"

msgid "SURVIVAL_TITLE"
msgstr ""

msgid "SWITCH_TO_FRONT_CAMERA"
msgstr "Váltás elülső kamera nézetre"

msgid "SWITCH_TO_RIGHT_CAMERA"
msgstr "Váltás jobb oldali kameranézetre"

msgid "SWITCH_TO_TOP_CAMERA"
msgstr "Váltás felső kameranézetre"

msgid "SYSREQ"
msgstr "SysRq"

msgid "TAB_SECONDARY_SWITCH_LEFT"
msgstr ""

msgid "TAB_SECONDARY_SWITCH_RIGHT"
msgstr ""

#, fuzzy
msgid "TAB_SWITCH_LEFT"
msgstr "Forgatás balra"

#, fuzzy
msgid "TAB_SWITCH_RIGHT"
msgstr "Forgatás jobbra"

msgid "TAGS_IS_WHITESPACE"
msgstr ""

msgid "TAKE_SCREENSHOT"
msgstr "Képernyőkép készítése"

#, fuzzy
msgid "TARGET_TYPE_COLON"
msgstr "Típus:"

msgid "TECHNOLOGY_ASCENSION"
msgstr ""

msgid "TECHNOLOGY_HUNTER_GATHERING"
msgstr ""

msgid "TECHNOLOGY_LEVEL_ADVANCED_SPACE"
msgstr ""

msgid "TECHNOLOGY_LEVEL_INDUSTRIAL"
msgstr ""

msgid "TECHNOLOGY_LEVEL_PRE_SOCIETY"
msgstr ""

msgid "TECHNOLOGY_LEVEL_PRIMITIVE"
msgstr ""

msgid "TECHNOLOGY_LEVEL_SCIFI"
msgstr ""

msgid "TECHNOLOGY_LEVEL_SPACE_AGE"
msgstr ""

msgid "TECHNOLOGY_REQUIRED_LEVEL"
msgstr ""

msgid "TECHNOLOGY_ROCKETRY"
msgstr ""

msgid "TECHNOLOGY_SIMPLE_STONE_TOOLS"
msgstr ""

msgid "TECHNOLOGY_SOCIETY_CENTER"
msgstr ""

msgid "TECHNOLOGY_STEAM_POWER"
msgstr ""

msgid "TECHNOLOGY_UNLOCKED_NOTICE"
msgstr ""

msgid "TEMPERATURE"
msgstr "Hőmérséklet"

msgid "TEMPERATURE_SHORT"
msgstr "Hőm."

msgid "TESTING_TEAM"
msgstr "Tesztelő csapat"

#, fuzzy
msgid "THANKS_FOR_BUYING_THRIVE"
msgstr ""
"Köszönjük, hogy játszottál a játékkal!\n"
"\n"
"Ha élvezted a játékot, akkor beszélj a barátaidnak is rólunk."

msgid "THANKS_FOR_PLAYING"
msgstr ""
"Köszönjük, hogy játszottál a játékkal!\n"
"\n"
"Ha élvezted a játékot, akkor beszélj a barátaidnak is rólunk."

msgid "THANK_YOU_TITLE"
msgstr "Köszönjük"

msgid "THEORY_TEAM"
msgstr "Elméleti csapat"

msgid "THERMOPLAST"
msgstr "Termoplasztisz"

msgid "THERMOPLAST_DESCRIPTION"
msgstr ""

msgid "THERMOPLAST_PROCESSES_DESCRIPTION"
msgstr "[thrive:compound type=\"glucose\"][/thrive:compound]-t állít elő. Hatékonysága függ a [thrive:compound type=\"carbondioxide\"][/thrive:compound] koncentrációjától és a hőmérséklettől."

msgid "THERMOSYNTHASE"
msgstr "Termoszintézis"

#, fuzzy
msgid "THERMOSYNTHASE_DESCRIPTION"
msgstr "A nitrogenáz egy enzim, mely nitrogéngázból a sejt energiaraktározó ATP molekulájának segítségével képes ammóniát előállítani, ami a sejtnek egy elég fontos tápanyaga. Ez a folyamat anaerob nitrogén-rögzítés néven ismert. Mivel a nitrogenáz a citoplazmában helyezkedik el, ezért a környékén elhelyezkedő folyadék glikolízist végez."

#, fuzzy
msgid "THERMOSYNTHASE_PROCESSES_DESCRIPTION"
msgstr "[thrive:compound type=\"glucose\"][/thrive:compound]-t állít elő. Hatékonysága függ a [thrive:compound type=\"carbondioxide\"][/thrive:compound] koncentrációjától és a hőmérséklettől."

msgid "THERMOSYNTHESIS"
msgstr "Termoszintézis"

msgid "THE_AMOUNT_OF_GLUCOSE_HAS_BEEN_REDUCED"
msgstr "A glükóz mennyisége {0}-ra/-re redukálódott az előző mennyiséghez képest."

msgid "THE_DISTURBANCE"
msgstr ""

#, fuzzy
msgid "THE_PATCH_MAP_BUTTON"
msgstr "Patch térkép"

#, fuzzy
msgid "THE_WORLD_TITLE"
msgstr "Jelenlegi fejlesztők"

msgid "THIS_IS_LOCAL_MOD"
msgstr "Ez egy lokálisan letöltött mod"

msgid "THIS_IS_WORKSHOP_MOD"
msgstr "Ez a mod a Steam Műhelyből lett letöltve"

msgid "THREADS"
msgstr "Szálak:"

msgid "THRIVEOPEDIA"
msgstr ""

msgid "THRIVEOPEDIA_CURRENT_WORLD_PAGE_TITLE"
msgstr ""

msgid "THRIVEOPEDIA_EVOLUTIONARY_TREE_PAGE_TITLE"
msgstr ""

msgid "THRIVEOPEDIA_HINT_IN_GAME"
msgstr ""

msgid "THRIVEOPEDIA_HOME_INFO"
msgstr ""

msgid "THRIVEOPEDIA_HOME_PAGE_TITLE"
msgstr ""

msgid "THRIVEOPEDIA_MUSEUM_PAGE_TITLE"
msgstr ""

msgid "THRIVEOPEDIA_PATCH_MAP_PAGE_TITLE"
msgstr ""

msgid "THRIVE_LICENSES"
msgstr "Thrive licenszek"

msgid "THYLAKOID"
msgstr "Thilakoid"

msgid "THYLAKOIDS"
msgstr "Thilakoidok"

msgid "THYLAKOIDS_DESCRIPTION"
msgstr "A thilakoidok fehérjék és fényérzékeny pigmentek csoportosulásai. Ezek a pigmentek képesek a fény energiáját felhasználni glükóz előállítására vízből, és szén-dioxid gázból. Ezt a folyamatot hívjuk fotoszintézisnek. E pigmentek adják ráadásul saját maguk jellegzetes színét. A glükóz előállításának intenzitása a fény intenzitásától, és a szén-dioxid koncentrációjától függ. Mivel a thilakoidok a citoplazmában helyezkednek el, ezért a körülötte elhelyezkedő folyadék végez némi glikolízist."

msgid "TIDEPOOL"
msgstr "Árapály medence"

msgid "TIMELINE"
msgstr "Idővonal"

msgid "TIMELINE_GLOBAL_FILTER_TOOLTIP"
msgstr ""

msgid "TIMELINE_LOCAL_FILTER_TOOLTIP"
msgstr ""

msgid "TIMELINE_NICHE_FILL"
msgstr "[u]{0}[/u] egy új fajként vált le [u]{1}[/u]-tól/től, hogy betöltsön egy ökológiai niche-t"

msgid "TIMELINE_SELECTION_PRESSURE_SPLIT"
msgstr "kölönböző kiválasztódási nyomások miatt, [u]{0}[/u] egy új fajként vált le [u]{1}[/u]-tól/től"

#, fuzzy
msgid "TIMELINE_SPECIES_BECAME_MULTICELLULAR"
msgstr ""
"Gyűjts glükózt úgy, hogy áthaladsz a fehér felhőkön.\n"
"A sejtednek szüksége van glükózra, hogy energiát tudjon előállítani és túl tudjon így élni.\n"
"Kövesd a vonalat, hogy találj egy kis glükózt."

msgid "TIMELINE_SPECIES_EXTINCT"
msgstr "[u]{0}[/u] kihalt!"

msgid "TIMELINE_SPECIES_EXTINCT_LOCAL"
msgstr "[u]{0}[/u] eltűnt ebből a patch-ből"

msgid "TIMELINE_SPECIES_MIGRATED_FROM"
msgstr "[u]{0}[/u] populációjának egy része ebbe a patch-be vándorolt ebből a patch-ből: {1}"

msgid "TIMELINE_SPECIES_MIGRATED_TO"
msgstr "[u]{0}[/u] populációjának egy része ide vándorolt: {1}"

msgid "TIMELINE_SPECIES_POPULATION_DECREASE"
msgstr "[u]{0}[/u] egyedszáma csökkent: {1}"

msgid "TIMELINE_SPECIES_POPULATION_INCREASE"
msgstr "[u]{0}[/u] egyedszáma növekedett: {1}"

msgid "TIME_INDICATOR_TOOLTIP"
msgstr ""

msgid "TIME_OF_DAY"
msgstr ""

msgid "TITLE_COLON"
msgstr "Cím:"

msgid "TOGGLE_BINDING"
msgstr "Összekapcsolás be/ki"

#, fuzzy
msgid "TOGGLE_BINDING_TOOLTIP"
msgstr "Összekapcsolás be/ki"

msgid "TOGGLE_DEBUG_PANEL"
msgstr "Debug panel be/ki"

msgid "TOGGLE_ENGULF"
msgstr "Elnyelés be/ki"

#, fuzzy
msgid "TOGGLE_ENGULF_TOOLTIP"
msgstr "Elnyelés be/ki"

msgid "TOGGLE_FPS"
msgstr "FPS mutatása be/ki"

msgid "TOGGLE_FULLSCREEN"
msgstr "Teljes képernyő be/ki"

msgid "TOGGLE_HUD_HIDE"
msgstr "HUD be/ki"

#, fuzzy
msgid "TOGGLE_INVENTORY"
msgstr "Összekapcsolás be/ki"

msgid "TOGGLE_METRICS"
msgstr "Metrikus kijelző ki/bekapcsolása"

#, fuzzy
msgid "TOGGLE_MUCOCYST_DEFENCE"
msgstr "Teljes képernyő be/ki"

msgid "TOGGLE_NAVIGATION_TREE"
msgstr ""

msgid "TOGGLE_PAUSE"
msgstr "Szünet"

msgid "TOGGLE_UNBINDING"
msgstr "Szétválás be/ki"

msgid "TOOLS"
msgstr "Eszközök"

msgid "TOOL_HAND_AXE"
msgstr ""

msgid "TOO_MANY_RECENT_VERSIONS_TO_SHOW"
msgstr ""

#, fuzzy
msgid "TOTAL_GATHERED_ENERGY_COLON"
msgstr "Készítő:"

msgid "TOTAL_SAVES"
msgstr "Összes mentés:"

msgid "TOXIN_CHANNEL_INHIBITOR"
msgstr ""

#, fuzzy
msgid "TOXIN_CHANNEL_INHIBITOR_DESCRIPTION"
msgstr "A rusticyanin egy fehérje, ami szén-dioxid, és oxigén segítségével képes oxidálni a vasat egyik kémiai állapotból a másikba. Ez a folyamat (amit vas-légzésnek hívnak) energiát termel, amit a sejt később fel tud használni."

#, fuzzy
msgid "TOXIN_CYTOTOXIN"
msgstr "Egyes beállítások lehet, hogy nem elérhetők, hogyha a LAWK engedélyezve van"

#, fuzzy
msgid "TOXIN_CYTOTOXIN_DESCRIPTION"
msgstr "A rusticyanin egy fehérje, ami szén-dioxid, és oxigén segítségével képes oxidálni a vasat egyik kémiai állapotból a másikba. Ez a folyamat (amit vas-légzésnek hívnak) energiát termel, amit a sejt később fel tud használni."

msgid "TOXIN_FIRE_RATE_TOXICITY_COLON"
msgstr ""

#, fuzzy
msgid "TOXIN_MACROLIDE"
msgstr ""
"Méreganyag\n"
"Vakuólum"

#, fuzzy
msgid "TOXIN_MACROLIDE_DESCRIPTION"
msgstr "[thrive:compound type=\"atp\"][/thrive:compound]-t alakít át [thrive:compound type=\"oxytoxy\"][/thrive:compound]-vá. Hatékonysága függ az [thrive:compound type=\"oxygen\"][/thrive:compound] koncentrációjától. Mérget képes kilőni a [thrive:input]g_fire_toxin[/thrive:input] megnyomásával. Ha az [thrive:compound type=\"oxytoxy\"][/thrive:compound] mennyisége alacsony, akkor azt a kis mennyiséget ki tudod lőni, viszont kevesebb sebzést okoz."

msgid "TOXIN_OXYGEN_METABOLISM_INHIBITOR"
msgstr ""

#, fuzzy
msgid "TOXIN_OXYGEN_METABOLISM_INHIBITOR_DESCRIPTION"
msgstr "A metaboloszómák fehérjecsoportosulások fehérjeburokba csomagolva. A glükózt a citoplazmánál sokkal gyorsabban át tudják alakítani ATP-vé az aerob légzés segítségével. Viszont, mivel egyfajta \"légzés\", ezért oxigén kell a működéséhez, így a környezetben kisebb az oxigénszint, akkor ennek hatására az ATP előállítása lelassul. Mivel a metaboloszómák a citoplazmában helyezkednek el, ezért a körülötte elhelyezkedő folyadék végez némi glikolízist."

#, fuzzy
msgid "TOXIN_OXYTOXY_DESCRIPTION"
msgstr "[thrive:compound type=\"atp\"][/thrive:compound]-t alakít át [thrive:compound type=\"oxytoxy\"][/thrive:compound]-vá. Hatékonysága függ az [thrive:compound type=\"oxygen\"][/thrive:compound] koncentrációjától. Mérget képes kilőni a [thrive:input]g_fire_toxin[/thrive:input] megnyomásával. Ha az [thrive:compound type=\"oxytoxy\"][/thrive:compound] mennyisége alacsony, akkor azt a kis mennyiséget ki tudod lőni, viszont kevesebb sebzést okoz."

msgid "TOXIN_PREFER_FIRE_RATE"
msgstr ""

msgid "TOXIN_PREFER_TOXICITY"
msgstr ""

#, fuzzy
msgid "TOXIN_PROPERTIES_HEADING"
msgstr "Méreg elleni állóképesség"

msgid "TOXIN_RESISTANCE"
msgstr "Méreg elleni állóképesség"

#, fuzzy
msgid "TOXIN_TOXICITY_CUSTOMIZATION_TOOLTIP"
msgstr ""
"Az agresszív sejtek a prédáikat távolabbról is le fogják vadászni,\n"
"és nagyobb eséllyel küzdenek más ragadozók ellen, ha megtámadják őket.\n"
"A békés sejtek nem kergetnek más prédákat,\n"
"és kevesebb eséllyel használnak mérgeket ragadozók ellen."

#, fuzzy
msgid "TOXIN_TYPE_COLON"
msgstr "Típus:"

#, fuzzy
msgid "TOXIN_TYPE_CUSTOMIZATION_EXPLANATION"
msgstr ""
"Az agresszív sejtek a prédáikat távolabbról is le fogják vadászni,\n"
"és nagyobb eséllyel küzdenek más ragadozók ellen, ha megtámadják őket.\n"
"A békés sejtek nem kergetnek más prédákat,\n"
"és kevesebb eséllyel használnak mérgeket ragadozók ellen."

msgid "TOXIN_VACUOLE"
msgstr ""
"Méreganyag\n"
"Vakuólum"

msgid "TOXIN_VACUOLE_DESCRIPTION"
msgstr ""

msgid "TOXIN_VACUOLE_PROCESSES_DESCRIPTION"
msgstr "[thrive:compound type=\"atp\"][/thrive:compound]-t alakít át [thrive:compound type=\"oxytoxy\"][/thrive:compound]-vá. Hatékonysága függ az [thrive:compound type=\"oxygen\"][/thrive:compound] koncentrációjától. Mérget képes kilőni a [thrive:input]g_fire_toxin[/thrive:input] megnyomásával. Ha az [thrive:compound type=\"oxytoxy\"][/thrive:compound] mennyisége alacsony, akkor azt a kis mennyiséget ki tudod lőni, viszont kevesebb sebzést okoz."

msgid "TO_BE_IMPLEMENTED"
msgstr "Fejlesztés alatt."

msgid "TRANSLATORS"
msgstr "Fordítók"

msgid "TRANSPARENCY"
msgstr "Átlátszóság"

#, fuzzy
msgid "TRY_FOSSILISING_SOME_SPECIES"
msgstr "Próbálj pár képernyőképet készíteni!"

msgid "TRY_MAKING_A_SAVE"
msgstr "Próbálj egy mentést létrehozni!"

msgid "TRY_TAKING_SOME_SCREENSHOTS"
msgstr "Próbálj pár képernyőképet készíteni!"

msgid "TUTORIAL"
msgstr "Tutorial"

#, fuzzy
msgid "TUTORIAL_EARLY_MULTICELLULAR_STAGE_WELCOME"
msgstr "Többsejtes szerkesztő betöltése"

#, fuzzy
msgid "TUTORIAL_MICROBE_EDITOR_ATP_BALANCE_INTRO"
msgstr ""
"Üdvözöllek a Sejtszerkesztőben.\n"
"Itt megnézheted, hogy mi történt, mióta elkezdted a játékot, vagy mióta elhagytad a szerkesztőt. Ezek után pedig változtathatsz a fajodon.\n"
"\n"
"Ezen a lapon láthatsz egy jelentést, hogy mely fajok léteznek még rajtad kívül. Továbbá azt is megmutatja, hogy hol találhatóak, és mekkora a létszámuk. Plusz fent a változásokat is mutatja a környezetedben.\n"
"\n"
"A következő szerkesztő ablakba való lépéshez nyomd meg jobb lenti gombot."

#, fuzzy
msgid "TUTORIAL_MICROBE_EDITOR_AUTO-EVO_PREDICTION"
msgstr "Auto-evo előrejelzés"

#, fuzzy
msgid "TUTORIAL_MICROBE_EDITOR_CELL_TEXT"
msgstr ""
"Üdvözöllek a Sejtszerkesztőben.\n"
"Itt megnézheted, hogy mi történt, mióta elkezdted a játékot, vagy mióta elhagytad a szerkesztőt. Ezek után pedig változtathatsz a fajodon.\n"
"\n"
"Ezen a lapon láthatsz egy jelentést, hogy mely fajok léteznek még rajtad kívül. Továbbá azt is megmutatja, hogy hol találhatóak, és mekkora a létszámuk. Plusz fent a változásokat is mutatja a környezetedben.\n"
"\n"
"A következő szerkesztő ablakba való lépéshez nyomd meg jobb lenti gombot."

#, fuzzy
msgid "TUTORIAL_MICROBE_EDITOR_CHEMORECEPTOR"
msgstr ""
"Üdvözöllek a Sejtszerkesztőben.\n"
"Itt megnézheted, hogy mi történt, mióta elkezdted a játékot, vagy mióta elhagytad a szerkesztőt. Ezek után pedig változtathatsz a fajodon.\n"
"\n"
"Ezen a lapon láthatsz egy jelentést, hogy mely fajok léteznek még rajtad kívül. Továbbá azt is megmutatja, hogy hol találhatóak, és mekkora a létszámuk. Plusz fent a változásokat is mutatja a környezetedben.\n"
"\n"
"A következő szerkesztő ablakba való lépéshez nyomd meg jobb lenti gombot."

msgid "TUTORIAL_MICROBE_EDITOR_ENDING_TEXT"
msgstr ""
"Ezek a fajok szerkesztésének alapjai. Befejezésként átnevezheted a fajodat, ha a bal alsó sarokban lévő névre kattintasz, és szerkeszted a szöveget.\n"
"\n"
"Próbáld meg felfedezni a többi fület az MP sáv alatt, hogy megnézzd, hogyan tudod még testre szabni a celládat.\n"
"\n"
"Ahhoz, hogy túlélj ebben a zord világban, megbízható energiaforrást kell találnod, mivel a természetes glükóz gyorsan csökken.\n"
"\n"
"Sok szerencsét!"

#, fuzzy
msgid "TUTORIAL_MICROBE_EDITOR_FLAGELLUM"
msgstr ""
"Üdvözöllek a Sejtszerkesztőben.\n"
"Itt megnézheted, hogy mi történt, mióta elkezdted a játékot, vagy mióta elhagytad a szerkesztőt. Ezek után pedig változtathatsz a fajodon.\n"
"\n"
"Ezen a lapon láthatsz egy jelentést, hogy mely fajok léteznek még rajtad kívül. Továbbá azt is megmutatja, hogy hol találhatóak, és mekkora a létszámuk. Plusz fent a változásokat is mutatja a környezetedben.\n"
"\n"
"A következő szerkesztő ablakba való lépéshez nyomd meg jobb lenti gombot."

#, fuzzy
msgid "TUTORIAL_MICROBE_EDITOR_MODIFY_ORGANELLE"
msgstr ""
"Ez itt a sejtszerkesztő, ahol különböző sejtszervecskéket adhatsz hozzá, vagy távolíthatsz el a sejtedről, amik mutáció pontokba (MP) kerülnek.\n"
"\n"
"A sejted többi tulajdonságát is megváltoztathatod a sejtszerkesztő többi részében.\n"
"\n"
"A folytatáshoz válassz ki egy sejtszervecskét a bal oldali panelről (a citoplazma egy jó választás elsőnek). Ezután a képernyő közepén elhelyezkedő valamelyik hexagonra való bal kattintással helyezd el az adott sejtszervecskét."

#, fuzzy
msgid "TUTORIAL_MICROBE_EDITOR_NEGATIVE_ATP_BALANCE"
msgstr ""
"Üdvözöllek a Sejtszerkesztőben.\n"
"Itt megnézheted, hogy mi történt, mióta elkezdted a játékot, vagy mióta elhagytad a szerkesztőt. Ezek után pedig változtathatsz a fajodon.\n"
"\n"
"Ezen a lapon láthatsz egy jelentést, hogy mely fajok léteznek még rajtad kívül. Továbbá azt is megmutatja, hogy hol találhatóak, és mekkora a létszámuk. Plusz fent a változásokat is mutatja a környezetedben.\n"
"\n"
"A következő szerkesztő ablakba való lépéshez nyomd meg jobb lenti gombot."

#, fuzzy
msgid "TUTORIAL_MICROBE_EDITOR_NO_CHANGES_MADE"
msgstr ""
"Ezek a fajok szerkesztésének alapjai. Befejezésként átnevezheted a fajodat, ha a bal alsó sarokban lévő névre kattintasz, és szerkeszted a szöveget.\n"
"\n"
"Próbáld meg felfedezni a többi fület az MP sáv alatt, hogy megnézzd, hogyan tudod még testre szabni a celládat.\n"
"\n"
"Ahhoz, hogy túlélj ebben a zord világban, megbízható energiaforrást kell találnod, mivel a természetes glükóz gyorsan csökken.\n"
"\n"
"Sok szerencsét!"

#, fuzzy
msgid "TUTORIAL_MICROBE_EDITOR_PATCH_TEXT"
msgstr ""
"Üdvözöllek a Sejtszerkesztőben.\n"
"Itt megnézheted, hogy mi történt, mióta elkezdted a játékot, vagy mióta elhagytad a szerkesztőt. Ezek után pedig változtathatsz a fajodon.\n"
"\n"
"Ezen a lapon láthatsz egy jelentést, hogy mely fajok léteznek még rajtad kívül. Továbbá azt is megmutatja, hogy hol találhatóak, és mekkora a létszámuk. Plusz fent a változásokat is mutatja a környezetedben.\n"
"\n"
"A következő szerkesztő ablakba való lépéshez nyomd meg jobb lenti gombot."

msgid "TUTORIAL_MICROBE_EDITOR_REMOVE_ORGANELLE_TEXT"
msgstr ""

msgid "TUTORIAL_MICROBE_EDITOR_SELECT_ORGANELLE_TEXT"
msgstr ""

#, fuzzy
msgid "TUTORIAL_MICROBE_EDITOR_STAY_SMALL"
msgstr ""
"Ez itt a sejtszerkesztő, ahol különböző sejtszervecskéket adhatsz hozzá, vagy távolíthatsz el a sejtedről, amik mutáció pontokba (MP) kerülnek.\n"
"\n"
"A sejted többi tulajdonságát is megváltoztathatod a sejtszerkesztő többi részében.\n"
"\n"
"A folytatáshoz válassz ki egy sejtszervecskét a bal oldali panelről (a citoplazma egy jó választás elsőnek). Ezután a képernyő közepén elhelyezkedő valamelyik hexagonra való bal kattintással helyezd el az adott sejtszervecskét."

#, fuzzy
msgid "TUTORIAL_MICROBE_STAGE_EDITOR_BUTTON_TUTORIAL"
msgstr ""
"Elegendő nyersanyagot gyűjtöttél, hogy a sejted osztódni tudjon.\n"
"\n"
"Készen állsz mostmár arra, hogy szerkezd a fajod sejtjeit.\n"
"\n"
"A szerkesztőbe való belépéshez kattints a villogó szerkesztő gombra a képernyő jobb alsó sarkában."

msgid "TUTORIAL_MICROBE_STAGE_ENGULFED_TEXT"
msgstr ""
"A sejtjét bekebelezték, és elkezdtek emészteni. A haladást az egészségsáv mutatja. A sejted elpusztul, amint befejeződik, vagy a maximális időkorlátot elérte.\n"
"\n"
"A pusztulás gombot használhatod a kihagyáshoz és a újra éledéshez, de ne feledd, hogy mindig van esély arra, hogy megmenekülj!"

#, fuzzy
msgid "TUTORIAL_MICROBE_STAGE_ENGULFMENT_FULL_TEXT"
msgstr ""
"A sejted irányításához használd azokat a gombokat, amik a sejted közelében vannak (a képernyő közepén), plusz az egeret, hogy irányítsd a sejted irányát.\n"
"\n"
"Nyomd meg a képen látható gombokat egyesével egy pár másodpercig a folytatáshoz."

#, fuzzy
msgid "TUTORIAL_MICROBE_STAGE_ENGULFMENT_TEXT"
msgstr ""
"A sejted irányításához használd azokat a gombokat, amik a sejted közelében vannak (a képernyő közepén), plusz az egeret, hogy irányítsd a sejted irányát.\n"
"\n"
"Nyomd meg a képen látható gombokat egyesével egy pár másodpercig a folytatáshoz."

#, fuzzy
msgid "TUTORIAL_MICROBE_STAGE_HELP_MENU_AND_ZOOM"
msgstr ""
"Hogyha netán bajlódsz a játék mechanikáival, akkor nézd meg a segítség menüt. A bal alsó sarokban található kérdőjel ikonnal tudod megnyitni.\n"
"\n"
"Még egy tanács: a görgő segítségével távolodhatsz a kamerával a sejtedtől."

#, fuzzy
msgid "TUTORIAL_MICROBE_STAGE_LEAVE_COLONY_TEXT"
msgstr ""
"A sejted irányításához használd azokat a gombokat, amik a sejted közelében vannak (a képernyő közepén), plusz az egeret, hogy irányítsd a sejted irányát.\n"
"\n"
"Nyomd meg a képen látható gombokat egyesével egy pár másodpercig a folytatáshoz."

#, fuzzy
msgid "TUTORIAL_MICROBE_STAGE_REPRODUCE_TEXT"
msgstr ""
"Ahhoz, hogy szaporodni tudj, meg kell dupláznod a sejted sejtszervecskéinek mennyiségét. Ehhez elegendő mennyiségű ammóniát és foszfátot kell gyűjtened.\n"
"A képernyő jobb alsó sarkában láthatsz egy mérőt, ami mutatja, hogy mennyire van még szükséged ebből a két anyagból."

#, fuzzy
msgid "TUTORIAL_MICROBE_STAGE_UNBIND_TEXT"
msgstr ""
"A sejted irányításához használd azokat a gombokat, amik a sejted közelében vannak (a képernyő közepén), plusz az egeret, hogy irányítsd a sejted irányát.\n"
"\n"
"Nyomd meg a képen látható gombokat egyesével egy pár másodpercig a folytatáshoz."

#, fuzzy
msgid "TUTORIAL_VIEW_NOW"
msgstr "Tutorial"

#, fuzzy
msgid "TWITTER_TOOLTIP"
msgstr "Változtasd meg beállításaidat"

msgid "TWO_TIMES"
msgstr "2x"

msgid "TYPE_COLON"
msgstr "Típus:"

msgid "UNAPPLIED_MOD_CHANGES"
msgstr "A modban nem elfogadott változtatások vannak"

msgid "UNAPPLIED_MOD_CHANGES_DESCRIPTION"
msgstr "El kell fogadnod a változtatásaidat ahhoz, hogy be tudj tölteni, vagy törölni modokat."

msgid "UNBIND_ALL"
msgstr "Összes szétválasztása"

#, fuzzy
msgid "UNBIND_ALL_TOOLTIP"
msgstr "Összes szétválasztása"

msgid "UNBIND_HELP_TEXT"
msgstr "Szétkapcsolás mód"

#, fuzzy
msgid "UNCERTAIN_VERSION_WARNING"
msgstr ""
"Ez a mentés a Thrive egyik frissebb verziójából származik, és nagy eséllyel nem kompatibilis.\n"
"Így is be akarod tölteni a mentést?"

msgid "UNDERWATERCAVE"
msgstr "Víz alatti barlang"

#, fuzzy
msgid "UNDISCOVERED_ORGANELLES"
msgstr "Levált sejtszervecskék"

#, fuzzy
msgid "UNDISCOVERED_PATCH"
msgstr "Jelenlegi akció visszavonása"

msgid "UNDO"
msgstr "Visszavonás"

msgid "UNDO_THE_LAST_ACTION"
msgstr "Utolsó akció visszavonása"

#, fuzzy
msgid "UNIT_ACTION_CONSTRUCT"
msgstr "MI mutációs mértéke"

#, fuzzy
msgid "UNIT_ACTION_MOVE"
msgstr "MI mutációs mértéke"

msgid "UNIT_SIMPLE_ROCKET"
msgstr ""

msgid "UNKNOWN"
msgstr "Ismeretlen"

#, fuzzy
msgid "UNKNOWN_DISPLAY_DRIVER"
msgstr "Képesség sáv megjelenítése"

msgid "UNKNOWN_MOUSE"
msgstr "Ismeretlen egér"

#, fuzzy
msgid "UNKNOWN_ORGANELLE_SYMBOL"
msgstr "Sejtszervecske elhelyezése"

#, fuzzy
msgid "UNKNOWN_PATCH"
msgstr "Ismeretlen"

#, fuzzy
msgid "UNKNOWN_SHORT"
msgstr "Ismeretlen"

#, fuzzy
msgid "UNKNOWN_VERSION"
msgstr "Mod verzió:"

msgid "UNKNOWN_WORKSHOP_ID"
msgstr "Mod műhely ID-je ismeretlen"

#, fuzzy
msgid "UNLIMIT_GROWTH_SPEED"
msgstr "Elfogad"

#, fuzzy
msgid "UNLOCKED_NEW_ORGANELLE"
msgstr "Sejtszervecske elhelyezése"

#, fuzzy
msgid "UNLOCK_ALL_ORGANELLES"
msgstr "Sejtszervecske elhelyezése"

msgid "UNLOCK_CONDITION_ATP_PRODUCTION_ABOVE"
msgstr ""

msgid "UNLOCK_CONDITION_COMPOUND_IS_ABOVE"
msgstr ""

msgid "UNLOCK_CONDITION_COMPOUND_IS_BELOW"
msgstr ""

msgid "UNLOCK_CONDITION_COMPOUND_IS_BETWEEN"
msgstr ""

msgid "UNLOCK_CONDITION_DIGESTED_MICROBES_ABOVE"
msgstr ""

msgid "UNLOCK_CONDITION_ENGULFED_MICROBES_ABOVE"
msgstr ""

msgid "UNLOCK_CONDITION_EXCESS_ATP_ABOVE"
msgstr ""

msgid "UNLOCK_CONDITION_PLAYER_DEATH_COUNT_ABOVE"
msgstr ""

msgid "UNLOCK_CONDITION_REPRODUCED_WITH"
msgstr ""

msgid "UNLOCK_CONDITION_REPRODUCED_WITH_IN_A_ROW"
msgstr ""

msgid "UNLOCK_CONDITION_REPRODUCE_IN_BIOME"
msgstr ""

#, fuzzy
msgid "UNLOCK_CONDITION_SPEED_BELOW"
msgstr "Sebesség:"

msgid "UNLOCK_WITH_ANY_OF_FOLLOWING"
msgstr ""

msgid "UNSAVED_CHANGE_WARNING"
msgstr ""
"Mentetlen változtatásaid vannak, melyek el fognak veszni.\n"
"Biztos, hogy folytatod?"

msgid "UNTITLED"
msgstr "Névtelen"

msgid "UPGRADE_CILIA_PULL"
msgstr ""

#, fuzzy
msgid "UPGRADE_CILIA_PULL_DESCRIPTION"
msgstr "A ragacsos belseje a sejtnek. A citoplazma (sejtplazma) ionok, proteinek, víz és még más anyagok egyszerű keveréke, ami kitölti egy sejt belsejét. Az egyik funkciója a glikolízis, ami a glükóz ATP-vé alakítását takarja. Azoknak az organizmusoknak, melyeknek nincsenek különböző sejtszervecskéi, hogy fejlettebb anyagcserét tudjanak végezni, nekik ez az egyetlen támaszuk az energia előállítására. A sejtek még használják molekulák raktáraként, és hogy ezzel növelni tudják méretüket."

#, fuzzy
msgid "UPGRADE_COST"
msgstr "{0} MP"

#, fuzzy
msgid "UPGRADE_DESCRIPTION_NONE"
msgstr "A ragacsos belseje a sejtnek. A citoplazma (sejtplazma) ionok, proteinek, víz és még más anyagok egyszerű keveréke, ami kitölti egy sejt belsejét. Az egyik funkciója a glikolízis, ami a glükóz ATP-vé alakítását takarja. Azoknak az organizmusoknak, melyeknek nincsenek különböző sejtszervecskéi, hogy fejlettebb anyagcserét tudjanak végezni, nekik ez az egyetlen támaszuk az energia előállítására. A sejtek még használják molekulák raktáraként, és hogy ezzel növelni tudják méretüket."

msgid "UPGRADE_NAME_NONE"
msgstr ""

#, fuzzy
msgid "UPGRADE_PILUS_INJECTISOME"
msgstr "A ragacsos belseje a sejtnek. A citoplazma (sejtplazma) ionok, proteinek, víz és még más anyagok egyszerű keveréke, ami kitölti egy sejt belsejét. Az egyik funkciója a glikolízis, ami a glükóz ATP-vé alakítását takarja. Azoknak az organizmusoknak, melyeknek nincsenek különböző sejtszervecskéi, hogy fejlettebb anyagcserét tudjanak végezni, nekik ez az egyetlen támaszuk az energia előállítására. A sejtek még használják molekulák raktáraként, és hogy ezzel növelni tudják méretüket."

#, fuzzy
msgid "UPGRADE_PILUS_INJECTISOME_DESCRIPTION"
msgstr "A ragacsos belseje a sejtnek. A citoplazma (sejtplazma) ionok, proteinek, víz és még más anyagok egyszerű keveréke, ami kitölti egy sejt belsejét. Az egyik funkciója a glikolízis, ami a glükóz ATP-vé alakítását takarja. Azoknak az organizmusoknak, melyeknek nincsenek különböző sejtszervecskéi, hogy fejlettebb anyagcserét tudjanak végezni, nekik ez az egyetlen támaszuk az energia előállítására. A sejtek még használják molekulák raktáraként, és hogy ezzel növelni tudják méretüket."

#, fuzzy
msgid "UPGRADE_SLIME_JET_MUCOCYST"
msgstr "{0} MP"

#, fuzzy
msgid "UPGRADE_SLIME_JET_MUCOCYST_DESCRIPTION"
msgstr "[thrive:compound type=\"glucose\"][/thrive:compound]-t alakít át [thrive:compound type=\"atp\"][/thrive:compound]-vé."

msgid "UPLOAD"
msgstr "Feltöltés"

msgid "UPLOADING_DOT_DOT_DOT"
msgstr "Feltöltés..."

msgid "UPLOAD_SUCCEEDED"
msgstr "Sikeres feltöltés"

#, fuzzy
msgid "USED_LIBRARIES_LICENSES"
msgstr "Licenszek"

msgid "USED_RENDERER_NAME"
msgstr ""

msgid "USES_FEATURE"
msgstr ""

msgid "USE_AUTO_HARMONY"
msgstr ""

#, fuzzy
msgid "USE_AUTO_HARMONY_TOOLTIP"
msgstr "Öngyilkosság"

msgid "USE_A_CUSTOM_USERNAME"
msgstr "Adj meg egy saját felhasználónevet"

msgid "USE_MANUAL_THREAD_COUNT"
msgstr "A háttérben futó szálak számának manuális beállítása"

#, fuzzy
msgid "USE_MANUAL_THREAD_COUNT_NATIVE"
msgstr "A háttérben futó szálak számának manuális beállítása"

msgid "USE_VIRTUAL_WINDOW_SIZE"
msgstr ""

msgid "VACUOLE"
msgstr "Vakuólum"

msgid "VACUOLE_DESCRIPTION"
msgstr ""

msgid "VACUOLE_IS_SPECIALIZED"
msgstr ""

#, fuzzy
msgid "VACUOLE_NOT_SPECIALIZED_DESCRIPTION"
msgstr "Növeli a sejt tárkapacitását."

msgid "VACUOLE_PROCESSES_DESCRIPTION"
msgstr "Növeli a sejt tárkapacitását."

#, fuzzy
msgid "VACUOLE_SPECIALIZED_DESCRIPTION"
msgstr "Növeli a sejt tárkapacitását."

msgid "VALUE_WITH_UNIT"
msgstr "{0} {1}"

msgid "VERSION_COLON"
msgstr "Verzió:"

#, fuzzy
msgid "VERTICAL_COLON"
msgstr "Verzió:"

#, fuzzy
msgid "VERTICAL_WITH_AXIS_NAME_COLON"
msgstr "Új név:"

msgid "VIDEO_MEMORY"
msgstr ""

msgid "VIDEO_MEMORY_MIB"
msgstr ""

#, fuzzy
msgid "VIEWER"
msgstr "Galéria nézet"

#, fuzzy
msgid "VIEW_ALL"
msgstr "Az összes tiltása"

#, fuzzy
msgid "VIEW_CELL_PROCESSES"
msgstr "[thrive:compound type=\"glucose\"][/thrive:compound]-t alakít át [thrive:compound type=\"atp\"][/thrive:compound]-vé."

#, fuzzy
msgid "VIEW_ONLINE"
msgstr "Az összes tiltása"

#, fuzzy
msgid "VIEW_PATCH_NOTES"
msgstr "{0} {1}"

#, fuzzy
msgid "VIEW_PATCH_NOTES_TOOLTIP"
msgstr "{0} {1}"

msgid "VIEW_PENDING_ACTIONS"
msgstr ""

msgid "VIEW_SOURCE_CODE"
msgstr "A forráskód megtekintése"

msgid "VIP_PATRONS"
msgstr "VIP támogatók"

msgid "VISIBLE"
msgstr "Látható"

msgid "VISIBLE_WHEN_CLOSE_TO_FULL"
msgstr ""

msgid "VISIBLE_WHEN_OVER_ZERO"
msgstr ""

msgid "VISIT_SUGGESTIONS_SITE"
msgstr ""

msgid "VOLCANIC_VENT"
msgstr "Vulkanikus szellőzők"

msgid "VOLUMEDOWN"
msgstr "Hangerő csökkentése"

msgid "VOLUMEMUTE"
msgstr "Némítás"

msgid "VOLUMEUP"
msgstr "Hangerő növelése"

msgid "VSYNC"
msgstr "VSync"

msgid "WAITING_FOR_AUTO_EVO"
msgstr "Várakozás az auto-evo-ra:"

msgid "WELCOME_TO_THRIVEOPEDIA"
msgstr ""

msgid "WENT_EXTINCT_FROM_PLANET"
msgstr "kihalt a bolygón"

msgid "WENT_EXTINCT_IN"
msgstr "Kihalt: {0}"

msgid "WHEEL_DOWN"
msgstr "Görgetés le"

msgid "WHEEL_LEFT"
msgstr "Görgetés balra"

msgid "WHEEL_RIGHT"
msgstr "Görgetés jobbra"

msgid "WHEEL_UP"
msgstr "Görgetés fel"

#, fuzzy
msgid "WIKI"
msgstr "Wikipédiánk"

#, fuzzy
msgid "WIKI_2D"
msgstr "Wikipédiánk"

msgid "WIKI_2D_BRACKET_EARLY_COMMA_3D_BRACKET_LATE"
msgstr ""

#, fuzzy
msgid "WIKI_3D"
msgstr "Wikipédiánk"

#, fuzzy
msgid "WIKI_3D_COMMA_SANDBOX"
msgstr "Kloroplasztisz"

#, fuzzy
msgid "WIKI_3D_COMMA_STRATEGY"
msgstr "Kloroplasztisz"

#, fuzzy
msgid "WIKI_3D_COMMA_STRATEGY_COMMA_SPACE"
msgstr "Kloroplasztisz"

msgid "WIKI_8_BRACKET_16"
msgstr ""

#, fuzzy
msgid "WIKI_ASCENSION"
msgstr "A rusticyanin egy fehérje, ami szén-dioxid, és oxigén segítségével képes oxidálni a vasat egyik kémiai állapotból a másikba. Ez a folyamat (amit vas-légzésnek hívnak) energiát termel, amit a sejt később fel tud használni."

#, fuzzy
msgid "WIKI_ASCENSION_CURRENT_DEVELOPMENT"
msgstr "Jelenlegi fejlesztők"

#, fuzzy
msgid "WIKI_ASCENSION_FEATURES"
msgstr "Külső effektek:"

#, fuzzy
msgid "WIKI_ASCENSION_INTRO"
msgstr "A rusticyanin egy fehérje, ami szén-dioxid, és oxigén segítségével képes oxidálni a vasat egyik kémiai állapotból a másikba. Ez a folyamat (amit vas-légzésnek hívnak) energiát termel, amit a sejt később fel tud használni."

#, fuzzy
msgid "WIKI_ASCENSION_OVERVIEW"
msgstr "A rusticyanin egy fehérje, ami szén-dioxid, és oxigén segítségével képes oxidálni a vasat egyik kémiai állapotból a másikba. Ez a folyamat (amit vas-légzésnek hívnak) energiát termel, amit a sejt később fel tud használni."

#, fuzzy
msgid "WIKI_ASCENSION_TRANSITIONS"
msgstr "Gratulálok!"

#, fuzzy
msgid "WIKI_ASCENSION_UI"
msgstr "A rusticyanin egy fehérje, ami szén-dioxid, és oxigén segítségével képes oxidálni a vasat egyik kémiai állapotból a másikba. Ez a folyamat (amit vas-légzésnek hívnak) energiát termel, amit a sejt később fel tud használni."

#, fuzzy
msgid "WIKI_AWAKENING_STAGE_CURRENT_DEVELOPMENT"
msgstr "Több sejthez való kapcsolódást teszi lehetővé. Ez a legelső lépés a többsejtűség felé. Amikor a sejted egy kolónia tagja, akkor a vegyületek eloszlanak a sejtek között. Ameddig egy kolónia tagja vagy, addig nem léphetsz be a sejtszerkesztőbe, emiatt el kell válnod a kolóniától miután elegendő vegyületet gyűjtöttél."

#, fuzzy
msgid "WIKI_AWAKENING_STAGE_FEATURES"
msgstr "Felkelési fázis"

#, fuzzy
msgid "WIKI_AWAKENING_STAGE_INTRO"
msgstr "Kötőszövet"

#, fuzzy
msgid "WIKI_AWAKENING_STAGE_OVERVIEW"
msgstr "Felkelési fázis"

#, fuzzy
msgid "WIKI_AWAKENING_STAGE_TRANSITIONS"
msgstr "Felkelési fázis"

#, fuzzy
msgid "WIKI_AWAKENING_STAGE_UI"
msgstr "Felkelési fázis"

#, fuzzy
msgid "WIKI_AWARE_STAGE_CURRENT_DEVELOPMENT"
msgstr "Több sejthez való kapcsolódást teszi lehetővé. Ez a legelső lépés a többsejtűség felé. Amikor a sejted egy kolónia tagja, akkor a vegyületek eloszlanak a sejtek között. Ameddig egy kolónia tagja vagy, addig nem léphetsz be a sejtszerkesztőbe, emiatt el kell válnod a kolóniától miután elegendő vegyületet gyűjtöttél."

#, fuzzy
msgid "WIKI_AWARE_STAGE_FEATURES"
msgstr "Tudatos fázis"

#, fuzzy
msgid "WIKI_AWARE_STAGE_INTRO"
msgstr "A nitrogenáz egy enzim, mely nitrogéngázból a sejt energiaraktározó ATP molekulájának segítségével képes ammóniát előállítani, ami a sejtnek egy elég fontos tápanyaga. Ez a folyamat anaerob nitrogén-rögzítés néven ismert. Mivel a nitrogenáz a citoplazmában helyezkedik el, ezért a környékén elhelyezkedő folyadék glikolízist végez."

#, fuzzy
msgid "WIKI_AWARE_STAGE_OVERVIEW"
msgstr "Tudatos fázis"

#, fuzzy
msgid "WIKI_AWARE_STAGE_TRANSITIONS"
msgstr "Nitrogenáz"

#, fuzzy
msgid "WIKI_AWARE_STAGE_UI"
msgstr "Tudatos fázis"

#, fuzzy
msgid "WIKI_AXON_EFFECTS"
msgstr "Külső effektek:"

#, fuzzy
msgid "WIKI_AXON_INTRO"
msgstr "A rusticyanin egy fehérje, ami szén-dioxid, és oxigén segítségével képes oxidálni a vasat egyik kémiai állapotból a másikba. Ez a folyamat (amit vas-légzésnek hívnak) energiát termel, amit a sejt később fel tud használni."

#, fuzzy
msgid "WIKI_AXON_MODIFICATIONS"
msgstr "Az eukarióta sejtek legmeghatározóbb jellemzője. A sejtmaghoz még hozzá tartozik az endoplazmatikus membránrendszer és a golgi-készülék is."

#, fuzzy
msgid "WIKI_AXON_PROCESSES"
msgstr "[thrive:compound type=\"atp\"][/thrive:compound]-t alakít át [thrive:compound type=\"oxytoxy\"][/thrive:compound]-vá. Hatékonysága függ az [thrive:compound type=\"oxygen\"][/thrive:compound] koncentrációjától. Mérget képes kilőni a [thrive:input]g_fire_toxin[/thrive:input] megnyomásával. Ha az [thrive:compound type=\"oxytoxy\"][/thrive:compound] mennyisége alacsony, akkor azt a kis mennyiséget ki tudod lőni, viszont kevesebb sebzést okoz."

#, fuzzy
msgid "WIKI_AXON_REQUIREMENTS"
msgstr "Több sejthez való kapcsolódást teszi lehetővé. Ez a legelső lépés a többsejtűség felé. Amikor a sejted egy kolónia tagja, akkor a vegyületek eloszlanak a sejtek között. Ameddig egy kolónia tagja vagy, addig nem léphetsz be a sejtszerkesztőbe, emiatt el kell válnod a kolóniától miután elegendő vegyületet gyűjtöttél."

#, fuzzy
msgid "WIKI_AXON_SCIENTIFIC_BACKGROUND"
msgstr "A thilakoidok fehérjék és fényérzékeny pigmentek csoportosulásai. Ezek a pigmentek képesek a fény energiáját felhasználni glükóz előállítására vízből, és szén-dioxid gázból. Ezt a folyamatot hívjuk fotoszintézisnek. E pigmentek adják ráadásul saját maguk jellegzetes színét. A glükóz előállításának intenzitása a fény intenzitásától, és a szén-dioxid koncentrációjától függ. Mivel a thilakoidok a citoplazmában helyezkednek el, ezért a körülötte elhelyezkedő folyadék végez némi glikolízist."

#, fuzzy
msgid "WIKI_AXON_STRATEGY"
msgstr "Felkelési fázis"

#, fuzzy
msgid "WIKI_AXON_UPGRADES"
msgstr "A thilakoidok fehérjék és fényérzékeny pigmentek csoportosulásai. Ezek a pigmentek képesek a fény energiáját felhasználni glükóz előállítására vízből, és szén-dioxid gázból. Ezt a folyamatot hívjuk fotoszintézisnek. E pigmentek adják ráadásul saját maguk jellegzetes színét. A glükóz előállításának intenzitása a fény intenzitásától, és a szén-dioxid koncentrációjától függ. Mivel a thilakoidok a citoplazmában helyezkednek el, ezért a körülötte elhelyezkedő folyadék végez némi glikolízist."

#, fuzzy
msgid "WIKI_BACTERIAL_CHEMOSYNTHESIS_COMMA_GLYCOLYSIS"
msgstr "OxyToxy szintézis"

#, fuzzy
msgid "WIKI_BINDING_AGENT_EFFECTS"
msgstr "Több sejthez való kapcsolódást teszi lehetővé. Ez a legelső lépés a többsejtűség felé. Amikor a sejted egy kolónia tagja, akkor a vegyületek eloszlanak a sejtek között. Ameddig egy kolónia tagja vagy, addig nem léphetsz be a sejtszerkesztőbe, emiatt el kell válnod a kolóniától miután elegendő vegyületet gyűjtöttél."

#, fuzzy
msgid "WIKI_BINDING_AGENT_INTRO"
msgstr "Kötőszövet"

#, fuzzy
msgid "WIKI_BINDING_AGENT_MODIFICATIONS"
msgstr "Több sejthez való kapcsolódást teszi lehetővé. Ez a legelső lépés a többsejtűség felé. Amikor a sejted egy kolónia tagja, akkor a vegyületek eloszlanak a sejtek között. Ameddig egy kolónia tagja vagy, addig nem léphetsz be a sejtszerkesztőbe, emiatt el kell válnod a kolóniától miután elegendő vegyületet gyűjtöttél."

#, fuzzy
msgid "WIKI_BINDING_AGENT_PROCESSES"
msgstr "[thrive:compound type=\"iron\"][/thrive:compound]-at alakít át [thrive:compound type=\"atp\"][/thrive:compound]-vé. Hatékonysága függ az [thrive:compound type=\"carbondioxide\"][/thrive:compound] és az [thrive:compound type=\"oxygen\"][/thrive:compound] koncentrációjától."

#, fuzzy
msgid "WIKI_BINDING_AGENT_REQUIREMENTS"
msgstr "Több sejthez való kapcsolódást teszi lehetővé. Ez a legelső lépés a többsejtűség felé. Amikor a sejted egy kolónia tagja, akkor a vegyületek eloszlanak a sejtek között. Ameddig egy kolónia tagja vagy, addig nem léphetsz be a sejtszerkesztőbe, emiatt el kell válnod a kolóniától miután elegendő vegyületet gyűjtöttél."

#, fuzzy
msgid "WIKI_BINDING_AGENT_SCIENTIFIC_BACKGROUND"
msgstr "Több sejthez való kapcsolódást teszi lehetővé. Ez a legelső lépés a többsejtűség felé. Amikor a sejted egy kolónia tagja, akkor a vegyületek eloszlanak a sejtek között. Ameddig egy kolónia tagja vagy, addig nem léphetsz be a sejtszerkesztőbe, emiatt el kell válnod a kolóniától miután elegendő vegyületet gyűjtöttél."

#, fuzzy
msgid "WIKI_BINDING_AGENT_STRATEGY"
msgstr "Több sejthez való kapcsolódást teszi lehetővé. Ez a legelső lépés a többsejtűség felé. Amikor a sejted egy kolónia tagja, akkor a vegyületek eloszlanak a sejtek között. Ameddig egy kolónia tagja vagy, addig nem léphetsz be a sejtszerkesztőbe, emiatt el kell válnod a kolóniától miután elegendő vegyületet gyűjtöttél."

#, fuzzy
msgid "WIKI_BINDING_AGENT_UPGRADES"
msgstr "Több sejthez való kapcsolódást teszi lehetővé. Ez a legelső lépés a többsejtűség felé. Amikor a sejted egy kolónia tagja, akkor a vegyületek eloszlanak a sejtek között. Ameddig egy kolónia tagja vagy, addig nem léphetsz be a sejtszerkesztőbe, emiatt el kell válnod a kolóniától miután elegendő vegyületet gyűjtöttél."

#, fuzzy
msgid "WIKI_BIOLUMINESCENT_VACUOLE_EFFECTS"
msgstr "Foszforeszkáló vakuólum"

#, fuzzy
msgid "WIKI_BIOLUMINESCENT_VACUOLE_INTRO"
msgstr "Foszforeszkáló vakuólum"

#, fuzzy
msgid "WIKI_BIOLUMINESCENT_VACUOLE_MODIFICATIONS"
msgstr "Foszforeszkáló vakuólum"

#, fuzzy
msgid "WIKI_BIOLUMINESCENT_VACUOLE_PROCESSES"
msgstr "Foszforeszkáló vakuólum"

#, fuzzy
msgid "WIKI_BIOLUMINESCENT_VACUOLE_REQUIREMENTS"
msgstr "Foszforeszkáló vakuólum"

#, fuzzy
msgid "WIKI_BIOLUMINESCENT_VACUOLE_SCIENTIFIC_BACKGROUND"
msgstr "Foszforeszkáló vakuólum"

#, fuzzy
msgid "WIKI_BIOLUMINESCENT_VACUOLE_STRATEGY"
msgstr "Foszforeszkáló vakuólum"

#, fuzzy
msgid "WIKI_BIOLUMINESCENT_VACUOLE_UPGRADES"
msgstr "Foszforeszkáló vakuólum"

msgid "WIKI_BODY_PLAN_EDITOR_COMMA_CELL_EDITOR"
msgstr ""

#, fuzzy
msgid "WIKI_CHEMOPLAST_EFFECTS"
msgstr "Kemoplasztisz"

#, fuzzy
msgid "WIKI_CHEMOPLAST_INTRO"
msgstr "Kemoplasztisz"

#, fuzzy
msgid "WIKI_CHEMOPLAST_MODIFICATIONS"
msgstr "[thrive:compound type=\"glucose\"][/thrive:compound]-t állít elő. Hatékonysága függ a [thrive:compound type=\"carbondioxide\"][/thrive:compound] koncentrációjától és a hőmérséklettől."

#, fuzzy
msgid "WIKI_CHEMOPLAST_PROCESSES"
msgstr "[thrive:compound type=\"hydrogensulfide\"][/thrive:compound]-ot alakít át [thrive:compound type=\"glucose\"][/thrive:compound]-zá. Hatékonysága függ a [thrive:compound type=\"carbondioxide\"][/thrive:compound] koncentrációjától."

#, fuzzy
msgid "WIKI_CHEMOPLAST_REQUIREMENTS"
msgstr "Minden sejt csak kemoreceptorok segítségével képes \"látni\", így tudnak információt gyűjteni a környezetükről. Ezen sejtszervecske hozzáadásával sokkal finomhangoltabb lesz a sejted kemorecepciója. Egy vonal fog megjelenni játékon belül, mely jelképezi a sejt \"látását\", és a sejt közelében található vegyületekre mutat."

#, fuzzy
msgid "WIKI_CHEMOPLAST_SCIENTIFIC_BACKGROUND"
msgstr "Minden sejt csak kemoreceptorok segítségével képes \"látni\", így tudnak információt gyűjteni a környezetükről. Ezen sejtszervecske hozzáadásával sokkal finomhangoltabb lesz a sejted kemorecepciója. Egy vonal fog megjelenni játékon belül, mely jelképezi a sejt \"látását\", és a sejt közelében található vegyületekre mutat."

#, fuzzy
msgid "WIKI_CHEMOPLAST_STRATEGY"
msgstr "Termoplasztisz"

#, fuzzy
msgid "WIKI_CHEMOPLAST_UPGRADES"
msgstr "Termoplasztisz"

#, fuzzy
msgid "WIKI_CHEMORECEPTOR_EFFECTS"
msgstr "Minden sejt csak kemoreceptorok segítségével képes \"látni\", így tudnak információt gyűjteni a környezetükről. Ezen sejtszervecske hozzáadásával sokkal finomhangoltabb lesz a sejted kemorecepciója. Egy vonal fog megjelenni játékon belül, mely jelképezi a sejt \"látását\", és a sejt közelében található vegyületekre mutat."

#, fuzzy
msgid "WIKI_CHEMORECEPTOR_INTRO"
msgstr "Kemoreceptor"

#, fuzzy
msgid "WIKI_CHEMORECEPTOR_MODIFICATIONS"
msgstr "Minden sejt csak kemoreceptorok segítségével képes \"látni\", így tudnak információt gyűjteni a környezetükről. Ezen sejtszervecske hozzáadásával sokkal finomhangoltabb lesz a sejted kemorecepciója. Egy vonal fog megjelenni játékon belül, mely jelképezi a sejt \"látását\", és a sejt közelében található vegyületekre mutat."

#, fuzzy
msgid "WIKI_CHEMORECEPTOR_PROCESSES"
msgstr "A kemoreceptor segítségével messzebbi vegyületeket detektálhatsz. Az elhelyezése után módosítsd a kemoreceptort a vegyület kiválasztásával, és a segédvonal színének beállításával."

#, fuzzy
msgid "WIKI_CHEMORECEPTOR_REQUIREMENTS"
msgstr "Minden sejt csak kemoreceptorok segítségével képes \"látni\", így tudnak információt gyűjteni a környezetükről. Ezen sejtszervecske hozzáadásával sokkal finomhangoltabb lesz a sejted kemorecepciója. Egy vonal fog megjelenni játékon belül, mely jelképezi a sejt \"látását\", és a sejt közelében található vegyületekre mutat."

#, fuzzy
msgid "WIKI_CHEMORECEPTOR_SCIENTIFIC_BACKGROUND"
msgstr "Minden sejt csak kemoreceptorok segítségével képes \"látni\", így tudnak információt gyűjteni a környezetükről. Ezen sejtszervecske hozzáadásával sokkal finomhangoltabb lesz a sejted kemorecepciója. Egy vonal fog megjelenni játékon belül, mely jelképezi a sejt \"látását\", és a sejt közelében található vegyületekre mutat."

#, fuzzy
msgid "WIKI_CHEMORECEPTOR_STRATEGY"
msgstr "Minden sejt csak kemoreceptorok segítségével képes \"látni\", így tudnak információt gyűjteni a környezetükről. Ezen sejtszervecske hozzáadásával sokkal finomhangoltabb lesz a sejted kemorecepciója. Egy vonal fog megjelenni játékon belül, mely jelképezi a sejt \"látását\", és a sejt közelében található vegyületekre mutat."

#, fuzzy
msgid "WIKI_CHEMORECEPTOR_UPGRADES"
msgstr "Minden sejt csak kemoreceptorok segítségével képes \"látni\", így tudnak információt gyűjteni a környezetükről. Ezen sejtszervecske hozzáadásával sokkal finomhangoltabb lesz a sejted kemorecepciója. Egy vonal fog megjelenni játékon belül, mely jelképezi a sejt \"látását\", és a sejt közelében található vegyületekre mutat."

#, fuzzy
msgid "WIKI_CHEMOSYNTHESIZING_PROTEINS_EFFECTS"
msgstr "Kemoszintetizáló fehérjék"

#, fuzzy
msgid "WIKI_CHEMOSYNTHESIZING_PROTEINS_INTRO"
msgstr "Kemoszintetizáló fehérjék"

#, fuzzy
msgid "WIKI_CHEMOSYNTHESIZING_PROTEINS_MODIFICATIONS"
msgstr "A kemoszintetizáló fehérjék kicsi fehérjecsoportosulások a citoplazmában, melyek képesek glükózt előállítani hidrogén-szulfidból, vízből, és szén-dioxidból. Ezt a folyamatot hívjuk hidrogén-szulfid kemoszintézisnek. A glükóz előállításának intenzitása a szén-dioxid koncentrációjától függ. Mivel a kemoszintetizáló fehérjék a citoplazmában helyezkednek el, ezért a körülötte elhelyezkedő folyadék végez némi glikolízist."

#, fuzzy
msgid "WIKI_CHEMOSYNTHESIZING_PROTEINS_PROCESSES"
msgstr "[thrive:compound type=\"hydrogensulfide\"][/thrive:compound]-ot alakít át [thrive:compound type=\"glucose\"][/thrive:compound]-zá. A folyamat sebessége a [thrive:compound type=\"carbondioxide\"][/thrive:compound] koncentrációjától függ. Továbbá még a [thrive:compound type=\"glucose\"][/thrive:compound]-t alakítja át [thrive:compound type=\"atp\"][/thrive:compound]-vé."

#, fuzzy
msgid "WIKI_CHEMOSYNTHESIZING_PROTEINS_REQUIREMENTS"
msgstr "Kemoszintetizáló fehérjék"

#, fuzzy
msgid "WIKI_CHEMOSYNTHESIZING_PROTEINS_SCIENTIFIC_BACKGROUND"
msgstr "A kemoszintetizáló fehérjék kicsi fehérjecsoportosulások a citoplazmában, melyek képesek glükózt előállítani hidrogén-szulfidból, vízből, és szén-dioxidból. Ezt a folyamatot hívjuk hidrogén-szulfid kemoszintézisnek. A glükóz előállításának intenzitása a szén-dioxid koncentrációjától függ. Mivel a kemoszintetizáló fehérjék a citoplazmában helyezkednek el, ezért a körülötte elhelyezkedő folyadék végez némi glikolízist."

#, fuzzy
msgid "WIKI_CHEMOSYNTHESIZING_PROTEINS_STRATEGY"
msgstr "Kemoszintetizáló fehérjék"

#, fuzzy
msgid "WIKI_CHEMOSYNTHESIZING_PROTEINS_UPGRADES"
msgstr "Kemoszintetizáló fehérjék"

#, fuzzy
msgid "WIKI_CHLOROPLAST_EFFECTS"
msgstr "Kloroplasztisz"

#, fuzzy
msgid "WIKI_CHLOROPLAST_INTRO"
msgstr "Kloroplasztisz"

#, fuzzy
msgid "WIKI_CHLOROPLAST_MODIFICATIONS"
msgstr "[thrive:compound type=\"glucose\"][/thrive:compound]-t állít elő. Hatékonysága függ a [thrive:compound type=\"carbondioxide\"][/thrive:compound] koncentrációjától és a [thrive:compound type=\"sunlight\"][/thrive:compound] intenzitásától."

#, fuzzy
msgid "WIKI_CHLOROPLAST_PROCESSES"
msgstr "[thrive:compound type=\"glucose\"][/thrive:compound]-t állít elő. Hatékonysága függ a [thrive:compound type=\"carbondioxide\"][/thrive:compound] koncentrációjától és a [thrive:compound type=\"sunlight\"][/thrive:compound] intenzitásától."

#, fuzzy
msgid "WIKI_CHLOROPLAST_REQUIREMENTS"
msgstr "Minden sejt csak kemoreceptorok segítségével képes \"látni\", így tudnak információt gyűjteni a környezetükről. Ezen sejtszervecske hozzáadásával sokkal finomhangoltabb lesz a sejted kemorecepciója. Egy vonal fog megjelenni játékon belül, mely jelképezi a sejt \"látását\", és a sejt közelében található vegyületekre mutat."

#, fuzzy
msgid "WIKI_CHLOROPLAST_SCIENTIFIC_BACKGROUND"
msgstr "Minden sejt csak kemoreceptorok segítségével képes \"látni\", így tudnak információt gyűjteni a környezetükről. Ezen sejtszervecske hozzáadásával sokkal finomhangoltabb lesz a sejted kemorecepciója. Egy vonal fog megjelenni játékon belül, mely jelképezi a sejt \"látását\", és a sejt közelében található vegyületekre mutat."

#, fuzzy
msgid "WIKI_CHLOROPLAST_STRATEGY"
msgstr "Kloroplasztisz"

#, fuzzy
msgid "WIKI_CHLOROPLAST_UPGRADES"
msgstr "Kloroplasztisz"

#, fuzzy
msgid "WIKI_CHROMATOPHORE_PHOTOSYNTHESIS_COMMA_GLYCOLYSIS"
msgstr "OxyToxy szintézis"

#, fuzzy
msgid "WIKI_CILIA_EFFECTS"
msgstr "A ragacsos belseje a sejtnek. A citoplazma (sejtplazma) ionok, proteinek, víz és még más anyagok egyszerű keveréke, ami kitölti egy sejt belsejét. Az egyik funkciója a glikolízis, ami a glükóz ATP-vé alakítását takarja. Azoknak az organizmusoknak, melyeknek nincsenek különböző sejtszervecskéi, hogy fejlettebb anyagcserét tudjanak végezni, nekik ez az egyetlen támaszuk az energia előállítására. A sejtek még használják molekulák raktáraként, és hogy ezzel növelni tudják méretüket."

#, fuzzy
msgid "WIKI_CILIA_INTRO"
msgstr "A ragacsos belseje a sejtnek. A citoplazma (sejtplazma) ionok, proteinek, víz és még más anyagok egyszerű keveréke, ami kitölti egy sejt belsejét. Az egyik funkciója a glikolízis, ami a glükóz ATP-vé alakítását takarja. Azoknak az organizmusoknak, melyeknek nincsenek különböző sejtszervecskéi, hogy fejlettebb anyagcserét tudjanak végezni, nekik ez az egyetlen támaszuk az energia előállítására. A sejtek még használják molekulák raktáraként, és hogy ezzel növelni tudják méretüket."

#, fuzzy
msgid "WIKI_CILIA_MODIFICATIONS"
msgstr "A ragacsos belseje a sejtnek. A citoplazma (sejtplazma) ionok, proteinek, víz és még más anyagok egyszerű keveréke, ami kitölti egy sejt belsejét. Az egyik funkciója a glikolízis, ami a glükóz ATP-vé alakítását takarja. Azoknak az organizmusoknak, melyeknek nincsenek különböző sejtszervecskéi, hogy fejlettebb anyagcserét tudjanak végezni, nekik ez az egyetlen támaszuk az energia előállítására. A sejtek még használják molekulák raktáraként, és hogy ezzel növelni tudják méretüket."

#, fuzzy
msgid "WIKI_CILIA_PROCESSES"
msgstr "[thrive:compound type=\"glucose\"][/thrive:compound]-t alakít át [thrive:compound type=\"atp\"][/thrive:compound]-vé."

#, fuzzy
msgid "WIKI_CILIA_REQUIREMENTS"
msgstr "Több sejthez való kapcsolódást teszi lehetővé. Ez a legelső lépés a többsejtűség felé. Amikor a sejted egy kolónia tagja, akkor a vegyületek eloszlanak a sejtek között. Ameddig egy kolónia tagja vagy, addig nem léphetsz be a sejtszerkesztőbe, emiatt el kell válnod a kolóniától miután elegendő vegyületet gyűjtöttél."

#, fuzzy
msgid "WIKI_CILIA_SCIENTIFIC_BACKGROUND"
msgstr "A thilakoidok fehérjék és fényérzékeny pigmentek csoportosulásai. Ezek a pigmentek képesek a fény energiáját felhasználni glükóz előállítására vízből, és szén-dioxid gázból. Ezt a folyamatot hívjuk fotoszintézisnek. E pigmentek adják ráadásul saját maguk jellegzetes színét. A glükóz előállításának intenzitása a fény intenzitásától, és a szén-dioxid koncentrációjától függ. Mivel a thilakoidok a citoplazmában helyezkednek el, ezért a körülötte elhelyezkedő folyadék végez némi glikolízist."

#, fuzzy
msgid "WIKI_CILIA_STRATEGY"
msgstr "Kloroplasztisz"

#, fuzzy
msgid "WIKI_CILIA_UPGRADES"
msgstr "Kloroplasztisz"

#, fuzzy
msgid "WIKI_COMPOUNDS_BUTTON"
msgstr "A ragacsos belseje a sejtnek. A citoplazma (sejtplazma) ionok, proteinek, víz és még más anyagok egyszerű keveréke, ami kitölti egy sejt belsejét. Az egyik funkciója a glikolízis, ami a glükóz ATP-vé alakítását takarja. Azoknak az organizmusoknak, melyeknek nincsenek különböző sejtszervecskéi, hogy fejlettebb anyagcserét tudjanak végezni, nekik ez az egyetlen támaszuk az energia előállítására. A sejtek még használják molekulák raktáraként, és hogy ezzel növelni tudják méretüket."

#, fuzzy
msgid "WIKI_COMPOUNDS_DEVELOPMENT"
msgstr "Vegyületek:"

#, fuzzy
msgid "WIKI_COMPOUNDS_INTRO"
msgstr "A ragacsos belseje a sejtnek. A citoplazma (sejtplazma) ionok, proteinek, víz és még más anyagok egyszerű keveréke, ami kitölti egy sejt belsejét. Az egyik funkciója a glikolízis, ami a glükóz ATP-vé alakítását takarja. Azoknak az organizmusoknak, melyeknek nincsenek különböző sejtszervecskéi, hogy fejlettebb anyagcserét tudjanak végezni, nekik ez az egyetlen támaszuk az energia előállítására. A sejtek még használják molekulák raktáraként, és hogy ezzel növelni tudják méretüket."

#, fuzzy
msgid "WIKI_COMPOUNDS_TYPES_OF_COMPOUNDS"
msgstr "Végtelen vegyületek"

#, fuzzy
msgid "WIKI_COMPOUND_SYSTEM_DEVELOPMENT_COMPOUNDS_LIST"
msgstr "Vegyületek:"

#, fuzzy
msgid "WIKI_COMPOUND_SYSTEM_DEVELOPMENT_INTRO"
msgstr "Vegyületek:"

#, fuzzy
msgid "WIKI_COMPOUND_SYSTEM_DEVELOPMENT_MICROBE_STAGE"
msgstr "Vegyületek:"

#, fuzzy
msgid "WIKI_COMPOUND_SYSTEM_DEVELOPMENT_OVERVIEW"
msgstr "Vegyületek:"

#, fuzzy
msgid "WIKI_CYTOPLASM_EFFECTS"
msgstr "A ragacsos belseje a sejtnek. A citoplazma (sejtplazma) ionok, proteinek, víz és még más anyagok egyszerű keveréke, ami kitölti egy sejt belsejét. Az egyik funkciója a glikolízis, ami a glükóz ATP-vé alakítását takarja. Azoknak az organizmusoknak, melyeknek nincsenek különböző sejtszervecskéi, hogy fejlettebb anyagcserét tudjanak végezni, nekik ez az egyetlen támaszuk az energia előállítására. A sejtek még használják molekulák raktáraként, és hogy ezzel növelni tudják méretüket."

#, fuzzy
msgid "WIKI_CYTOPLASM_INTRO"
msgstr "A ragacsos belseje a sejtnek. A citoplazma (sejtplazma) ionok, proteinek, víz és még más anyagok egyszerű keveréke, ami kitölti egy sejt belsejét. Az egyik funkciója a glikolízis, ami a glükóz ATP-vé alakítását takarja. Azoknak az organizmusoknak, melyeknek nincsenek különböző sejtszervecskéi, hogy fejlettebb anyagcserét tudjanak végezni, nekik ez az egyetlen támaszuk az energia előállítására. A sejtek még használják molekulák raktáraként, és hogy ezzel növelni tudják méretüket."

#, fuzzy
msgid "WIKI_CYTOPLASM_MODIFICATIONS"
msgstr "A ragacsos belseje a sejtnek. A citoplazma (sejtplazma) ionok, proteinek, víz és még más anyagok egyszerű keveréke, ami kitölti egy sejt belsejét. Az egyik funkciója a glikolízis, ami a glükóz ATP-vé alakítását takarja. Azoknak az organizmusoknak, melyeknek nincsenek különböző sejtszervecskéi, hogy fejlettebb anyagcserét tudjanak végezni, nekik ez az egyetlen támaszuk az energia előállítására. A sejtek még használják molekulák raktáraként, és hogy ezzel növelni tudják méretüket."

#, fuzzy
msgid "WIKI_CYTOPLASM_PROCESSES"
msgstr "[thrive:compound type=\"glucose\"][/thrive:compound]-t alakít át [thrive:compound type=\"atp\"][/thrive:compound]-vé."

#, fuzzy
msgid "WIKI_CYTOPLASM_REQUIREMENTS"
msgstr "A metaboloszómák fehérjecsoportosulások fehérjeburokba csomagolva. A glükózt a citoplazmánál sokkal gyorsabban át tudják alakítani ATP-vé az aerob légzés segítségével. Viszont, mivel egyfajta \"légzés\", ezért oxigén kell a működéséhez, így a környezetben kisebb az oxigénszint, akkor ennek hatására az ATP előállítása lelassul. Mivel a metaboloszómák a citoplazmában helyezkednek el, ezért a körülötte elhelyezkedő folyadék végez némi glikolízist."

#, fuzzy
msgid "WIKI_CYTOPLASM_SCIENTIFIC_BACKGROUND"
msgstr "A thilakoidok fehérjék és fényérzékeny pigmentek csoportosulásai. Ezek a pigmentek képesek a fény energiáját felhasználni glükóz előállítására vízből, és szén-dioxid gázból. Ezt a folyamatot hívjuk fotoszintézisnek. E pigmentek adják ráadásul saját maguk jellegzetes színét. A glükóz előállításának intenzitása a fény intenzitásától, és a szén-dioxid koncentrációjától függ. Mivel a thilakoidok a citoplazmában helyezkednek el, ezért a körülötte elhelyezkedő folyadék végez némi glikolízist."

#, fuzzy
msgid "WIKI_CYTOPLASM_STRATEGY"
msgstr "Kloroplasztisz"

#, fuzzy
msgid "WIKI_CYTOPLASM_UPGRADES"
msgstr "Kloroplasztisz"

#, fuzzy
msgid "WIKI_DEVELOPMENT"
msgstr "Fejlesztők"

#, fuzzy
msgid "WIKI_DEVELOPMENT_INFO_BUTTON"
msgstr "Sejtszervecskék"

#, fuzzy
msgid "WIKI_DEVELOPMENT_ROOT_INTRO"
msgstr "Sejtszervecskék"

#, fuzzy
msgid "WIKI_EDITORS_AND_MUTATIONS_GENERATIONS_AND_EDITOR_SESSIONS"
msgstr "Mitokondrium"

#, fuzzy
msgid "WIKI_EDITORS_AND_MUTATIONS_INTRO"
msgstr "Mitokondrium"

#, fuzzy
msgid "WIKI_EDITORS_AND_MUTATIONS_MUTATIONS_AND_MUTATION_POINTS"
msgstr "Mitokondrium"

#, fuzzy
msgid "WIKI_ENVIRONMENTAL_CONDITIONS_ENVIRONMENTAL_GASSES"
msgstr "Mitokondrium"

#, fuzzy
msgid "WIKI_ENVIRONMENTAL_CONDITIONS_INTRO"
msgstr "Mitokondrium"

#, fuzzy
msgid "WIKI_ENVIRONMENTAL_CONDITIONS_PHYSICAL_CONDITIONS"
msgstr "A {0} populációjának egyedszáma megváltozott {1}-értékkel, emiatt az ok miatt: {2}"

#, fuzzy
msgid "WIKI_ENVIRONMENTAL_CONDITIONS_THE_DAY/NIGHT_CYCLE"
msgstr "Mitokondrium"

#, fuzzy
msgid "WIKI_FLAGELLUM_EFFECTS"
msgstr "Növeli a sejt sebességét, viszont [thrive:compound type=\"atp\"][/thrive:compound]-t használ."

#, fuzzy
msgid "WIKI_FLAGELLUM_INTRO"
msgstr "Ostor"

#, fuzzy
msgid "WIKI_FLAGELLUM_MODIFICATIONS"
msgstr "Az eukarióta sejtek legmeghatározóbb jellemzője. A sejtmaghoz még hozzá tartozik az endoplazmatikus membránrendszer és a golgi-készülék is."

#, fuzzy
msgid "WIKI_FLAGELLUM_PROCESSES"
msgstr "Növeli a sejt sebességét, viszont [thrive:compound type=\"atp\"][/thrive:compound]-t használ."

#, fuzzy
msgid "WIKI_FLAGELLUM_REQUIREMENTS"
msgstr "Ostor"

#, fuzzy
msgid "WIKI_FLAGELLUM_SCIENTIFIC_BACKGROUND"
msgstr "Több sejthez való kapcsolódást teszi lehetővé. Ez a legelső lépés a többsejtűség felé. Amikor a sejted egy kolónia tagja, akkor a vegyületek eloszlanak a sejtek között. Ameddig egy kolónia tagja vagy, addig nem léphetsz be a sejtszerkesztőbe, emiatt el kell válnod a kolóniától miután elegendő vegyületet gyűjtöttél."

#, fuzzy
msgid "WIKI_FLAGELLUM_STRATEGY"
msgstr "Ostor"

#, fuzzy
msgid "WIKI_FLAGELLUM_UPGRADES"
msgstr "Növeli a sejt sebességét, viszont [thrive:compound type=\"atp\"][/thrive:compound]-t használ."

#, fuzzy
msgid "WIKI_GLYCOLYSIS_COMMA_ANAEROBIC_NITROGEN_FIXATION"
msgstr "Anaerob Nitrifikáció"

#, fuzzy
msgid "WIKI_HEADING_APPENDICES"
msgstr "Felkelési fázis"

#, fuzzy
msgid "WIKI_HEADING_COMPOUNDS_LIST"
msgstr "Felkelési fázis"

#, fuzzy
msgid "WIKI_HEADING_CONCEPT_ART"
msgstr "Felkelési fázis"

#, fuzzy
msgid "WIKI_HEADING_CURRENT_DEVELOPMENT"
msgstr "Jelenlegi fejlesztők"

#, fuzzy
msgid "WIKI_HEADING_DEVELOPMENT"
msgstr "Felkelési fázis"

#, fuzzy
msgid "WIKI_HEADING_EDITOR"
msgstr "Felkelési fázis"

#, fuzzy
msgid "WIKI_HEADING_EFFECTS"
msgstr "Felkelési fázis"

#, fuzzy
msgid "WIKI_HEADING_ENVIRONMENTAL_GASSES"
msgstr "Nitrogenáz"

#, fuzzy
msgid "WIKI_HEADING_FEATURES"
msgstr "Felkelési fázis"

#, fuzzy
msgid "WIKI_HEADING_FOG_OF_WAR"
msgstr "Felkelési fázis"

#, fuzzy
msgid "WIKI_HEADING_GAMEPLAY"
msgstr "Felkelési fázis"

#, fuzzy
msgid "WIKI_HEADING_GDD"
msgstr "Felkelési fázis"

#, fuzzy
msgid "WIKI_HEADING_GENERATIONS_AND_EDITOR_SESSIONS"
msgstr "Felkelési fázis"

#, fuzzy
msgid "WIKI_HEADING_MICROBE_STAGE"
msgstr "Felkelési fázis"

#, fuzzy
msgid "WIKI_HEADING_MODIFICATIONS"
msgstr "A thilakoidok fehérjék és fényérzékeny pigmentek csoportosulásai. Ezek a pigmentek képesek a fény energiáját felhasználni glükóz előállítására vízből, és szén-dioxid gázból. Ezt a folyamatot hívjuk fotoszintézisnek. E pigmentek adják ráadásul saját maguk jellegzetes színét. A glükóz előállításának intenzitása a fény intenzitásától, és a szén-dioxid koncentrációjától függ. Mivel a thilakoidok a citoplazmában helyezkednek el, ezért a körülötte elhelyezkedő folyadék végez némi glikolízist."

#, fuzzy
msgid "WIKI_HEADING_MUTATIONS_AND_MUTATION_POINTS"
msgstr "Mitokondrium"

#, fuzzy
msgid "WIKI_HEADING_OVERVIEW"
msgstr "Felkelési fázis"

#, fuzzy
msgid "WIKI_HEADING_PATCHES"
msgstr "Felkelési fázis"

#, fuzzy
msgid "WIKI_HEADING_PHYSICAL_CONDITIONS"
msgstr "Fizikai körülmények"

#, fuzzy
msgid "WIKI_HEADING_PROCESSES"
msgstr "Felkelési fázis"

#, fuzzy
msgid "WIKI_HEADING_REPRODUCTION_IN_THE_MICROBE_STAGE"
msgstr "Felkelési fázis"

#, fuzzy
msgid "WIKI_HEADING_REQUIREMENTS"
msgstr "Több sejthez való kapcsolódást teszi lehetővé. Ez a legelső lépés a többsejtűség felé. Amikor a sejted egy kolónia tagja, akkor a vegyületek eloszlanak a sejtek között. Ameddig egy kolónia tagja vagy, addig nem léphetsz be a sejtszerkesztőbe, emiatt el kell válnod a kolóniától miután elegendő vegyületet gyűjtöttél."

#, fuzzy
msgid "WIKI_HEADING_SCIENTIFIC_BACKGROUND"
msgstr "A thilakoidok fehérjék és fényérzékeny pigmentek csoportosulásai. Ezek a pigmentek képesek a fény energiáját felhasználni glükóz előállítására vízből, és szén-dioxid gázból. Ezt a folyamatot hívjuk fotoszintézisnek. E pigmentek adják ráadásul saját maguk jellegzetes színét. A glükóz előállításának intenzitása a fény intenzitásától, és a szén-dioxid koncentrációjától függ. Mivel a thilakoidok a citoplazmában helyezkednek el, ezért a körülötte elhelyezkedő folyadék végez némi glikolízist."

#, fuzzy
msgid "WIKI_HEADING_STRATEGY"
msgstr "Felkelési fázis"

#, fuzzy
msgid "WIKI_HEADING_THE_DAY/NIGHT_CYCLE"
msgstr "Felkelési fázis"

#, fuzzy
msgid "WIKI_HEADING_THE_PATCH_MAP"
msgstr "Felkelési fázis"

#, fuzzy
msgid "WIKI_HEADING_TRANSITIONS"
msgstr "Felkelési fázis"

#, fuzzy
msgid "WIKI_HEADING_TYPES_OF_COMPOUNDS"
msgstr "Végtelen vegyületek"

#, fuzzy
msgid "WIKI_HEADING_UI"
msgstr "Felkelési fázis"

#, fuzzy
msgid "WIKI_HEADING_UPGRADES"
msgstr "Felkelési fázis"

#, fuzzy
msgid "WIKI_INDUSTRIAL_STAGE_CURRENT_DEVELOPMENT"
msgstr "Több sejthez való kapcsolódást teszi lehetővé. Ez a legelső lépés a többsejtűség felé. Amikor a sejted egy kolónia tagja, akkor a vegyületek eloszlanak a sejtek között. Ameddig egy kolónia tagja vagy, addig nem léphetsz be a sejtszerkesztőbe, emiatt el kell válnod a kolóniától miután elegendő vegyületet gyűjtöttél."

#, fuzzy
msgid "WIKI_INDUSTRIAL_STAGE_FEATURES"
msgstr "Több sejthez való kapcsolódást teszi lehetővé. Ez a legelső lépés a többsejtűség felé. Amikor a sejted egy kolónia tagja, akkor a vegyületek eloszlanak a sejtek között. Ameddig egy kolónia tagja vagy, addig nem léphetsz be a sejtszerkesztőbe, emiatt el kell válnod a kolóniától miután elegendő vegyületet gyűjtöttél."

#, fuzzy
msgid "WIKI_INDUSTRIAL_STAGE_INTRO"
msgstr "Kötőszövet"

#, fuzzy
msgid "WIKI_INDUSTRIAL_STAGE_OVERVIEW"
msgstr "Kötőszövet"

#, fuzzy
msgid "WIKI_INDUSTRIAL_STAGE_TRANSITIONS"
msgstr "(a sebesség, mely alatt az MI fajok mutálódnak)"

#, fuzzy
msgid "WIKI_INDUSTRIAL_STAGE_UI"
msgstr "Kötőszövet"

msgid "WIKI_INJECTISOME_PILUS"
msgstr ""

#, fuzzy
msgid "WIKI_LYSOSOME_EFFECTS"
msgstr "Oxytoxyszóma"

#, fuzzy
msgid "WIKI_LYSOSOME_INTRO"
msgstr "A metaboloszómák fehérjecsoportosulások fehérjeburokba csomagolva. A glükózt a citoplazmánál sokkal gyorsabban át tudják alakítani ATP-vé az aerob légzés segítségével. Viszont, mivel egyfajta \"légzés\", ezért oxigén kell a működéséhez, így a környezetben kisebb az oxigénszint, akkor ennek hatására az ATP előállítása lelassul. Mivel a metaboloszómák a citoplazmában helyezkednek el, ezért a körülötte elhelyezkedő folyadék végez némi glikolízist."

#, fuzzy
msgid "WIKI_LYSOSOME_MODIFICATIONS"
msgstr "A metaboloszómák fehérjecsoportosulások fehérjeburokba csomagolva. A glükózt a citoplazmánál sokkal gyorsabban át tudják alakítani ATP-vé az aerob légzés segítségével. Viszont, mivel egyfajta \"légzés\", ezért oxigén kell a működéséhez, így a környezetben kisebb az oxigénszint, akkor ennek hatására az ATP előállítása lelassul. Mivel a metaboloszómák a citoplazmában helyezkednek el, ezért a körülötte elhelyezkedő folyadék végez némi glikolízist."

#, fuzzy
msgid "WIKI_LYSOSOME_PROCESSES"
msgstr "[thrive:compound type=\"atp\"][/thrive:compound]-t alakít át [thrive:compound type=\"oxytoxy\"][/thrive:compound]-vá. Hatékonysága függ az [thrive:compound type=\"oxygen\"][/thrive:compound] koncentrációjától. Mérget képes kilőni a [thrive:input]g_fire_toxin[/thrive:input] megnyomásával. Ha az [thrive:compound type=\"oxytoxy\"][/thrive:compound] mennyisége alacsony, akkor azt a kis mennyiséget ki tudod lőni, viszont kevesebb sebzést okoz."

#, fuzzy
msgid "WIKI_LYSOSOME_REQUIREMENTS"
msgstr "A metaboloszómák fehérjecsoportosulások fehérjeburokba csomagolva. A glükózt a citoplazmánál sokkal gyorsabban át tudják alakítani ATP-vé az aerob légzés segítségével. Viszont, mivel egyfajta \"légzés\", ezért oxigén kell a működéséhez, így a környezetben kisebb az oxigénszint, akkor ennek hatására az ATP előállítása lelassul. Mivel a metaboloszómák a citoplazmában helyezkednek el, ezért a körülötte elhelyezkedő folyadék végez némi glikolízist."

#, fuzzy
msgid "WIKI_LYSOSOME_SCIENTIFIC_BACKGROUND"
msgstr "A metaboloszómák fehérjecsoportosulások fehérjeburokba csomagolva. A glükózt a citoplazmánál sokkal gyorsabban át tudják alakítani ATP-vé az aerob légzés segítségével. Viszont, mivel egyfajta \"légzés\", ezért oxigén kell a működéséhez, így a környezetben kisebb az oxigénszint, akkor ennek hatására az ATP előállítása lelassul. Mivel a metaboloszómák a citoplazmában helyezkednek el, ezért a körülötte elhelyezkedő folyadék végez némi glikolízist."

#, fuzzy
msgid "WIKI_LYSOSOME_STRATEGY"
msgstr "Oxytoxyszóma"

#, fuzzy
msgid "WIKI_LYSOSOME_UPGRADES"
msgstr "Oxytoxyszóma"

#, fuzzy
msgid "WIKI_MECHANICS"
msgstr "Sejtszervecske elhelyezése"

#, fuzzy
msgid "WIKI_MECHANICS_ROOT_INTRO"
msgstr "Sejtszervecskék"

#, fuzzy
msgid "WIKI_METABOLOSOMES_EFFECTS"
msgstr "A metaboloszómák fehérjecsoportosulások fehérjeburokba csomagolva. A glükózt a citoplazmánál sokkal gyorsabban át tudják alakítani ATP-vé az aerob légzés segítségével. Viszont, mivel egyfajta \"légzés\", ezért oxigén kell a működéséhez, így a környezetben kisebb az oxigénszint, akkor ennek hatására az ATP előállítása lelassul. Mivel a metaboloszómák a citoplazmában helyezkednek el, ezért a körülötte elhelyezkedő folyadék végez némi glikolízist."

#, fuzzy
msgid "WIKI_METABOLOSOMES_INTRO"
msgstr "Metaboloszómák"

#, fuzzy
msgid "WIKI_METABOLOSOMES_MODIFICATIONS"
msgstr "A metaboloszómák fehérjecsoportosulások fehérjeburokba csomagolva. A glükózt a citoplazmánál sokkal gyorsabban át tudják alakítani ATP-vé az aerob légzés segítségével. Viszont, mivel egyfajta \"légzés\", ezért oxigén kell a működéséhez, így a környezetben kisebb az oxigénszint, akkor ennek hatására az ATP előállítása lelassul. Mivel a metaboloszómák a citoplazmában helyezkednek el, ezért a körülötte elhelyezkedő folyadék végez némi glikolízist."

#, fuzzy
msgid "WIKI_METABOLOSOMES_PROCESSES"
msgstr "[thrive:compound type=\"glucose\"][/thrive:compound]-t alakít át [thrive:compound type=\"atp\"][/thrive:compound]-vé. Hatékonysága függ az [thrive:compound type=\"oxygen\"][/thrive:compound] koncentrációjától."

#, fuzzy
msgid "WIKI_METABOLOSOMES_REQUIREMENTS"
msgstr "A metaboloszómák fehérjecsoportosulások fehérjeburokba csomagolva. A glükózt a citoplazmánál sokkal gyorsabban át tudják alakítani ATP-vé az aerob légzés segítségével. Viszont, mivel egyfajta \"légzés\", ezért oxigén kell a működéséhez, így a környezetben kisebb az oxigénszint, akkor ennek hatására az ATP előállítása lelassul. Mivel a metaboloszómák a citoplazmában helyezkednek el, ezért a körülötte elhelyezkedő folyadék végez némi glikolízist."

#, fuzzy
msgid "WIKI_METABOLOSOMES_SCIENTIFIC_BACKGROUND"
msgstr "A metaboloszómák fehérjecsoportosulások fehérjeburokba csomagolva. A glükózt a citoplazmánál sokkal gyorsabban át tudják alakítani ATP-vé az aerob légzés segítségével. Viszont, mivel egyfajta \"légzés\", ezért oxigén kell a működéséhez, így a környezetben kisebb az oxigénszint, akkor ennek hatására az ATP előállítása lelassul. Mivel a metaboloszómák a citoplazmában helyezkednek el, ezért a körülötte elhelyezkedő folyadék végez némi glikolízist."

#, fuzzy
msgid "WIKI_METABOLOSOMES_STRATEGY"
msgstr "A metaboloszómák fehérjecsoportosulások fehérjeburokba csomagolva. A glükózt a citoplazmánál sokkal gyorsabban át tudják alakítani ATP-vé az aerob légzés segítségével. Viszont, mivel egyfajta \"légzés\", ezért oxigén kell a működéséhez, így a környezetben kisebb az oxigénszint, akkor ennek hatására az ATP előállítása lelassul. Mivel a metaboloszómák a citoplazmában helyezkednek el, ezért a körülötte elhelyezkedő folyadék végez némi glikolízist."

#, fuzzy
msgid "WIKI_METABOLOSOMES_UPGRADES"
msgstr "A metaboloszómák fehérjecsoportosulások fehérjeburokba csomagolva. A glükózt a citoplazmánál sokkal gyorsabban át tudják alakítani ATP-vé az aerob légzés segítségével. Viszont, mivel egyfajta \"légzés\", ezért oxigén kell a működéséhez, így a környezetben kisebb az oxigénszint, akkor ennek hatására az ATP előállítása lelassul. Mivel a metaboloszómák a citoplazmában helyezkednek el, ezért a körülötte elhelyezkedő folyadék végez némi glikolízist."

#, fuzzy
msgid "WIKI_MICROBE_STAGE_APPENDICES"
msgstr ""
"Egy távoli idegen bolygón az évmilliók óta tartó vulkanikus aktivitások és meteoresők miatt egy új csoda jött létre az univerzumban.\n"
"\n"
"Élet.\n"
"\n"
"Egyszerű baktériumok jelentek meg az óceánok lenti régióiban. A játék elején a te fajod az utolsó univerzális közös ős (más néven LUCA) ezen a planétán.\n"
"\n"
"Ahhoz, hogy túléld ezt a kegyetlen világot, annyi vegyületet kell gyűjtened, amennyit csak találsz, és fejlesztened kell fajodat az evolúció során, hogy versenyképesek maradjanak a többi fajjal."

#, fuzzy
msgid "WIKI_MICROBE_STAGE_BUTTON"
msgstr ""
"Egy távoli idegen bolygón az évmilliók óta tartó vulkanikus aktivitások és meteoresők miatt egy új csoda jött létre az univerzumban.\n"
"\n"
"Élet.\n"
"\n"
"Egyszerű baktériumok jelentek meg az óceánok lenti régióiban. A játék elején a te fajod az utolsó univerzális közös ős (más néven LUCA) ezen a planétán.\n"
"\n"
"Ahhoz, hogy túléld ezt a kegyetlen világot, annyi vegyületet kell gyűjtened, amennyit csak találsz, és fejlesztened kell fajodat az evolúció során, hogy versenyképesek maradjanak a többi fajjal."

#, fuzzy
msgid "WIKI_MICROBE_STAGE_EDITOR"
msgstr "Sejtszerkesztő"

#, fuzzy
msgid "WIKI_MICROBE_STAGE_GAMEPLAY"
msgstr ""
"Egy távoli idegen bolygón az évmilliók óta tartó vulkanikus aktivitások és meteoresők miatt egy új csoda jött létre az univerzumban.\n"
"\n"
"Élet.\n"
"\n"
"Egyszerű baktériumok jelentek meg az óceánok lenti régióiban. A játék elején a te fajod az utolsó univerzális közös ős (más néven LUCA) ezen a planétán.\n"
"\n"
"Ahhoz, hogy túléld ezt a kegyetlen világot, annyi vegyületet kell gyűjtened, amennyit csak találsz, és fejlesztened kell fajodat az evolúció során, hogy versenyképesek maradjanak a többi fajjal."

#, fuzzy
msgid "WIKI_MICROBE_STAGE_GDD"
msgstr "Sejtfázis"

#, fuzzy
msgid "WIKI_MICROBE_STAGE_INTRO"
msgstr ""
"Egy távoli idegen bolygón az évmilliók óta tartó vulkanikus aktivitások és meteoresők miatt egy új csoda jött létre az univerzumban.\n"
"\n"
"Élet.\n"
"\n"
"Egyszerű baktériumok jelentek meg az óceánok lenti régióiban. A játék elején a te fajod az utolsó univerzális közös ős (más néven LUCA) ezen a planétán.\n"
"\n"
"Ahhoz, hogy túléld ezt a kegyetlen világot, annyi vegyületet kell gyűjtened, amennyit csak találsz, és fejlesztened kell fajodat az evolúció során, hogy versenyképesek maradjanak a többi fajjal."

#, fuzzy
msgid "WIKI_MITOCHONDRION_EFFECTS"
msgstr "Mitokondrium"

#, fuzzy
msgid "WIKI_MITOCHONDRION_INTRO"
msgstr "Mitokondrium"

#, fuzzy
msgid "WIKI_MITOCHONDRION_MODIFICATIONS"
msgstr "[thrive:compound type=\"glucose\"][/thrive:compound]-t alakít át [thrive:compound type=\"atp\"][/thrive:compound]-vé. Hatékonysága függ az [thrive:compound type=\"oxygen\"][/thrive:compound] koncentrációjától."

#, fuzzy
msgid "WIKI_MITOCHONDRION_PROCESSES"
msgstr "[thrive:compound type=\"glucose\"][/thrive:compound]-t alakít át [thrive:compound type=\"atp\"][/thrive:compound]-vé. Hatékonysága függ az [thrive:compound type=\"oxygen\"][/thrive:compound] koncentrációjától."

#, fuzzy
msgid "WIKI_MITOCHONDRION_REQUIREMENTS"
msgstr "Mitokondrium"

#, fuzzy
msgid "WIKI_MITOCHONDRION_SCIENTIFIC_BACKGROUND"
msgstr "A rusticyanin egy fehérje, ami szén-dioxid, és oxigén segítségével képes oxidálni a vasat egyik kémiai állapotból a másikba. Ez a folyamat (amit vas-légzésnek hívnak) energiát termel, amit a sejt később fel tud használni."

#, fuzzy
msgid "WIKI_MITOCHONDRION_STRATEGY"
msgstr "Mitokondrium"

#, fuzzy
msgid "WIKI_MITOCHONDRION_UPGRADES"
msgstr "Mitokondrium"

#, fuzzy
msgid "WIKI_MULTICELLULAR_STAGE_CONCEPT_ART"
msgstr "Többsejtes fázis"

#, fuzzy
msgid "WIKI_MULTICELLULAR_STAGE_CURRENT_DEVELOPMENT"
msgstr "Többsejtes szerkesztő betöltése"

#, fuzzy
msgid "WIKI_MULTICELLULAR_STAGE_FEATURES"
msgstr "Többsejtes fázis"

#, fuzzy
msgid "WIKI_MULTICELLULAR_STAGE_INTRO"
msgstr "Többsejtes fázis"

#, fuzzy
msgid "WIKI_MULTICELLULAR_STAGE_OVERVIEW"
msgstr "Többsejtes fázis"

#, fuzzy
msgid "WIKI_MULTICELLULAR_STAGE_TRANSITIONS"
msgstr "Többsejtes fázis"

#, fuzzy
msgid "WIKI_MULTICELLULAR_STAGE_UI"
msgstr "Többsejtes fázis"

#, fuzzy
msgid "WIKI_MYOFIBRIL_EFFECTS"
msgstr "A ragacsos belseje a sejtnek. A citoplazma (sejtplazma) ionok, proteinek, víz és még más anyagok egyszerű keveréke, ami kitölti egy sejt belsejét. Az egyik funkciója a glikolízis, ami a glükóz ATP-vé alakítását takarja. Azoknak az organizmusoknak, melyeknek nincsenek különböző sejtszervecskéi, hogy fejlettebb anyagcserét tudjanak végezni, nekik ez az egyetlen támaszuk az energia előállítására. A sejtek még használják molekulák raktáraként, és hogy ezzel növelni tudják méretüket."

#, fuzzy
msgid "WIKI_MYOFIBRIL_INTRO"
msgstr "Ragadozói pilus"

#, fuzzy
msgid "WIKI_MYOFIBRIL_MODIFICATIONS"
msgstr "A ragacsos belseje a sejtnek. A citoplazma (sejtplazma) ionok, proteinek, víz és még más anyagok egyszerű keveréke, ami kitölti egy sejt belsejét. Az egyik funkciója a glikolízis, ami a glükóz ATP-vé alakítását takarja. Azoknak az organizmusoknak, melyeknek nincsenek különböző sejtszervecskéi, hogy fejlettebb anyagcserét tudjanak végezni, nekik ez az egyetlen támaszuk az energia előállítására. A sejtek még használják molekulák raktáraként, és hogy ezzel növelni tudják méretüket."

#, fuzzy
msgid "WIKI_MYOFIBRIL_PROCESSES"
msgstr "[thrive:compound type=\"glucose\"][/thrive:compound]-t alakít át [thrive:compound type=\"atp\"][/thrive:compound]-vé."

#, fuzzy
msgid "WIKI_MYOFIBRIL_REQUIREMENTS"
msgstr "A metaboloszómák fehérjecsoportosulások fehérjeburokba csomagolva. A glükózt a citoplazmánál sokkal gyorsabban át tudják alakítani ATP-vé az aerob légzés segítségével. Viszont, mivel egyfajta \"légzés\", ezért oxigén kell a működéséhez, így a környezetben kisebb az oxigénszint, akkor ennek hatására az ATP előállítása lelassul. Mivel a metaboloszómák a citoplazmában helyezkednek el, ezért a körülötte elhelyezkedő folyadék végez némi glikolízist."

#, fuzzy
msgid "WIKI_MYOFIBRIL_SCIENTIFIC_BACKGROUND"
msgstr "A thilakoidok fehérjék és fényérzékeny pigmentek csoportosulásai. Ezek a pigmentek képesek a fény energiáját felhasználni glükóz előállítására vízből, és szén-dioxid gázból. Ezt a folyamatot hívjuk fotoszintézisnek. E pigmentek adják ráadásul saját maguk jellegzetes színét. A glükóz előállításának intenzitása a fény intenzitásától, és a szén-dioxid koncentrációjától függ. Mivel a thilakoidok a citoplazmában helyezkednek el, ezért a körülötte elhelyezkedő folyadék végez némi glikolízist."

#, fuzzy
msgid "WIKI_MYOFIBRIL_STRATEGY"
msgstr "A thilakoidok fehérjék és fényérzékeny pigmentek csoportosulásai. Ezek a pigmentek képesek a fény energiáját felhasználni glükóz előállítására vízből, és szén-dioxid gázból. Ezt a folyamatot hívjuk fotoszintézisnek. E pigmentek adják ráadásul saját maguk jellegzetes színét. A glükóz előállításának intenzitása a fény intenzitásától, és a szén-dioxid koncentrációjától függ. Mivel a thilakoidok a citoplazmában helyezkednek el, ezért a körülötte elhelyezkedő folyadék végez némi glikolízist."

#, fuzzy
msgid "WIKI_MYOFIBRIL_UPGRADES"
msgstr "A thilakoidok fehérjék és fényérzékeny pigmentek csoportosulásai. Ezek a pigmentek képesek a fény energiáját felhasználni glükóz előállítására vízből, és szén-dioxid gázból. Ezt a folyamatot hívjuk fotoszintézisnek. E pigmentek adják ráadásul saját maguk jellegzetes színét. A glükóz előállításának intenzitása a fény intenzitásától, és a szén-dioxid koncentrációjától függ. Mivel a thilakoidok a citoplazmában helyezkednek el, ezért a körülötte elhelyezkedő folyadék végez némi glikolízist."

#, fuzzy
msgid "WIKI_NATION_EDITOR"
msgstr "Szerkesztő engedélyezése"

#, fuzzy
msgid "WIKI_NITROGEN-FIXING_PLASTID_EFFECTS"
msgstr "Nitrifikáló színtest"

#, fuzzy
msgid "WIKI_NITROGEN-FIXING_PLASTID_INTRO"
msgstr "Nitrifikáló színtest"

#, fuzzy
msgid "WIKI_NITROGEN-FIXING_PLASTID_MODIFICATIONS"
msgstr "[thrive:compound type=\"atp\"][/thrive:compound]-t alakít át [thrive:compound type=\"ammonia\"][/thrive:compound]-vá. Hatékonysága függ a [thrive:compound type=\"nitrogen\"][/thrive:compound] és az [thrive:compound type=\"oxygen\"][/thrive:compound] koncentrációjától."

#, fuzzy
msgid "WIKI_NITROGEN-FIXING_PLASTID_PROCESSES"
msgstr "[thrive:compound type=\"atp\"][/thrive:compound]-t alakít át [thrive:compound type=\"ammonia\"][/thrive:compound]-vá. Hatékonysága függ a [thrive:compound type=\"nitrogen\"][/thrive:compound] és az [thrive:compound type=\"oxygen\"][/thrive:compound] koncentrációjától."

#, fuzzy
msgid "WIKI_NITROGEN-FIXING_PLASTID_REQUIREMENTS"
msgstr "Nitrifikáló színtest"

#, fuzzy
msgid "WIKI_NITROGEN-FIXING_PLASTID_SCIENTIFIC_BACKGROUND"
msgstr "[thrive:compound type=\"atp\"][/thrive:compound]-t alakít át [thrive:compound type=\"ammonia\"][/thrive:compound]-vá. Hatékonysága függ a [thrive:compound type=\"nitrogen\"][/thrive:compound] és az [thrive:compound type=\"oxygen\"][/thrive:compound] koncentrációjától."

#, fuzzy
msgid "WIKI_NITROGEN-FIXING_PLASTID_STRATEGY"
msgstr "Nitrifikáló színtest"

#, fuzzy
msgid "WIKI_NITROGEN-FIXING_PLASTID_UPGRADES"
msgstr "Nitrifikáló színtest"

#, fuzzy
msgid "WIKI_NITROGENASE_EFFECTS"
msgstr "A nitrogenáz egy enzim, mely nitrogéngázból a sejt energiaraktározó ATP molekulájának segítségével képes ammóniát előállítani, ami a sejtnek egy elég fontos tápanyaga. Ez a folyamat anaerob nitrogén-rögzítés néven ismert. Mivel a nitrogenáz a citoplazmában helyezkedik el, ezért a környékén elhelyezkedő folyadék glikolízist végez."

#, fuzzy
msgid "WIKI_NITROGENASE_INTRO"
msgstr "A nitrogenáz egy enzim, mely nitrogéngázból a sejt energiaraktározó ATP molekulájának segítségével képes ammóniát előállítani, ami a sejtnek egy elég fontos tápanyaga. Ez a folyamat anaerob nitrogén-rögzítés néven ismert. Mivel a nitrogenáz a citoplazmában helyezkedik el, ezért a környékén elhelyezkedő folyadék glikolízist végez."

#, fuzzy
msgid "WIKI_NITROGENASE_MODIFICATIONS"
msgstr "A nitrogenáz egy enzim, mely nitrogéngázból a sejt energiaraktározó ATP molekulájának segítségével képes ammóniát előállítani, ami a sejtnek egy elég fontos tápanyaga. Ez a folyamat anaerob nitrogén-rögzítés néven ismert. Mivel a nitrogenáz a citoplazmában helyezkedik el, ezért a környékén elhelyezkedő folyadék glikolízist végez."

#, fuzzy
msgid "WIKI_NITROGENASE_PROCESSES"
msgstr "[thrive:compound type=\"atp\"][/thrive:compound]-t alakít át [thrive:compound type=\"ammonia\"][/thrive:compound]-vá. Hatékonysága függ az [thrive:compound type=\"nitrogen\"][/thrive:compound] koncentrációjától."

#, fuzzy
msgid "WIKI_NITROGENASE_REQUIREMENTS"
msgstr "A nitrogenáz egy enzim, mely nitrogéngázból a sejt energiaraktározó ATP molekulájának segítségével képes ammóniát előállítani, ami a sejtnek egy elég fontos tápanyaga. Ez a folyamat anaerob nitrogén-rögzítés néven ismert. Mivel a nitrogenáz a citoplazmában helyezkedik el, ezért a környékén elhelyezkedő folyadék glikolízist végez."

#, fuzzy
msgid "WIKI_NITROGENASE_SCIENTIFIC_BACKGROUND"
msgstr "A nitrogenáz egy enzim, mely nitrogéngázból a sejt energiaraktározó ATP molekulájának segítségével képes ammóniát előállítani, ami a sejtnek egy elég fontos tápanyaga. Ez a folyamat anaerob nitrogén-rögzítés néven ismert. Mivel a nitrogenáz a citoplazmában helyezkedik el, ezért a környékén elhelyezkedő folyadék glikolízist végez."

#, fuzzy
msgid "WIKI_NITROGENASE_STRATEGY"
msgstr "A nitrogenáz egy enzim, mely nitrogéngázból a sejt energiaraktározó ATP molekulájának segítségével képes ammóniát előállítani, ami a sejtnek egy elég fontos tápanyaga. Ez a folyamat anaerob nitrogén-rögzítés néven ismert. Mivel a nitrogenáz a citoplazmában helyezkedik el, ezért a környékén elhelyezkedő folyadék glikolízist végez."

#, fuzzy
msgid "WIKI_NITROGENASE_UPGRADES"
msgstr "A nitrogenáz egy enzim, mely nitrogéngázból a sejt energiaraktározó ATP molekulájának segítségével képes ammóniát előállítani, ami a sejtnek egy elég fontos tápanyaga. Ez a folyamat anaerob nitrogén-rögzítés néven ismert. Mivel a nitrogenáz a citoplazmában helyezkedik el, ezért a környékén elhelyezkedő folyadék glikolízist végez."

#, fuzzy
msgid "WIKI_NO"
msgstr "Wikipédiánk"

msgid "WIKI_NONE_COMMA_THIS_IS_THE_LAST_STAGE"
msgstr ""

#, fuzzy
msgid "WIKI_NUCLEUS_EFFECTS"
msgstr "A ragacsos belseje a sejtnek. A citoplazma (sejtplazma) ionok, proteinek, víz és még más anyagok egyszerű keveréke, ami kitölti egy sejt belsejét. Az egyik funkciója a glikolízis, ami a glükóz ATP-vé alakítását takarja. Azoknak az organizmusoknak, melyeknek nincsenek különböző sejtszervecskéi, hogy fejlettebb anyagcserét tudjanak végezni, nekik ez az egyetlen támaszuk az energia előállítására. A sejtek még használják molekulák raktáraként, és hogy ezzel növelni tudják méretüket."

#, fuzzy
msgid "WIKI_NUCLEUS_INTRO"
msgstr "A ragacsos belseje a sejtnek. A citoplazma (sejtplazma) ionok, proteinek, víz és még más anyagok egyszerű keveréke, ami kitölti egy sejt belsejét. Az egyik funkciója a glikolízis, ami a glükóz ATP-vé alakítását takarja. Azoknak az organizmusoknak, melyeknek nincsenek különböző sejtszervecskéi, hogy fejlettebb anyagcserét tudjanak végezni, nekik ez az egyetlen támaszuk az energia előállítására. A sejtek még használják molekulák raktáraként, és hogy ezzel növelni tudják méretüket."

#, fuzzy
msgid "WIKI_NUCLEUS_MODIFICATIONS"
msgstr "Az eukarióta sejtek legmeghatározóbb jellemzője. A sejtmaghoz még hozzá tartozik az endoplazmatikus membránrendszer és a golgi-készülék is."

#, fuzzy
msgid "WIKI_NUCLEUS_PROCESSES"
msgstr "[thrive:compound type=\"atp\"][/thrive:compound]-t alakít át [thrive:compound type=\"oxytoxy\"][/thrive:compound]-vá. Hatékonysága függ az [thrive:compound type=\"oxygen\"][/thrive:compound] koncentrációjától. Mérget képes kilőni a [thrive:input]g_fire_toxin[/thrive:input] megnyomásával. Ha az [thrive:compound type=\"oxytoxy\"][/thrive:compound] mennyisége alacsony, akkor azt a kis mennyiséget ki tudod lőni, viszont kevesebb sebzést okoz."

#, fuzzy
msgid "WIKI_NUCLEUS_REQUIREMENTS"
msgstr "A metaboloszómák fehérjecsoportosulások fehérjeburokba csomagolva. A glükózt a citoplazmánál sokkal gyorsabban át tudják alakítani ATP-vé az aerob légzés segítségével. Viszont, mivel egyfajta \"légzés\", ezért oxigén kell a működéséhez, így a környezetben kisebb az oxigénszint, akkor ennek hatására az ATP előállítása lelassul. Mivel a metaboloszómák a citoplazmában helyezkednek el, ezért a körülötte elhelyezkedő folyadék végez némi glikolízist."

#, fuzzy
msgid "WIKI_NUCLEUS_SCIENTIFIC_BACKGROUND"
msgstr "A nitrogenáz egy enzim, mely nitrogéngázból a sejt energiaraktározó ATP molekulájának segítségével képes ammóniát előállítani, ami a sejtnek egy elég fontos tápanyaga. Ez a folyamat anaerob nitrogén-rögzítés néven ismert. Mivel a nitrogenáz a citoplazmában helyezkedik el, ezért a környékén elhelyezkedő folyadék glikolízist végez."

#, fuzzy
msgid "WIKI_NUCLEUS_STRATEGY"
msgstr ""
"Méreganyag\n"
"Vakuólum"

#, fuzzy
msgid "WIKI_NUCLEUS_UPGRADES"
msgstr ""
"Méreganyag\n"
"Vakuólum"

#, fuzzy
msgid "WIKI_ORGANELLES_ROOT_INTRO"
msgstr "Sejtszervecskék"

#, fuzzy
msgid "WIKI_OXYTOXISOME_EFFECTS"
msgstr "Oxytoxyszóma"

#, fuzzy
msgid "WIKI_OXYTOXISOME_INTRO"
msgstr "Oxytoxyszóma"

#, fuzzy
msgid "WIKI_OXYTOXISOME_MODIFICATIONS"
msgstr "[thrive:compound type=\"atp\"][/thrive:compound]-t alakít át [thrive:compound type=\"oxytoxy\"][/thrive:compound]-vá. Hatékonysága függ az [thrive:compound type=\"oxygen\"][/thrive:compound] koncentrációjától. Mérget képes kilőni a [thrive:input]g_fire_toxin[/thrive:input] megnyomásával. Ha az [thrive:compound type=\"oxytoxy\"][/thrive:compound] mennyisége alacsony, akkor azt a kis mennyiséget ki tudod lőni, viszont kevesebb sebzést okoz."

#, fuzzy
msgid "WIKI_OXYTOXISOME_PROCESSES"
msgstr "[thrive:compound type=\"atp\"][/thrive:compound]-t alakít át [thrive:compound type=\"oxytoxy\"][/thrive:compound]-vá. Hatékonysága függ az [thrive:compound type=\"oxygen\"][/thrive:compound] koncentrációjától. Mérget képes kilőni a [thrive:input]g_fire_toxin[/thrive:input] megnyomásával. Ha az [thrive:compound type=\"oxytoxy\"][/thrive:compound] mennyisége alacsony, akkor azt a kis mennyiséget ki tudod lőni, viszont kevesebb sebzést okoz."

#, fuzzy
msgid "WIKI_OXYTOXISOME_REQUIREMENTS"
msgstr "A metaboloszómák fehérjecsoportosulások fehérjeburokba csomagolva. A glükózt a citoplazmánál sokkal gyorsabban át tudják alakítani ATP-vé az aerob légzés segítségével. Viszont, mivel egyfajta \"légzés\", ezért oxigén kell a működéséhez, így a környezetben kisebb az oxigénszint, akkor ennek hatására az ATP előállítása lelassul. Mivel a metaboloszómák a citoplazmában helyezkednek el, ezért a körülötte elhelyezkedő folyadék végez némi glikolízist."

#, fuzzy
msgid "WIKI_OXYTOXISOME_SCIENTIFIC_BACKGROUND"
msgstr "A metaboloszómák fehérjecsoportosulások fehérjeburokba csomagolva. A glükózt a citoplazmánál sokkal gyorsabban át tudják alakítani ATP-vé az aerob légzés segítségével. Viszont, mivel egyfajta \"légzés\", ezért oxigén kell a működéséhez, így a környezetben kisebb az oxigénszint, akkor ennek hatására az ATP előállítása lelassul. Mivel a metaboloszómák a citoplazmában helyezkednek el, ezért a körülötte elhelyezkedő folyadék végez némi glikolízist."

#, fuzzy
msgid "WIKI_OXYTOXISOME_STRATEGY"
msgstr "Oxytoxyszóma"

#, fuzzy
msgid "WIKI_OXYTOXISOME_UPGRADES"
msgstr "Oxytoxyszóma"

#, fuzzy
msgid "WIKI_OXYTOXY_SYNTHESIS_COMMA_GLYCOLYSIS"
msgstr "OxyToxy szintézis"

#, fuzzy
msgid "WIKI_PAGE_ASCENSION"
msgstr "Rusticyanin"

#, fuzzy
msgid "WIKI_PAGE_AWAKENING_STAGE"
msgstr "Felkelési fázis"

#, fuzzy
msgid "WIKI_PAGE_AWARE_STAGE"
msgstr "Tudatos fázis"

#, fuzzy
msgid "WIKI_PAGE_AXON"
msgstr "Rusticyanin"

#, fuzzy
msgid "WIKI_PAGE_BINDING_AGENT"
msgstr "Kötőszövet"

#, fuzzy
msgid "WIKI_PAGE_BIOLUMINESCENT_VACUOLE"
msgstr "Foszforeszkáló vakuólum"

#, fuzzy
msgid "WIKI_PAGE_CHEMOPLAST"
msgstr "Kemoplasztisz"

#, fuzzy
msgid "WIKI_PAGE_CHEMORECEPTOR"
msgstr "Kemoreceptor"

#, fuzzy
msgid "WIKI_PAGE_CHEMOSYNTHESIZING_PROTEINS"
msgstr "Kemoszintetizáló fehérjék"

#, fuzzy
msgid "WIKI_PAGE_CHLOROPLAST"
msgstr "Kloroplasztisz"

#, fuzzy
msgid "WIKI_PAGE_CILIA"
msgstr "Felkelési fázis"

#, fuzzy
msgid "WIKI_PAGE_COMPOUNDS"
msgstr "Citoplazma"

#, fuzzy
msgid "WIKI_PAGE_COMPOUND_SYSTEM_DEVELOPMENT"
msgstr "Vegyületek:"

#, fuzzy
msgid "WIKI_PAGE_CYTOPLASM"
msgstr "Citoplazma"

#, fuzzy
msgid "WIKI_PAGE_DEVELOPMENT_ROOT"
msgstr "Sejtszervecske elhelyezése"

#, fuzzy
msgid "WIKI_PAGE_EDITORS_AND_MUTATIONS"
msgstr "Mitokondrium"

#, fuzzy
msgid "WIKI_PAGE_ENVIRONMENTAL_CONDITIONS"
msgstr "Mitokondrium"

#, fuzzy
msgid "WIKI_PAGE_FLAGELLUM"
msgstr "Ostor"

#, fuzzy
msgid "WIKI_PAGE_INDUSTRIAL_STAGE"
msgstr "Kötőszövet"

#, fuzzy
msgid "WIKI_PAGE_LYSOSOME"
msgstr "Lizoszóma"

#, fuzzy
msgid "WIKI_PAGE_MECHANICS_ROOT"
msgstr "Sejtszervecske elhelyezése"

#, fuzzy
msgid "WIKI_PAGE_METABOLOSOMES"
msgstr "Metaboloszómák"

#, fuzzy
msgid "WIKI_PAGE_MICROBE_STAGE"
msgstr "Nitrogenáz"

#, fuzzy
msgid "WIKI_PAGE_MITOCHONDRION"
msgstr "Mitokondrium"

#, fuzzy
msgid "WIKI_PAGE_MULTICELLULAR_STAGE"
msgstr "Többsejtes fázis"

#, fuzzy
msgid "WIKI_PAGE_MYOFIBRIL"
msgstr "Ragadozói pilus"

#, fuzzy
msgid "WIKI_PAGE_NITROGEN-FIXING_PLASTID"
msgstr "Nitrifikáló színtest"

#, fuzzy
msgid "WIKI_PAGE_NITROGENASE"
msgstr "Nitrogenáz"

#, fuzzy
msgid "WIKI_PAGE_NUCLEUS"
msgstr "Sejtmag"

#, fuzzy
msgid "WIKI_PAGE_ORGANELLES_ROOT"
msgstr "Sejtszervecske elhelyezése"

#, fuzzy
msgid "WIKI_PAGE_OXYTOXISOME"
msgstr "Oxytoxyszóma"

#, fuzzy
msgid "WIKI_PAGE_PERFORATOR_PILUS"
msgstr "Protoplazma"

#, fuzzy
msgid "WIKI_PAGE_PROTOPLASM"
msgstr "Protoplazma"

#, fuzzy
msgid "WIKI_PAGE_REPRODUCTION"
msgstr "Protoplazma"

#, fuzzy
msgid "WIKI_PAGE_RUSTICYANIN"
msgstr "Rusticyanin"

#, fuzzy
msgid "WIKI_PAGE_SIGNALING_AGENT"
msgstr "Jelző szövet"

#, fuzzy
msgid "WIKI_PAGE_SLIME_JET"
msgstr "Nyálka jet"

#, fuzzy
msgid "WIKI_PAGE_SOCIETY_STAGE"
msgstr "Sejtfázis"

#, fuzzy
msgid "WIKI_PAGE_SPACE_STAGE"
msgstr "Nyálka jet"

#, fuzzy
msgid "WIKI_PAGE_STAGES_ROOT"
msgstr "Sejtszervecske elhelyezése"

#, fuzzy
msgid "WIKI_PAGE_THERMOPLAST"
msgstr "Termoplasztisz"

#, fuzzy
msgid "WIKI_PAGE_THERMOSYNTHASE"
msgstr "Termoszintézis"

#, fuzzy
msgid "WIKI_PAGE_THE_PATCH_MAP"
msgstr "Termoplasztisz"

#, fuzzy
msgid "WIKI_PAGE_THYLAKOIDS"
msgstr "Thilakoidok"

#, fuzzy
msgid "WIKI_PAGE_TOXIN_VACUOLE"
msgstr ""
"Méreganyag\n"
"Vakuólum"

#, fuzzy
msgid "WIKI_PAGE_VACUOLE"
msgstr ""
"Méreganyag\n"
"Vakuólum"

#, fuzzy
msgid "WIKI_PERFORATOR_PILUS_EFFECTS"
msgstr "Protoplazma"

#, fuzzy
msgid "WIKI_PERFORATOR_PILUS_INTRO"
msgstr "Protoplazma"

#, fuzzy
msgid "WIKI_PERFORATOR_PILUS_MODIFICATIONS"
msgstr "[thrive:compound type=\"glucose\"][/thrive:compound]-t állít elő. Hatékonysága függ a [thrive:compound type=\"carbondioxide\"][/thrive:compound] koncentrációjától és a [thrive:compound type=\"sunlight\"][/thrive:compound] intenzitásától."

#, fuzzy
msgid "WIKI_PERFORATOR_PILUS_PROCESSES"
msgstr "[thrive:compound type=\"glucose\"][/thrive:compound]-t alakít át [thrive:compound type=\"atp\"][/thrive:compound]-vé."

#, fuzzy
msgid "WIKI_PERFORATOR_PILUS_REQUIREMENTS"
msgstr "Minden sejt csak kemoreceptorok segítségével képes \"látni\", így tudnak információt gyűjteni a környezetükről. Ezen sejtszervecske hozzáadásával sokkal finomhangoltabb lesz a sejted kemorecepciója. Egy vonal fog megjelenni játékon belül, mely jelképezi a sejt \"látását\", és a sejt közelében található vegyületekre mutat."

#, fuzzy
msgid "WIKI_PERFORATOR_PILUS_SCIENTIFIC_BACKGROUND"
msgstr "Minden sejt csak kemoreceptorok segítségével képes \"látni\", így tudnak információt gyűjteni a környezetükről. Ezen sejtszervecske hozzáadásával sokkal finomhangoltabb lesz a sejted kemorecepciója. Egy vonal fog megjelenni játékon belül, mely jelképezi a sejt \"látását\", és a sejt közelében található vegyületekre mutat."

#, fuzzy
msgid "WIKI_PERFORATOR_PILUS_STRATEGY"
msgstr "Kloroplasztisz"

#, fuzzy
msgid "WIKI_PERFORATOR_PILUS_UPGRADES"
msgstr "Kloroplasztisz"

#, fuzzy
msgid "WIKI_PROTEIN_RESPIRATION"
msgstr "Aerob légzés"

#, fuzzy
msgid "WIKI_PROTOPLASM_EFFECTS"
msgstr "Protoplazma"

#, fuzzy
msgid "WIKI_PROTOPLASM_INTRO"
msgstr "Protoplazma"

#, fuzzy
msgid "WIKI_PROTOPLASM_MODIFICATIONS"
msgstr "A ragacsos belseje a sejtnek. A citoplazma (sejtplazma) ionok, proteinek, víz és még más anyagok egyszerű keveréke, ami kitölti egy sejt belsejét. Az egyik funkciója a glikolízis, ami a glükóz ATP-vé alakítását takarja. Azoknak az organizmusoknak, melyeknek nincsenek különböző sejtszervecskéi, hogy fejlettebb anyagcserét tudjanak végezni, nekik ez az egyetlen támaszuk az energia előállítására. A sejtek még használják molekulák raktáraként, és hogy ezzel növelni tudják méretüket."

#, fuzzy
msgid "WIKI_PROTOPLASM_PROCESSES"
msgstr "[thrive:compound type=\"glucose\"][/thrive:compound]-t alakít át [thrive:compound type=\"atp\"][/thrive:compound]-vé."

#, fuzzy
msgid "WIKI_PROTOPLASM_REQUIREMENTS"
msgstr "Protoplazma"

#, fuzzy
msgid "WIKI_PROTOPLASM_SCIENTIFIC_BACKGROUND"
msgstr "A thilakoidok fehérjék és fényérzékeny pigmentek csoportosulásai. Ezek a pigmentek képesek a fény energiáját felhasználni glükóz előállítására vízből, és szén-dioxid gázból. Ezt a folyamatot hívjuk fotoszintézisnek. E pigmentek adják ráadásul saját maguk jellegzetes színét. A glükóz előállításának intenzitása a fény intenzitásától, és a szén-dioxid koncentrációjától függ. Mivel a thilakoidok a citoplazmában helyezkednek el, ezért a körülötte elhelyezkedő folyadék végez némi glikolízist."

#, fuzzy
msgid "WIKI_PROTOPLASM_STRATEGY"
msgstr "Kloroplasztisz"

#, fuzzy
msgid "WIKI_PROTOPLASM_UPGRADES"
msgstr "[thrive:compound type=\"glucose\"][/thrive:compound]-t alakít át [thrive:compound type=\"atp\"][/thrive:compound]-vé."

#, fuzzy
msgid "WIKI_PULLING_CILIA"
msgstr "Felkelési fázis"

#, fuzzy
msgid "WIKI_REPRODUCTION_BUTTON"
msgstr "Protoplazma"

#, fuzzy
msgid "WIKI_REPRODUCTION_INTRO"
msgstr "Protoplazma"

#, fuzzy
msgid "WIKI_REPRODUCTION_REPRODUCTION_IN_THE_MICROBE_STAGE"
msgstr "Protoplazma"

msgid "WIKI_ROOT_BODY"
msgstr ""

msgid "WIKI_ROOT_HEADING"
msgstr ""

#, fuzzy
msgid "WIKI_RUSTICYANIN_EFFECTS"
msgstr "A rusticyanin egy fehérje, ami szén-dioxid, és oxigén segítségével képes oxidálni a vasat egyik kémiai állapotból a másikba. Ez a folyamat (amit vas-légzésnek hívnak) energiát termel, amit a sejt később fel tud használni."

#, fuzzy
msgid "WIKI_RUSTICYANIN_INTRO"
msgstr "A rusticyanin egy fehérje, ami szén-dioxid, és oxigén segítségével képes oxidálni a vasat egyik kémiai állapotból a másikba. Ez a folyamat (amit vas-légzésnek hívnak) energiát termel, amit a sejt később fel tud használni."

#, fuzzy
msgid "WIKI_RUSTICYANIN_MODIFICATIONS"
msgstr "A rusticyanin egy fehérje, ami szén-dioxid, és oxigén segítségével képes oxidálni a vasat egyik kémiai állapotból a másikba. Ez a folyamat (amit vas-légzésnek hívnak) energiát termel, amit a sejt később fel tud használni."

#, fuzzy
msgid "WIKI_RUSTICYANIN_PROCESSES"
msgstr "[thrive:compound type=\"iron\"][/thrive:compound]-at alakít át [thrive:compound type=\"atp\"][/thrive:compound]-vé. Hatékonysága függ az [thrive:compound type=\"carbondioxide\"][/thrive:compound] és az [thrive:compound type=\"oxygen\"][/thrive:compound] koncentrációjától."

#, fuzzy
msgid "WIKI_RUSTICYANIN_REQUIREMENTS"
msgstr "A rusticyanin egy fehérje, ami szén-dioxid, és oxigén segítségével képes oxidálni a vasat egyik kémiai állapotból a másikba. Ez a folyamat (amit vas-légzésnek hívnak) energiát termel, amit a sejt később fel tud használni."

#, fuzzy
msgid "WIKI_RUSTICYANIN_SCIENTIFIC_BACKGROUND"
msgstr "A rusticyanin egy fehérje, ami szén-dioxid, és oxigén segítségével képes oxidálni a vasat egyik kémiai állapotból a másikba. Ez a folyamat (amit vas-légzésnek hívnak) energiát termel, amit a sejt később fel tud használni."

#, fuzzy
msgid "WIKI_RUSTICYANIN_STRATEGY"
msgstr "A rusticyanin egy fehérje, ami szén-dioxid, és oxigén segítségével képes oxidálni a vasat egyik kémiai állapotból a másikba. Ez a folyamat (amit vas-légzésnek hívnak) energiát termel, amit a sejt később fel tud használni."

#, fuzzy
msgid "WIKI_RUSTICYANIN_UPGRADES"
msgstr "A rusticyanin egy fehérje, ami szén-dioxid, és oxigén segítségével képes oxidálni a vasat egyik kémiai állapotból a másikba. Ez a folyamat (amit vas-légzésnek hívnak) energiát termel, amit a sejt később fel tud használni."

#, fuzzy
msgid "WIKI_SIGNALING_AGENT_EFFECTS"
msgstr "Jelző szövet"

#, fuzzy
msgid "WIKI_SIGNALING_AGENT_INTRO"
msgstr "Jelző szövet"

#, fuzzy
msgid "WIKI_SIGNALING_AGENT_MODIFICATIONS"
msgstr "Több sejthez való kapcsolódást teszi lehetővé. Ez a legelső lépés a többsejtűség felé. Amikor a sejted egy kolónia tagja, akkor a vegyületek eloszlanak a sejtek között. Ameddig egy kolónia tagja vagy, addig nem léphetsz be a sejtszerkesztőbe, emiatt el kell válnod a kolóniától miután elegendő vegyületet gyűjtöttél."

#, fuzzy
msgid "WIKI_SIGNALING_AGENT_PROCESSES"
msgstr "[thrive:compound type=\"iron\"][/thrive:compound]-at alakít át [thrive:compound type=\"atp\"][/thrive:compound]-vé. Hatékonysága függ az [thrive:compound type=\"carbondioxide\"][/thrive:compound] és az [thrive:compound type=\"oxygen\"][/thrive:compound] koncentrációjától."

#, fuzzy
msgid "WIKI_SIGNALING_AGENT_REQUIREMENTS"
msgstr "Több sejthez való kapcsolódást teszi lehetővé. Ez a legelső lépés a többsejtűség felé. Amikor a sejted egy kolónia tagja, akkor a vegyületek eloszlanak a sejtek között. Ameddig egy kolónia tagja vagy, addig nem léphetsz be a sejtszerkesztőbe, emiatt el kell válnod a kolóniától miután elegendő vegyületet gyűjtöttél."

#, fuzzy
msgid "WIKI_SIGNALING_AGENT_SCIENTIFIC_BACKGROUND"
msgstr "Több sejthez való kapcsolódást teszi lehetővé. Ez a legelső lépés a többsejtűség felé. Amikor a sejted egy kolónia tagja, akkor a vegyületek eloszlanak a sejtek között. Ameddig egy kolónia tagja vagy, addig nem léphetsz be a sejtszerkesztőbe, emiatt el kell válnod a kolóniától miután elegendő vegyületet gyűjtöttél."

#, fuzzy
msgid "WIKI_SIGNALING_AGENT_STRATEGY"
msgstr "Jelző szövet"

#, fuzzy
msgid "WIKI_SIGNALING_AGENT_UPGRADES"
msgstr "Jelző szövet"

#, fuzzy
msgid "WIKI_SLIME_JET_EFFECTS"
msgstr "A ragacsos belseje a sejtnek. A citoplazma (sejtplazma) ionok, proteinek, víz és még más anyagok egyszerű keveréke, ami kitölti egy sejt belsejét. Az egyik funkciója a glikolízis, ami a glükóz ATP-vé alakítását takarja. Azoknak az organizmusoknak, melyeknek nincsenek különböző sejtszervecskéi, hogy fejlettebb anyagcserét tudjanak végezni, nekik ez az egyetlen támaszuk az energia előállítására. A sejtek még használják molekulák raktáraként, és hogy ezzel növelni tudják méretüket."

#, fuzzy
msgid "WIKI_SLIME_JET_INTRO"
msgstr "A ragacsos belseje a sejtnek. A citoplazma (sejtplazma) ionok, proteinek, víz és még más anyagok egyszerű keveréke, ami kitölti egy sejt belsejét. Az egyik funkciója a glikolízis, ami a glükóz ATP-vé alakítását takarja. Azoknak az organizmusoknak, melyeknek nincsenek különböző sejtszervecskéi, hogy fejlettebb anyagcserét tudjanak végezni, nekik ez az egyetlen támaszuk az energia előállítására. A sejtek még használják molekulák raktáraként, és hogy ezzel növelni tudják méretüket."

#, fuzzy
msgid "WIKI_SLIME_JET_MODIFICATIONS"
msgstr "A ragacsos belseje a sejtnek. A citoplazma (sejtplazma) ionok, proteinek, víz és még más anyagok egyszerű keveréke, ami kitölti egy sejt belsejét. Az egyik funkciója a glikolízis, ami a glükóz ATP-vé alakítását takarja. Azoknak az organizmusoknak, melyeknek nincsenek különböző sejtszervecskéi, hogy fejlettebb anyagcserét tudjanak végezni, nekik ez az egyetlen támaszuk az energia előállítására. A sejtek még használják molekulák raktáraként, és hogy ezzel növelni tudják méretüket."

#, fuzzy
msgid "WIKI_SLIME_JET_PROCESSES"
msgstr "[thrive:compound type=\"glucose\"][/thrive:compound]-t alakít át [thrive:compound type=\"atp\"][/thrive:compound]-vé."

#, fuzzy
msgid "WIKI_SLIME_JET_REQUIREMENTS"
msgstr "Több sejthez való kapcsolódást teszi lehetővé. Ez a legelső lépés a többsejtűség felé. Amikor a sejted egy kolónia tagja, akkor a vegyületek eloszlanak a sejtek között. Ameddig egy kolónia tagja vagy, addig nem léphetsz be a sejtszerkesztőbe, emiatt el kell válnod a kolóniától miután elegendő vegyületet gyűjtöttél."

#, fuzzy
msgid "WIKI_SLIME_JET_SCIENTIFIC_BACKGROUND"
msgstr "Több sejthez való kapcsolódást teszi lehetővé. Ez a legelső lépés a többsejtűség felé. Amikor a sejted egy kolónia tagja, akkor a vegyületek eloszlanak a sejtek között. Ameddig egy kolónia tagja vagy, addig nem léphetsz be a sejtszerkesztőbe, emiatt el kell válnod a kolóniától miután elegendő vegyületet gyűjtöttél."

#, fuzzy
msgid "WIKI_SLIME_JET_STRATEGY"
msgstr "A ragacsos belseje a sejtnek. A citoplazma (sejtplazma) ionok, proteinek, víz és még más anyagok egyszerű keveréke, ami kitölti egy sejt belsejét. Az egyik funkciója a glikolízis, ami a glükóz ATP-vé alakítását takarja. Azoknak az organizmusoknak, melyeknek nincsenek különböző sejtszervecskéi, hogy fejlettebb anyagcserét tudjanak végezni, nekik ez az egyetlen támaszuk az energia előállítására. A sejtek még használják molekulák raktáraként, és hogy ezzel növelni tudják méretüket."

#, fuzzy
msgid "WIKI_SLIME_JET_UPGRADES"
msgstr "[thrive:compound type=\"glucose\"][/thrive:compound]-t alakít át [thrive:compound type=\"atp\"][/thrive:compound]-vé."

#, fuzzy
msgid "WIKI_SOCIETY_STAGE_CURRENT_DEVELOPMENT"
msgstr "Több sejthez való kapcsolódást teszi lehetővé. Ez a legelső lépés a többsejtűség felé. Amikor a sejted egy kolónia tagja, akkor a vegyületek eloszlanak a sejtek között. Ameddig egy kolónia tagja vagy, addig nem léphetsz be a sejtszerkesztőbe, emiatt el kell válnod a kolóniától miután elegendő vegyületet gyűjtöttél."

#, fuzzy
msgid "WIKI_SOCIETY_STAGE_FEATURES"
msgstr "Sejtfázis"

#, fuzzy
msgid "WIKI_SOCIETY_STAGE_INTRO"
msgstr "A ragacsos belseje a sejtnek. A citoplazma (sejtplazma) ionok, proteinek, víz és még más anyagok egyszerű keveréke, ami kitölti egy sejt belsejét. Az egyik funkciója a glikolízis, ami a glükóz ATP-vé alakítását takarja. Azoknak az organizmusoknak, melyeknek nincsenek különböző sejtszervecskéi, hogy fejlettebb anyagcserét tudjanak végezni, nekik ez az egyetlen támaszuk az energia előállítására. A sejtek még használják molekulák raktáraként, és hogy ezzel növelni tudják méretüket."

#, fuzzy
msgid "WIKI_SOCIETY_STAGE_OVERVIEW"
msgstr "Sejtfázis"

#, fuzzy
msgid "WIKI_SOCIETY_STAGE_TRANSITIONS"
msgstr "Sejtfázis"

#, fuzzy
msgid "WIKI_SOCIETY_STAGE_UI"
msgstr "Sejtfázis"

#, fuzzy
msgid "WIKI_SPACE_STAGE_CURRENT_DEVELOPMENT"
msgstr "Több sejthez való kapcsolódást teszi lehetővé. Ez a legelső lépés a többsejtűség felé. Amikor a sejted egy kolónia tagja, akkor a vegyületek eloszlanak a sejtek között. Ameddig egy kolónia tagja vagy, addig nem léphetsz be a sejtszerkesztőbe, emiatt el kell válnod a kolóniától miután elegendő vegyületet gyűjtöttél."

#, fuzzy
msgid "WIKI_SPACE_STAGE_FEATURES"
msgstr "Nyálka jet"

#, fuzzy
msgid "WIKI_SPACE_STAGE_INTRO"
msgstr "A ragacsos belseje a sejtnek. A citoplazma (sejtplazma) ionok, proteinek, víz és még más anyagok egyszerű keveréke, ami kitölti egy sejt belsejét. Az egyik funkciója a glikolízis, ami a glükóz ATP-vé alakítását takarja. Azoknak az organizmusoknak, melyeknek nincsenek különböző sejtszervecskéi, hogy fejlettebb anyagcserét tudjanak végezni, nekik ez az egyetlen támaszuk az energia előállítására. A sejtek még használják molekulák raktáraként, és hogy ezzel növelni tudják méretüket."

#, fuzzy
msgid "WIKI_SPACE_STAGE_OVERVIEW"
msgstr "Sejtfázis"

#, fuzzy
msgid "WIKI_SPACE_STAGE_TRANSITIONS"
msgstr "Nitrogenáz"

#, fuzzy
msgid "WIKI_SPACE_STAGE_UI"
msgstr "Sejtfázis"

#, fuzzy
msgid "WIKI_STAGES_ROOT_INTRO"
msgstr "Sejtszervecskék"

#, fuzzy
msgid "WIKI_TBA"
msgstr "Wikipédiánk"

#, fuzzy
msgid "WIKI_THERMOPLAST_EFFECTS"
msgstr "Termoplasztisz"

#, fuzzy
msgid "WIKI_THERMOPLAST_INTRO"
msgstr "Termoplasztisz"

#, fuzzy
msgid "WIKI_THERMOPLAST_MODIFICATIONS"
msgstr "[thrive:compound type=\"glucose\"][/thrive:compound]-t állít elő. Hatékonysága függ a [thrive:compound type=\"carbondioxide\"][/thrive:compound] koncentrációjától és a hőmérséklettől."

#, fuzzy
msgid "WIKI_THERMOPLAST_PROCESSES"
msgstr "[thrive:compound type=\"glucose\"][/thrive:compound]-t állít elő. Hatékonysága függ a [thrive:compound type=\"carbondioxide\"][/thrive:compound] koncentrációjától és a hőmérséklettől."

#, fuzzy
msgid "WIKI_THERMOPLAST_REQUIREMENTS"
msgstr "A nitrogenáz egy enzim, mely nitrogéngázból a sejt energiaraktározó ATP molekulájának segítségével képes ammóniát előállítani, ami a sejtnek egy elég fontos tápanyaga. Ez a folyamat anaerob nitrogén-rögzítés néven ismert. Mivel a nitrogenáz a citoplazmában helyezkedik el, ezért a környékén elhelyezkedő folyadék glikolízist végez."

#, fuzzy
msgid "WIKI_THERMOPLAST_SCIENTIFIC_BACKGROUND"
msgstr "A nitrogenáz egy enzim, mely nitrogéngázból a sejt energiaraktározó ATP molekulájának segítségével képes ammóniát előállítani, ami a sejtnek egy elég fontos tápanyaga. Ez a folyamat anaerob nitrogén-rögzítés néven ismert. Mivel a nitrogenáz a citoplazmában helyezkedik el, ezért a környékén elhelyezkedő folyadék glikolízist végez."

#, fuzzy
msgid "WIKI_THERMOPLAST_STRATEGY"
msgstr "Termoplasztisz"

#, fuzzy
msgid "WIKI_THERMOPLAST_UPGRADES"
msgstr "Termoplasztisz"

#, fuzzy
msgid "WIKI_THERMOSYNTHASE_EFFECTS"
msgstr "Termoszintézis"

#, fuzzy
msgid "WIKI_THERMOSYNTHASE_INTRO"
msgstr "Termoszintézis"

#, fuzzy
msgid "WIKI_THERMOSYNTHASE_MODIFICATIONS"
msgstr "A nitrogenáz egy enzim, mely nitrogéngázból a sejt energiaraktározó ATP molekulájának segítségével képes ammóniát előállítani, ami a sejtnek egy elég fontos tápanyaga. Ez a folyamat anaerob nitrogén-rögzítés néven ismert. Mivel a nitrogenáz a citoplazmában helyezkedik el, ezért a környékén elhelyezkedő folyadék glikolízist végez."

#, fuzzy
msgid "WIKI_THERMOSYNTHASE_PROCESSES"
msgstr "[thrive:compound type=\"glucose\"][/thrive:compound]-t állít elő. Hatékonysága függ a [thrive:compound type=\"carbondioxide\"][/thrive:compound] koncentrációjától és a hőmérséklettől."

#, fuzzy
msgid "WIKI_THERMOSYNTHASE_REQUIREMENTS"
msgstr "A nitrogenáz egy enzim, mely nitrogéngázból a sejt energiaraktározó ATP molekulájának segítségével képes ammóniát előállítani, ami a sejtnek egy elég fontos tápanyaga. Ez a folyamat anaerob nitrogén-rögzítés néven ismert. Mivel a nitrogenáz a citoplazmában helyezkedik el, ezért a környékén elhelyezkedő folyadék glikolízist végez."

#, fuzzy
msgid "WIKI_THERMOSYNTHASE_SCIENTIFIC_BACKGROUND"
msgstr "A nitrogenáz egy enzim, mely nitrogéngázból a sejt energiaraktározó ATP molekulájának segítségével képes ammóniát előállítani, ami a sejtnek egy elég fontos tápanyaga. Ez a folyamat anaerob nitrogén-rögzítés néven ismert. Mivel a nitrogenáz a citoplazmában helyezkedik el, ezért a környékén elhelyezkedő folyadék glikolízist végez."

#, fuzzy
msgid "WIKI_THERMOSYNTHASE_STRATEGY"
msgstr "A nitrogenáz egy enzim, mely nitrogéngázból a sejt energiaraktározó ATP molekulájának segítségével képes ammóniát előállítani, ami a sejtnek egy elég fontos tápanyaga. Ez a folyamat anaerob nitrogén-rögzítés néven ismert. Mivel a nitrogenáz a citoplazmában helyezkedik el, ezért a környékén elhelyezkedő folyadék glikolízist végez."

#, fuzzy
msgid "WIKI_THERMOSYNTHASE_UPGRADES"
msgstr "A nitrogenáz egy enzim, mely nitrogéngázból a sejt energiaraktározó ATP molekulájának segítségével képes ammóniát előállítani, ami a sejtnek egy elég fontos tápanyaga. Ez a folyamat anaerob nitrogén-rögzítés néven ismert. Mivel a nitrogenáz a citoplazmában helyezkedik el, ezért a környékén elhelyezkedő folyadék glikolízist végez."

#, fuzzy
msgid "WIKI_THE_PATCH_MAP_FOG_OF_WAR"
msgstr "Termoplasztisz"

#, fuzzy
msgid "WIKI_THE_PATCH_MAP_INTRO"
msgstr "Termoplasztisz"

#, fuzzy
msgid "WIKI_THE_PATCH_MAP_PATCHES"
msgstr "Termoplasztisz"

#, fuzzy
msgid "WIKI_THE_PATCH_MAP_THE_PATCH_MAP"
msgstr "Termoplasztisz"

#, fuzzy
msgid "WIKI_THYLAKOIDS_EFFECTS"
msgstr "A thilakoidok fehérjék és fényérzékeny pigmentek csoportosulásai. Ezek a pigmentek képesek a fény energiáját felhasználni glükóz előállítására vízből, és szén-dioxid gázból. Ezt a folyamatot hívjuk fotoszintézisnek. E pigmentek adják ráadásul saját maguk jellegzetes színét. A glükóz előállításának intenzitása a fény intenzitásától, és a szén-dioxid koncentrációjától függ. Mivel a thilakoidok a citoplazmában helyezkednek el, ezért a körülötte elhelyezkedő folyadék végez némi glikolízist."

#, fuzzy
msgid "WIKI_THYLAKOIDS_INTRO"
msgstr "A thilakoidok fehérjék és fényérzékeny pigmentek csoportosulásai. Ezek a pigmentek képesek a fény energiáját felhasználni glükóz előállítására vízből, és szén-dioxid gázból. Ezt a folyamatot hívjuk fotoszintézisnek. E pigmentek adják ráadásul saját maguk jellegzetes színét. A glükóz előállításának intenzitása a fény intenzitásától, és a szén-dioxid koncentrációjától függ. Mivel a thilakoidok a citoplazmában helyezkednek el, ezért a körülötte elhelyezkedő folyadék végez némi glikolízist."

#, fuzzy
msgid "WIKI_THYLAKOIDS_MODIFICATIONS"
msgstr "A thilakoidok fehérjék és fényérzékeny pigmentek csoportosulásai. Ezek a pigmentek képesek a fény energiáját felhasználni glükóz előállítására vízből, és szén-dioxid gázból. Ezt a folyamatot hívjuk fotoszintézisnek. E pigmentek adják ráadásul saját maguk jellegzetes színét. A glükóz előállításának intenzitása a fény intenzitásától, és a szén-dioxid koncentrációjától függ. Mivel a thilakoidok a citoplazmában helyezkednek el, ezért a körülötte elhelyezkedő folyadék végez némi glikolízist."

#, fuzzy
msgid "WIKI_THYLAKOIDS_PROCESSES"
msgstr "A thilakoidok fehérjék és fényérzékeny pigmentek csoportosulásai. Ezek a pigmentek képesek a fény energiáját felhasználni glükóz előállítására vízből, és szén-dioxid gázból. Ezt a folyamatot hívjuk fotoszintézisnek. E pigmentek adják ráadásul saját maguk jellegzetes színét. A glükóz előállításának intenzitása a fény intenzitásától, és a szén-dioxid koncentrációjától függ. Mivel a thilakoidok a citoplazmában helyezkednek el, ezért a körülötte elhelyezkedő folyadék végez némi glikolízist."

#, fuzzy
msgid "WIKI_THYLAKOIDS_REQUIREMENTS"
msgstr "A thilakoidok fehérjék és fényérzékeny pigmentek csoportosulásai. Ezek a pigmentek képesek a fény energiáját felhasználni glükóz előállítására vízből, és szén-dioxid gázból. Ezt a folyamatot hívjuk fotoszintézisnek. E pigmentek adják ráadásul saját maguk jellegzetes színét. A glükóz előállításának intenzitása a fény intenzitásától, és a szén-dioxid koncentrációjától függ. Mivel a thilakoidok a citoplazmában helyezkednek el, ezért a körülötte elhelyezkedő folyadék végez némi glikolízist."

#, fuzzy
msgid "WIKI_THYLAKOIDS_SCIENTIFIC_BACKGROUND"
msgstr "A thilakoidok fehérjék és fényérzékeny pigmentek csoportosulásai. Ezek a pigmentek képesek a fény energiáját felhasználni glükóz előállítására vízből, és szén-dioxid gázból. Ezt a folyamatot hívjuk fotoszintézisnek. E pigmentek adják ráadásul saját maguk jellegzetes színét. A glükóz előállításának intenzitása a fény intenzitásától, és a szén-dioxid koncentrációjától függ. Mivel a thilakoidok a citoplazmában helyezkednek el, ezért a körülötte elhelyezkedő folyadék végez némi glikolízist."

#, fuzzy
msgid "WIKI_THYLAKOIDS_STRATEGY"
msgstr "A thilakoidok fehérjék és fényérzékeny pigmentek csoportosulásai. Ezek a pigmentek képesek a fény energiáját felhasználni glükóz előállítására vízből, és szén-dioxid gázból. Ezt a folyamatot hívjuk fotoszintézisnek. E pigmentek adják ráadásul saját maguk jellegzetes színét. A glükóz előállításának intenzitása a fény intenzitásától, és a szén-dioxid koncentrációjától függ. Mivel a thilakoidok a citoplazmában helyezkednek el, ezért a körülötte elhelyezkedő folyadék végez némi glikolízist."

#, fuzzy
msgid "WIKI_THYLAKOIDS_UPGRADES"
msgstr "A thilakoidok fehérjék és fényérzékeny pigmentek csoportosulásai. Ezek a pigmentek képesek a fény energiáját felhasználni glükóz előállítására vízből, és szén-dioxid gázból. Ezt a folyamatot hívjuk fotoszintézisnek. E pigmentek adják ráadásul saját maguk jellegzetes színét. A glükóz előállításának intenzitása a fény intenzitásától, és a szén-dioxid koncentrációjától függ. Mivel a thilakoidok a citoplazmában helyezkednek el, ezért a körülötte elhelyezkedő folyadék végez némi glikolízist."

#, fuzzy
msgid "WIKI_TOXIN_VACUOLE_EFFECTS"
msgstr ""
"Méreganyag\n"
"Vakuólum"

#, fuzzy
msgid "WIKI_TOXIN_VACUOLE_INTRO"
msgstr ""
"Méreganyag\n"
"Vakuólum"

#, fuzzy
msgid "WIKI_TOXIN_VACUOLE_MODIFICATIONS"
msgstr "[thrive:compound type=\"atp\"][/thrive:compound]-t alakít át [thrive:compound type=\"oxytoxy\"][/thrive:compound]-vá. Hatékonysága függ az [thrive:compound type=\"oxygen\"][/thrive:compound] koncentrációjától. Mérget képes kilőni a [thrive:input]g_fire_toxin[/thrive:input] megnyomásával. Ha az [thrive:compound type=\"oxytoxy\"][/thrive:compound] mennyisége alacsony, akkor azt a kis mennyiséget ki tudod lőni, viszont kevesebb sebzést okoz."

#, fuzzy
msgid "WIKI_TOXIN_VACUOLE_PROCESSES"
msgstr "[thrive:compound type=\"atp\"][/thrive:compound]-t alakít át [thrive:compound type=\"oxytoxy\"][/thrive:compound]-vá. Hatékonysága függ az [thrive:compound type=\"oxygen\"][/thrive:compound] koncentrációjától. Mérget képes kilőni a [thrive:input]g_fire_toxin[/thrive:input] megnyomásával. Ha az [thrive:compound type=\"oxytoxy\"][/thrive:compound] mennyisége alacsony, akkor azt a kis mennyiséget ki tudod lőni, viszont kevesebb sebzést okoz."

#, fuzzy
msgid "WIKI_TOXIN_VACUOLE_REQUIREMENTS"
msgstr "Foszforeszkáló vakuólum"

#, fuzzy
msgid "WIKI_TOXIN_VACUOLE_SCIENTIFIC_BACKGROUND"
msgstr "Foszforeszkáló vakuólum"

#, fuzzy
msgid "WIKI_TOXIN_VACUOLE_STRATEGY"
msgstr ""
"Méreganyag\n"
"Vakuólum"

#, fuzzy
msgid "WIKI_TOXIN_VACUOLE_UPGRADES"
msgstr ""
"Méreganyag\n"
"Vakuólum"

#, fuzzy
msgid "WIKI_VACUOLE_EFFECTS"
msgstr ""
"Méreganyag\n"
"Vakuólum"

#, fuzzy
msgid "WIKI_VACUOLE_INTRO"
msgstr ""
"Méreganyag\n"
"Vakuólum"

#, fuzzy
msgid "WIKI_VACUOLE_MODIFICATIONS"
msgstr "[thrive:compound type=\"atp\"][/thrive:compound]-t alakít át [thrive:compound type=\"oxytoxy\"][/thrive:compound]-vá. Hatékonysága függ az [thrive:compound type=\"oxygen\"][/thrive:compound] koncentrációjától. Mérget képes kilőni a [thrive:input]g_fire_toxin[/thrive:input] megnyomásával. Ha az [thrive:compound type=\"oxytoxy\"][/thrive:compound] mennyisége alacsony, akkor azt a kis mennyiséget ki tudod lőni, viszont kevesebb sebzést okoz."

#, fuzzy
msgid "WIKI_VACUOLE_PROCESSES"
msgstr "[thrive:compound type=\"atp\"][/thrive:compound]-t alakít át [thrive:compound type=\"oxytoxy\"][/thrive:compound]-vá. Hatékonysága függ az [thrive:compound type=\"oxygen\"][/thrive:compound] koncentrációjától. Mérget képes kilőni a [thrive:input]g_fire_toxin[/thrive:input] megnyomásával. Ha az [thrive:compound type=\"oxytoxy\"][/thrive:compound] mennyisége alacsony, akkor azt a kis mennyiséget ki tudod lőni, viszont kevesebb sebzést okoz."

#, fuzzy
msgid "WIKI_VACUOLE_REQUIREMENTS"
msgstr "A metaboloszómák fehérjecsoportosulások fehérjeburokba csomagolva. A glükózt a citoplazmánál sokkal gyorsabban át tudják alakítani ATP-vé az aerob légzés segítségével. Viszont, mivel egyfajta \"légzés\", ezért oxigén kell a működéséhez, így a környezetben kisebb az oxigénszint, akkor ennek hatására az ATP előállítása lelassul. Mivel a metaboloszómák a citoplazmában helyezkednek el, ezért a körülötte elhelyezkedő folyadék végez némi glikolízist."

#, fuzzy
msgid "WIKI_VACUOLE_SCIENTIFIC_BACKGROUND"
msgstr "A metaboloszómák fehérjecsoportosulások fehérjeburokba csomagolva. A glükózt a citoplazmánál sokkal gyorsabban át tudják alakítani ATP-vé az aerob légzés segítségével. Viszont, mivel egyfajta \"légzés\", ezért oxigén kell a működéséhez, így a környezetben kisebb az oxigénszint, akkor ennek hatására az ATP előállítása lelassul. Mivel a metaboloszómák a citoplazmában helyezkednek el, ezért a körülötte elhelyezkedő folyadék végez némi glikolízist."

#, fuzzy
msgid "WIKI_VACUOLE_STRATEGY"
msgstr ""
"Méreganyag\n"
"Vakuólum"

#, fuzzy
msgid "WIKI_VACUOLE_UPGRADES"
msgstr ""
"Méreganyag\n"
"Vakuólum"

#, fuzzy
msgid "WIKI_YES"
msgstr "Wikipédiánk"

msgid "WILL_YOU_THRIVE"
msgstr "Túl fogsz élni?"

msgid "WIN_BOX_TITLE"
msgstr "TÚLÉLTÉL!"

msgid "WIN_TEXT"
msgstr "Gratulálok, a Thrive ezen verzióját végigvitted! Ha akarsz, még játszhatsz tovább, miután ez az ablak bezárul, vagy egy új játékot is kezdhetsz."

msgid "WORKSHOP_ITEM_CHANGE_NOTES"
msgstr "Tárgy változtatási naplója"

#, fuzzy
msgid "WORKSHOP_ITEM_CHANGE_NOTES_TOOLTIP"
msgstr "Tárgy neve:"

msgid "WORKSHOP_ITEM_DESCRIPTION"
msgstr "Tárgy leírása:"

msgid "WORKSHOP_ITEM_PREVIEW"
msgstr "Tárgy előzetes képe:"

msgid "WORKSHOP_ITEM_TAGS"
msgstr "Tárgy címkéi (vessző \",\" elválasztva):"

msgid "WORKSHOP_ITEM_TITLE"
msgstr "Tárgy neve:"

msgid "WORKSHOP_ITEM_UPLOAD_SUCCEEDED"
msgstr "Tárgy(ak) Steam Műhelybe való feltöltése sikeres"

#, fuzzy
msgid "WORKSHOP_ITEM_UPLOAD_SUCCEEDED_TOS_REQUIRED"
msgstr "A tárgy feltöltése a Steam Műhelybe sikerült, de hozzá kell járulnod a műhely [color=#3796e1][url=https://steamcommunity.com/sharedfiles/workshoplegalagreement] szolgáltatási feltételeinek [/url][/color], mielőtt láthatóvá válik mások számára"

msgid "WORKSHOP_TERMS_OF_SERVICE_NOTICE"
msgstr "E tárgy feltöltésével beleegyezel a Steam Műhely [color=#3796e1]([url=https://steamcommunity.com/sharedfiles/workshoplegalagreement]) szolgáltatás feltételeihez[/url][/color]"

msgid "WORKSHOP_VISIBILITY_TOOLTIP"
msgstr ""

msgid "WORLD"
msgstr ""

#, fuzzy
msgid "WORLD_EXPORT_SUCCESS_MESSAGE"
msgstr "Hiba: {0}"

#, fuzzy
msgid "WORLD_GENERAL_STATISTICS"
msgstr "Organizmus statisztikái"

msgid "WORLD_MISC_DETAILS_STRING"
msgstr ""

#, fuzzy
msgid "WORLD_RELATIVE_MOVEMENT"
msgstr "Alap mozgás"

msgid "WORST_PATCH_COLON"
msgstr "Legrosszabb patch:"

msgid "XBOX360"
msgstr ""

msgid "XBOX_ONE"
msgstr ""

msgid "XBOX_SERIES"
msgstr ""

msgid "YEARS"
msgstr "évek"

#, fuzzy
msgid "YET_TO_BE_IMPLEMENTED_NOTICE"
msgstr "Fejlesztés alatt."

msgid "YOUTUBE_TOOLTIP"
msgstr "Látogasd meg YouTube csatornánkat"

msgid "YOU_CAN_MAKE_PULL_REQUEST"
msgstr ""
"A Thrive egy nyílt forrású project.\n"
"Hozzájárulhatsz egy pull request-hez a csapatba való jelentkezés nélkül."

msgid "YOU_CAN_SUPPORT_THRIVE_ON_PATREON"
msgstr "A Thrive fejlesztését támogatni is tudod Patreonon."

msgid "ZOOM_IN"
msgstr "Közelítés"

msgid "ZOOM_OUT"
msgstr "Távolodás"

#, fuzzy
#~ msgid "WIKI_CHEMOSYNTHESIS"
#~ msgstr "Kemoszintézis"

#, fuzzy
#~ msgid "ASCENSION"
#~ msgstr "Verzió:"

#, fuzzy
#~ msgid "WIKI_CYTOPLASM_GLYCOLYSIS"
#~ msgstr "Citoplazma glikolízis"

#, fuzzy
#~ msgid "WIKI_AEROBIC_NITROGEN_FIXATION"
#~ msgstr "Anaerob Nitrifikáció"

#, fuzzy
#~ msgid "WIKI_AWAKENING_STAGE"
#~ msgstr "Felkelési fázis"

#, fuzzy
#~ msgid "WIKI_AWARE_STAGE"
#~ msgstr "Tudatos fázis"

#, fuzzy
#~ msgid "WIKI_GLYCOLYSIS"
#~ msgstr "Glikolízis"

#, fuzzy
#~ msgid "WIKI_INDUSTRIAL_STAGE"
#~ msgstr "Kötőszövet"

#, fuzzy
#~ msgid "WIKI_IRON_CHEMOLITHOAUTOTROPHY"
#~ msgstr "Vas oxidálása"

#, fuzzy
#~ msgid "WIKI_LIPASE"
#~ msgstr "Lipáz"

#, fuzzy
#~ msgid "WIKI_MICROBE_EDITOR"
#~ msgstr "Sejtszerkesztő"

#, fuzzy
#~ msgid "WIKI_MICROBE_STAGE"
#~ msgstr "Sejtfázis"

#, fuzzy
#~ msgid "WIKI_MUCILAGE_SYNTHESIS"
#~ msgstr "Nyálka szintézis"

#, fuzzy
#~ msgid "WIKI_MULTICELLULAR_STAGE"
#~ msgstr "Többsejtes fázis"

#, fuzzy
#~ msgid "WIKI_NONE"
#~ msgstr "A rusticyanin egy fehérje, ami szén-dioxid, és oxigén segítségével képes oxidálni a vasat egyik kémiai állapotból a másikba. Ez a folyamat (amit vas-légzésnek hívnak) energiát termel, amit a sejt később fel tud használni."

#, fuzzy
#~ msgid "WIKI_OXYTOXY_SYNTHESIS"
#~ msgstr "OxyToxy szintézis"

#, fuzzy
#~ msgid "WIKI_PHOTOSYNTHESIS"
#~ msgstr "Fotoszintézis"

#, fuzzy
#~ msgid "WIKI_RUSTICYANIN"
#~ msgstr "Rusticyanin"

#, fuzzy
#~ msgid "WIKI_SOCIETY_STAGE"
#~ msgstr "Sejtfázis"

#, fuzzy
#~ msgid "WIKI_SPACE_STAGE"
#~ msgstr "Sejtfázis"

#, fuzzy
#~ msgid "WIKI_THERMOSYNTHESIS"
#~ msgstr "Termoszintézis"

#, fuzzy
#~ msgid "NO"
#~ msgstr "Semmi"

#, fuzzy
#~ msgid "YES"
#~ msgstr "évek"

#, fuzzy
#~ msgid "STAGES_BUTTON"
#~ msgstr "Biztos, hogy végérvényesen törölni akarod ezt a mentést?"

#, fuzzy
#~ msgid "EDITING"
#~ msgstr "Kitin"

#~ msgid "ALLOW_SPECIES_TO_NOT_MIGRATE"
#~ msgstr "Fajok migrációkihagyásának engedélyezése (ha a rendszer nem talált jó vándorlási utat)"

#~ msgid "ALLOW_SPECIES_TO_NOT_MUTATE"
#~ msgstr "Fajok mutációkihagyásának engedélyezése (ha a rendszer nem talált megfelelő mutációt)"

#, fuzzy
#~ msgid "MAXIMUM_SPECIES_IN_PATCH"
#~ msgstr "kihalt a bolygón"

#~ msgid "NOT_FOUND_CHUNK"
#~ msgstr "Hiba: darabka nem található"

#~ msgid "BASSBOOST"
#~ msgstr "Bassboost"

#~ msgid "BASSDOWN"
#~ msgstr "Basszus csökkentése"

#~ msgid "BASSUP"
#~ msgstr "Basszus növelése"

#~ msgid "DIRECTIONL"
#~ msgstr "Bal"

#~ msgid "DIRECTIONR"
#~ msgstr "Jobb"

#~ msgid "HYPERL"
#~ msgstr "Hyper Left"

#~ msgid "HYPERR"
#~ msgstr "Hyper Right"

#~ msgid "SUPERL"
#~ msgstr "Super Left"

#~ msgid "SUPERR"
#~ msgstr "Super Right"

#~ msgid "TREBLEDOWN"
#~ msgstr "Magas hangok csökkentése"

#~ msgid "TREBLEUP"
#~ msgstr "Magas hangok növelése"

#~ msgid "UNKNOWN_ON_WINDOWS"
#~ msgstr "Ismeretlen a Windows-on"

#~ msgid "SIXTEEN_TIMES"
#~ msgstr "16x"

#~ msgid "TOTAL_POPULATION_COLON"
#~ msgstr "Teljes populáció:"

#, fuzzy
#~ msgid "QUESTION"
#~ msgstr "Felbontás:"

#, fuzzy
#~ msgid "TARGET_TIME"
#~ msgstr "Típus:"

#, fuzzy
#~ msgid "ENABLED"
#~ msgstr "Engedélyezett modok"

#~ msgid "PATCH_MAP_TYPE"
#~ msgstr "Patch térkép típusa"

#~ msgid "PATCH_MAP_TYPE_CLASSIC"
#~ msgstr "Klasszikus"

#~ msgid "PATCH_MAP_TYPE_EXPLANATION"
#~ msgstr "(procedurális patch térkép generálása, vagy a klasszikus elrendezés használata)"

#~ msgid "PATCH_MAP_TYPE_PROCEDURAL"
#~ msgstr "Procedurális"

#, fuzzy
#~ msgid "LOOKING_AT"
#~ msgstr "A szerkesztőben a visszavonás gomb lenyomásával kíjavíthatsz egy véletlen elkövetett hibát"

#~ msgid "SPECIES_N_TIMES"
#~ msgstr "{0} (x{1})"

#, fuzzy
#~ msgid "BECOME_AWARE"
#~ msgstr "Biom: {0}"

#~ msgid "CONFIRM_NORMAL"
#~ msgstr "Elfogad"

#~ msgid "STUFF_AT"
#~ msgstr "Dolgok {0:F1}, {1:F1} környékén:"

#, fuzzy
#~ msgid "SPECIES_DETAILS"
#~ msgstr "Fajlista"

#, fuzzy
#~ msgid "CURRENT_GENERATION_COLON"
#~ msgstr "Generáció:"

#~ msgid "STATISTICS_BUTTON_TOOLTIP"
#~ msgstr "Jelenlegi statisztikák a játékról"

#, fuzzy
#~ msgid "MACROSCOPIC_PROTOYPE_WARNING"
#~ msgstr "Betöltöd ezt az inkompatibilis mentést?"

#, fuzzy
#~ msgid "AUTO_GPU_NAME"
#~ msgstr "Saját felhasználónév:"

#~ msgid "NOT_RUNNING_DOT"
#~ msgstr "Nem fut."

#~ msgid "TINY"
#~ msgstr "Nagyon kicsi"

#~ msgid "HUGE"
#~ msgstr "Hatalmas"

#~ msgid "MOBILITY"
#~ msgstr "Mozgékonyság"

#~ msgid "PATCH_PANGONIAN_VENTS"
#~ msgstr "Pangóniai nyílások"

#~ msgid "PATCH_PANGONIAN_MESOPELAGIC"
#~ msgstr "Pangóniai mezopelágikus zóna"

#~ msgid "PATCH_PANGONIAN_EPIPELAGIC"
#~ msgstr "Pangóniai epipelágikus zóna"

#~ msgid "PATCH_CAVE"
#~ msgstr "Barlang"

#~ msgid "PATCH_ICE_SHELF"
#~ msgstr "Jégtakaró"

#~ msgid "PATCH_PANGONIAN_SEAFLOOR"
#~ msgstr "Pangóniai tengerfenék"

#~ msgid "FRAME_DELTA"
#~ msgstr "Delta: {0}"

#~ msgid "LOADING_DOT"
#~ msgstr "Betöltés..."

#~ msgid "PREVIOUS"
#~ msgstr "előző:"

#~ msgid "RUN_RESULT_POP_IN_PATCHES"
#~ msgstr "populáció a patch-ekben:"

#~ msgid "SAVING"
#~ msgstr "Mentés..."

#~ msgid "OVERWRITE_EXISTING_SAVE_TITLE"
#~ msgstr "Felülírod a már meglévő mentést?"

#~ msgid "TYPE"
#~ msgstr "Típus:"

#~ msgid "EDITOR_TUTORIAL_PATCH_TEXT"
#~ msgstr ""
#~ "Ez itt a patch térkép.\n"
#~ "Itt láthatod a különböző helyeket, ahol a sejtek élhetnek.\n"
#~ "Ki van külön emelve az a patch, ahol perpillanat tartózkodsz.\n"
#~ "Az egereddel ki tudod jelölni a különböző patch-eket, hogy a jobb oldalon láthasd róluk az információt.\n"
#~ "\n"
#~ "Ha a jelenlegi tartózkodási helyed melletti valamelyik patch-et kiválasztod, akkor a jobb oldalon lévő gomb megnyomásával abba a patch-be vándorolsz át. Ez lehetővé teszi a fajod számára, hogy új patch-ekbe terjedjenek el.\n"
#~ "\n"
#~ "Válassz ki egy patch-et a folytatáshoz."

#~ msgid "EDITOR_TUTORIAL_CELL_TEXT"
#~ msgstr ""
#~ "Ez itt a sejtszerkesztő, ahol különböző sejtszervecskéket adhatsz hozzá, vagy távolíthatsz el a sejtedről, amik mutáció pontokba (MP) kerülnek.\n"
#~ "\n"
#~ "A sejted többi tulajdonságát is megváltoztathatod a sejtszerkesztő többi részében.\n"
#~ "\n"
#~ "A folytatáshoz válassz ki egy sejtszervecskét a bal oldali panelről (a citoplazma egy jó választás elsőnek). Ezután a képernyő közepén elhelyezkedő valamelyik hexagonra való bal kattintással helyezd el az adott sejtszervecskét."

#, fuzzy
#~ msgid "TOTAL_EXTINCTION"
#~ msgstr "Kihalt: {0}"

#, fuzzy
#~ msgid "LOCAL_EXTINCTION"
#~ msgstr "A játékos faja kihalt"

#, fuzzy
#~ msgid "MARINE_SNOW_FOOD_SOURCE"
#~ msgstr "Tengeri hó"

#~ msgid "Cancel"
#~ msgstr "Kihagyás"

#~ msgid "SAVING_ERROR"
#~ msgstr "Mentési hiba"

#~ msgid "BEHAVIOR"
#~ msgstr "Viselkedés"<|MERGE_RESOLUTION|>--- conflicted
+++ resolved
@@ -7,15 +7,9 @@
 msgstr ""
 "Project-Id-Version: PROJECT VERSION\n"
 "Report-Msgid-Bugs-To: EMAIL@ADDRESS\n"
-<<<<<<< HEAD
-"POT-Creation-Date: 2024-09-17 13:19+0300\n"
-"PO-Revision-Date: 2024-09-08 07:30+0000\n"
-"Last-Translator: Teashrock <kajitsu22@gmail.com>\n"
-=======
-"POT-Creation-Date: 2024-09-16 20:19+0300\n"
+"POT-Creation-Date: 2024-09-17 15:30+0300\n"
 "PO-Revision-Date: 2024-09-17 07:03+0000\n"
 "Last-Translator: Anonymous <noreply@weblate.org>\n"
->>>>>>> 1cf25597
 "Language-Team: Hungarian <https://translate.revolutionarygamesstudio.com/projects/thrive/thrive-game/hu/>\n"
 "Language: hu\n"
 "MIME-Version: 1.0\n"
@@ -6330,9 +6324,8 @@
 msgid "WIKI_3D"
 msgstr "Wikipédiánk"
 
-#, fuzzy
 msgid "WIKI_3D_COMMA_SANDBOX"
-msgstr "Kloroplasztisz"
+msgstr ""
 
 #, fuzzy
 msgid "WIKI_3D_COMMA_STRATEGY"
@@ -6361,9 +6354,8 @@
 msgid "WIKI_ASCENSION_INTRO"
 msgstr "A rusticyanin egy fehérje, ami szén-dioxid, és oxigén segítségével képes oxidálni a vasat egyik kémiai állapotból a másikba. Ez a folyamat (amit vas-légzésnek hívnak) energiát termel, amit a sejt később fel tud használni."
 
-#, fuzzy
 msgid "WIKI_ASCENSION_OVERVIEW"
-msgstr "A rusticyanin egy fehérje, ami szén-dioxid, és oxigén segítségével képes oxidálni a vasat egyik kémiai állapotból a másikba. Ez a folyamat (amit vas-légzésnek hívnak) energiát termel, amit a sejt később fel tud használni."
+msgstr ""
 
 #, fuzzy
 msgid "WIKI_ASCENSION_TRANSITIONS"
@@ -6397,9 +6389,8 @@
 msgid "WIKI_AWAKENING_STAGE_UI"
 msgstr "Felkelési fázis"
 
-#, fuzzy
 msgid "WIKI_AWARE_STAGE_CURRENT_DEVELOPMENT"
-msgstr "Több sejthez való kapcsolódást teszi lehetővé. Ez a legelső lépés a többsejtűség felé. Amikor a sejted egy kolónia tagja, akkor a vegyületek eloszlanak a sejtek között. Ameddig egy kolónia tagja vagy, addig nem léphetsz be a sejtszerkesztőbe, emiatt el kell válnod a kolóniától miután elegendő vegyületet gyűjtöttél."
+msgstr ""
 
 #, fuzzy
 msgid "WIKI_AWARE_STAGE_FEATURES"
@@ -6425,33 +6416,26 @@
 msgid "WIKI_AXON_EFFECTS"
 msgstr "Külső effektek:"
 
-#, fuzzy
 msgid "WIKI_AXON_INTRO"
-msgstr "A rusticyanin egy fehérje, ami szén-dioxid, és oxigén segítségével képes oxidálni a vasat egyik kémiai állapotból a másikba. Ez a folyamat (amit vas-légzésnek hívnak) energiát termel, amit a sejt később fel tud használni."
-
-#, fuzzy
+msgstr ""
+
 msgid "WIKI_AXON_MODIFICATIONS"
-msgstr "Az eukarióta sejtek legmeghatározóbb jellemzője. A sejtmaghoz még hozzá tartozik az endoplazmatikus membránrendszer és a golgi-készülék is."
-
-#, fuzzy
+msgstr ""
+
 msgid "WIKI_AXON_PROCESSES"
-msgstr "[thrive:compound type=\"atp\"][/thrive:compound]-t alakít át [thrive:compound type=\"oxytoxy\"][/thrive:compound]-vá. Hatékonysága függ az [thrive:compound type=\"oxygen\"][/thrive:compound] koncentrációjától. Mérget képes kilőni a [thrive:input]g_fire_toxin[/thrive:input] megnyomásával. Ha az [thrive:compound type=\"oxytoxy\"][/thrive:compound] mennyisége alacsony, akkor azt a kis mennyiséget ki tudod lőni, viszont kevesebb sebzést okoz."
-
-#, fuzzy
+msgstr ""
+
 msgid "WIKI_AXON_REQUIREMENTS"
-msgstr "Több sejthez való kapcsolódást teszi lehetővé. Ez a legelső lépés a többsejtűség felé. Amikor a sejted egy kolónia tagja, akkor a vegyületek eloszlanak a sejtek között. Ameddig egy kolónia tagja vagy, addig nem léphetsz be a sejtszerkesztőbe, emiatt el kell válnod a kolóniától miután elegendő vegyületet gyűjtöttél."
-
-#, fuzzy
+msgstr ""
+
 msgid "WIKI_AXON_SCIENTIFIC_BACKGROUND"
-msgstr "A thilakoidok fehérjék és fényérzékeny pigmentek csoportosulásai. Ezek a pigmentek képesek a fény energiáját felhasználni glükóz előállítására vízből, és szén-dioxid gázból. Ezt a folyamatot hívjuk fotoszintézisnek. E pigmentek adják ráadásul saját maguk jellegzetes színét. A glükóz előállításának intenzitása a fény intenzitásától, és a szén-dioxid koncentrációjától függ. Mivel a thilakoidok a citoplazmában helyezkednek el, ezért a körülötte elhelyezkedő folyadék végez némi glikolízist."
-
-#, fuzzy
+msgstr ""
+
 msgid "WIKI_AXON_STRATEGY"
-msgstr "Felkelési fázis"
-
-#, fuzzy
+msgstr ""
+
 msgid "WIKI_AXON_UPGRADES"
-msgstr "A thilakoidok fehérjék és fényérzékeny pigmentek csoportosulásai. Ezek a pigmentek képesek a fény energiáját felhasználni glükóz előállítására vízből, és szén-dioxid gázból. Ezt a folyamatot hívjuk fotoszintézisnek. E pigmentek adják ráadásul saját maguk jellegzetes színét. A glükóz előállításának intenzitása a fény intenzitásától, és a szén-dioxid koncentrációjától függ. Mivel a thilakoidok a citoplazmában helyezkednek el, ezért a körülötte elhelyezkedő folyadék végez némi glikolízist."
+msgstr ""
 
 #, fuzzy
 msgid "WIKI_BACTERIAL_CHEMOSYNTHESIS_COMMA_GLYCOLYSIS"
@@ -6532,29 +6516,24 @@
 msgid "WIKI_CHEMOPLAST_INTRO"
 msgstr "Kemoplasztisz"
 
-#, fuzzy
 msgid "WIKI_CHEMOPLAST_MODIFICATIONS"
-msgstr "[thrive:compound type=\"glucose\"][/thrive:compound]-t állít elő. Hatékonysága függ a [thrive:compound type=\"carbondioxide\"][/thrive:compound] koncentrációjától és a hőmérséklettől."
+msgstr ""
 
 #, fuzzy
 msgid "WIKI_CHEMOPLAST_PROCESSES"
 msgstr "[thrive:compound type=\"hydrogensulfide\"][/thrive:compound]-ot alakít át [thrive:compound type=\"glucose\"][/thrive:compound]-zá. Hatékonysága függ a [thrive:compound type=\"carbondioxide\"][/thrive:compound] koncentrációjától."
 
-#, fuzzy
 msgid "WIKI_CHEMOPLAST_REQUIREMENTS"
-msgstr "Minden sejt csak kemoreceptorok segítségével képes \"látni\", így tudnak információt gyűjteni a környezetükről. Ezen sejtszervecske hozzáadásával sokkal finomhangoltabb lesz a sejted kemorecepciója. Egy vonal fog megjelenni játékon belül, mely jelképezi a sejt \"látását\", és a sejt közelében található vegyületekre mutat."
-
-#, fuzzy
+msgstr ""
+
 msgid "WIKI_CHEMOPLAST_SCIENTIFIC_BACKGROUND"
-msgstr "Minden sejt csak kemoreceptorok segítségével képes \"látni\", így tudnak információt gyűjteni a környezetükről. Ezen sejtszervecske hozzáadásával sokkal finomhangoltabb lesz a sejted kemorecepciója. Egy vonal fog megjelenni játékon belül, mely jelképezi a sejt \"látását\", és a sejt közelében található vegyületekre mutat."
-
-#, fuzzy
+msgstr ""
+
 msgid "WIKI_CHEMOPLAST_STRATEGY"
-msgstr "Termoplasztisz"
-
-#, fuzzy
+msgstr ""
+
 msgid "WIKI_CHEMOPLAST_UPGRADES"
-msgstr "Termoplasztisz"
+msgstr ""
 
 #, fuzzy
 msgid "WIKI_CHEMORECEPTOR_EFFECTS"
@@ -6636,13 +6615,11 @@
 msgid "WIKI_CHLOROPLAST_PROCESSES"
 msgstr "[thrive:compound type=\"glucose\"][/thrive:compound]-t állít elő. Hatékonysága függ a [thrive:compound type=\"carbondioxide\"][/thrive:compound] koncentrációjától és a [thrive:compound type=\"sunlight\"][/thrive:compound] intenzitásától."
 
-#, fuzzy
 msgid "WIKI_CHLOROPLAST_REQUIREMENTS"
-msgstr "Minden sejt csak kemoreceptorok segítségével képes \"látni\", így tudnak információt gyűjteni a környezetükről. Ezen sejtszervecske hozzáadásával sokkal finomhangoltabb lesz a sejted kemorecepciója. Egy vonal fog megjelenni játékon belül, mely jelképezi a sejt \"látását\", és a sejt közelében található vegyületekre mutat."
-
-#, fuzzy
+msgstr ""
+
 msgid "WIKI_CHLOROPLAST_SCIENTIFIC_BACKGROUND"
-msgstr "Minden sejt csak kemoreceptorok segítségével képes \"látni\", így tudnak információt gyűjteni a környezetükről. Ezen sejtszervecske hozzáadásával sokkal finomhangoltabb lesz a sejted kemorecepciója. Egy vonal fog megjelenni játékon belül, mely jelképezi a sejt \"látását\", és a sejt közelében található vegyületekre mutat."
+msgstr ""
 
 #, fuzzy
 msgid "WIKI_CHLOROPLAST_STRATEGY"
@@ -6656,37 +6633,30 @@
 msgid "WIKI_CHROMATOPHORE_PHOTOSYNTHESIS_COMMA_GLYCOLYSIS"
 msgstr "OxyToxy szintézis"
 
-#, fuzzy
 msgid "WIKI_CILIA_EFFECTS"
-msgstr "A ragacsos belseje a sejtnek. A citoplazma (sejtplazma) ionok, proteinek, víz és még más anyagok egyszerű keveréke, ami kitölti egy sejt belsejét. Az egyik funkciója a glikolízis, ami a glükóz ATP-vé alakítását takarja. Azoknak az organizmusoknak, melyeknek nincsenek különböző sejtszervecskéi, hogy fejlettebb anyagcserét tudjanak végezni, nekik ez az egyetlen támaszuk az energia előállítására. A sejtek még használják molekulák raktáraként, és hogy ezzel növelni tudják méretüket."
-
-#, fuzzy
+msgstr ""
+
 msgid "WIKI_CILIA_INTRO"
-msgstr "A ragacsos belseje a sejtnek. A citoplazma (sejtplazma) ionok, proteinek, víz és még más anyagok egyszerű keveréke, ami kitölti egy sejt belsejét. Az egyik funkciója a glikolízis, ami a glükóz ATP-vé alakítását takarja. Azoknak az organizmusoknak, melyeknek nincsenek különböző sejtszervecskéi, hogy fejlettebb anyagcserét tudjanak végezni, nekik ez az egyetlen támaszuk az energia előállítására. A sejtek még használják molekulák raktáraként, és hogy ezzel növelni tudják méretüket."
-
-#, fuzzy
+msgstr ""
+
 msgid "WIKI_CILIA_MODIFICATIONS"
-msgstr "A ragacsos belseje a sejtnek. A citoplazma (sejtplazma) ionok, proteinek, víz és még más anyagok egyszerű keveréke, ami kitölti egy sejt belsejét. Az egyik funkciója a glikolízis, ami a glükóz ATP-vé alakítását takarja. Azoknak az organizmusoknak, melyeknek nincsenek különböző sejtszervecskéi, hogy fejlettebb anyagcserét tudjanak végezni, nekik ez az egyetlen támaszuk az energia előállítására. A sejtek még használják molekulák raktáraként, és hogy ezzel növelni tudják méretüket."
+msgstr ""
 
 #, fuzzy
 msgid "WIKI_CILIA_PROCESSES"
 msgstr "[thrive:compound type=\"glucose\"][/thrive:compound]-t alakít át [thrive:compound type=\"atp\"][/thrive:compound]-vé."
 
-#, fuzzy
 msgid "WIKI_CILIA_REQUIREMENTS"
-msgstr "Több sejthez való kapcsolódást teszi lehetővé. Ez a legelső lépés a többsejtűség felé. Amikor a sejted egy kolónia tagja, akkor a vegyületek eloszlanak a sejtek között. Ameddig egy kolónia tagja vagy, addig nem léphetsz be a sejtszerkesztőbe, emiatt el kell válnod a kolóniától miután elegendő vegyületet gyűjtöttél."
-
-#, fuzzy
+msgstr ""
+
 msgid "WIKI_CILIA_SCIENTIFIC_BACKGROUND"
-msgstr "A thilakoidok fehérjék és fényérzékeny pigmentek csoportosulásai. Ezek a pigmentek képesek a fény energiáját felhasználni glükóz előállítására vízből, és szén-dioxid gázból. Ezt a folyamatot hívjuk fotoszintézisnek. E pigmentek adják ráadásul saját maguk jellegzetes színét. A glükóz előállításának intenzitása a fény intenzitásától, és a szén-dioxid koncentrációjától függ. Mivel a thilakoidok a citoplazmában helyezkednek el, ezért a körülötte elhelyezkedő folyadék végez némi glikolízist."
-
-#, fuzzy
+msgstr ""
+
 msgid "WIKI_CILIA_STRATEGY"
-msgstr "Kloroplasztisz"
-
-#, fuzzy
+msgstr ""
+
 msgid "WIKI_CILIA_UPGRADES"
-msgstr "Kloroplasztisz"
+msgstr ""
 
 #, fuzzy
 msgid "WIKI_COMPOUNDS_BUTTON"
@@ -6700,25 +6670,20 @@
 msgid "WIKI_COMPOUNDS_INTRO"
 msgstr "A ragacsos belseje a sejtnek. A citoplazma (sejtplazma) ionok, proteinek, víz és még más anyagok egyszerű keveréke, ami kitölti egy sejt belsejét. Az egyik funkciója a glikolízis, ami a glükóz ATP-vé alakítását takarja. Azoknak az organizmusoknak, melyeknek nincsenek különböző sejtszervecskéi, hogy fejlettebb anyagcserét tudjanak végezni, nekik ez az egyetlen támaszuk az energia előállítására. A sejtek még használják molekulák raktáraként, és hogy ezzel növelni tudják méretüket."
 
-#, fuzzy
 msgid "WIKI_COMPOUNDS_TYPES_OF_COMPOUNDS"
-msgstr "Végtelen vegyületek"
-
-#, fuzzy
+msgstr ""
+
 msgid "WIKI_COMPOUND_SYSTEM_DEVELOPMENT_COMPOUNDS_LIST"
-msgstr "Vegyületek:"
-
-#, fuzzy
+msgstr ""
+
 msgid "WIKI_COMPOUND_SYSTEM_DEVELOPMENT_INTRO"
-msgstr "Vegyületek:"
-
-#, fuzzy
+msgstr ""
+
 msgid "WIKI_COMPOUND_SYSTEM_DEVELOPMENT_MICROBE_STAGE"
-msgstr "Vegyületek:"
-
-#, fuzzy
+msgstr ""
+
 msgid "WIKI_COMPOUND_SYSTEM_DEVELOPMENT_OVERVIEW"
-msgstr "Vegyületek:"
+msgstr ""
 
 #, fuzzy
 msgid "WIKI_CYTOPLASM_EFFECTS"
@@ -6736,21 +6701,17 @@
 msgid "WIKI_CYTOPLASM_PROCESSES"
 msgstr "[thrive:compound type=\"glucose\"][/thrive:compound]-t alakít át [thrive:compound type=\"atp\"][/thrive:compound]-vé."
 
-#, fuzzy
 msgid "WIKI_CYTOPLASM_REQUIREMENTS"
-msgstr "A metaboloszómák fehérjecsoportosulások fehérjeburokba csomagolva. A glükózt a citoplazmánál sokkal gyorsabban át tudják alakítani ATP-vé az aerob légzés segítségével. Viszont, mivel egyfajta \"légzés\", ezért oxigén kell a működéséhez, így a környezetben kisebb az oxigénszint, akkor ennek hatására az ATP előállítása lelassul. Mivel a metaboloszómák a citoplazmában helyezkednek el, ezért a körülötte elhelyezkedő folyadék végez némi glikolízist."
-
-#, fuzzy
+msgstr ""
+
 msgid "WIKI_CYTOPLASM_SCIENTIFIC_BACKGROUND"
-msgstr "A thilakoidok fehérjék és fényérzékeny pigmentek csoportosulásai. Ezek a pigmentek képesek a fény energiáját felhasználni glükóz előállítására vízből, és szén-dioxid gázból. Ezt a folyamatot hívjuk fotoszintézisnek. E pigmentek adják ráadásul saját maguk jellegzetes színét. A glükóz előállításának intenzitása a fény intenzitásától, és a szén-dioxid koncentrációjától függ. Mivel a thilakoidok a citoplazmában helyezkednek el, ezért a körülötte elhelyezkedő folyadék végez némi glikolízist."
-
-#, fuzzy
+msgstr ""
+
 msgid "WIKI_CYTOPLASM_STRATEGY"
-msgstr "Kloroplasztisz"
-
-#, fuzzy
+msgstr ""
+
 msgid "WIKI_CYTOPLASM_UPGRADES"
-msgstr "Kloroplasztisz"
+msgstr ""
 
 #, fuzzy
 msgid "WIKI_DEVELOPMENT"
@@ -6764,21 +6725,18 @@
 msgid "WIKI_DEVELOPMENT_ROOT_INTRO"
 msgstr "Sejtszervecskék"
 
-#, fuzzy
 msgid "WIKI_EDITORS_AND_MUTATIONS_GENERATIONS_AND_EDITOR_SESSIONS"
-msgstr "Mitokondrium"
+msgstr ""
 
 #, fuzzy
 msgid "WIKI_EDITORS_AND_MUTATIONS_INTRO"
 msgstr "Mitokondrium"
 
-#, fuzzy
 msgid "WIKI_EDITORS_AND_MUTATIONS_MUTATIONS_AND_MUTATION_POINTS"
-msgstr "Mitokondrium"
-
-#, fuzzy
+msgstr ""
+
 msgid "WIKI_ENVIRONMENTAL_CONDITIONS_ENVIRONMENTAL_GASSES"
-msgstr "Mitokondrium"
+msgstr ""
 
 #, fuzzy
 msgid "WIKI_ENVIRONMENTAL_CONDITIONS_INTRO"
@@ -6788,41 +6746,34 @@
 msgid "WIKI_ENVIRONMENTAL_CONDITIONS_PHYSICAL_CONDITIONS"
 msgstr "A {0} populációjának egyedszáma megváltozott {1}-értékkel, emiatt az ok miatt: {2}"
 
-#, fuzzy
 msgid "WIKI_ENVIRONMENTAL_CONDITIONS_THE_DAY/NIGHT_CYCLE"
-msgstr "Mitokondrium"
-
-#, fuzzy
+msgstr ""
+
 msgid "WIKI_FLAGELLUM_EFFECTS"
-msgstr "Növeli a sejt sebességét, viszont [thrive:compound type=\"atp\"][/thrive:compound]-t használ."
+msgstr ""
 
 #, fuzzy
 msgid "WIKI_FLAGELLUM_INTRO"
 msgstr "Ostor"
 
-#, fuzzy
 msgid "WIKI_FLAGELLUM_MODIFICATIONS"
-msgstr "Az eukarióta sejtek legmeghatározóbb jellemzője. A sejtmaghoz még hozzá tartozik az endoplazmatikus membránrendszer és a golgi-készülék is."
+msgstr ""
 
 #, fuzzy
 msgid "WIKI_FLAGELLUM_PROCESSES"
 msgstr "Növeli a sejt sebességét, viszont [thrive:compound type=\"atp\"][/thrive:compound]-t használ."
 
-#, fuzzy
 msgid "WIKI_FLAGELLUM_REQUIREMENTS"
-msgstr "Ostor"
-
-#, fuzzy
+msgstr ""
+
 msgid "WIKI_FLAGELLUM_SCIENTIFIC_BACKGROUND"
-msgstr "Több sejthez való kapcsolódást teszi lehetővé. Ez a legelső lépés a többsejtűség felé. Amikor a sejted egy kolónia tagja, akkor a vegyületek eloszlanak a sejtek között. Ameddig egy kolónia tagja vagy, addig nem léphetsz be a sejtszerkesztőbe, emiatt el kell válnod a kolóniától miután elegendő vegyületet gyűjtöttél."
-
-#, fuzzy
+msgstr ""
+
 msgid "WIKI_FLAGELLUM_STRATEGY"
-msgstr "Ostor"
-
-#, fuzzy
+msgstr ""
+
 msgid "WIKI_FLAGELLUM_UPGRADES"
-msgstr "Növeli a sejt sebességét, viszont [thrive:compound type=\"atp\"][/thrive:compound]-t használ."
+msgstr ""
 
 #, fuzzy
 msgid "WIKI_GLYCOLYSIS_COMMA_ANAEROBIC_NITROGEN_FIXATION"
@@ -6852,9 +6803,8 @@
 msgid "WIKI_HEADING_EDITOR"
 msgstr "Felkelési fázis"
 
-#, fuzzy
 msgid "WIKI_HEADING_EFFECTS"
-msgstr "Felkelési fázis"
+msgstr ""
 
 #, fuzzy
 msgid "WIKI_HEADING_ENVIRONMENTAL_GASSES"
@@ -6876,21 +6826,18 @@
 msgid "WIKI_HEADING_GDD"
 msgstr "Felkelési fázis"
 
-#, fuzzy
 msgid "WIKI_HEADING_GENERATIONS_AND_EDITOR_SESSIONS"
-msgstr "Felkelési fázis"
+msgstr ""
 
 #, fuzzy
 msgid "WIKI_HEADING_MICROBE_STAGE"
 msgstr "Felkelési fázis"
 
-#, fuzzy
 msgid "WIKI_HEADING_MODIFICATIONS"
-msgstr "A thilakoidok fehérjék és fényérzékeny pigmentek csoportosulásai. Ezek a pigmentek képesek a fény energiáját felhasználni glükóz előállítására vízből, és szén-dioxid gázból. Ezt a folyamatot hívjuk fotoszintézisnek. E pigmentek adják ráadásul saját maguk jellegzetes színét. A glükóz előállításának intenzitása a fény intenzitásától, és a szén-dioxid koncentrációjától függ. Mivel a thilakoidok a citoplazmában helyezkednek el, ezért a körülötte elhelyezkedő folyadék végez némi glikolízist."
-
-#, fuzzy
+msgstr ""
+
 msgid "WIKI_HEADING_MUTATIONS_AND_MUTATION_POINTS"
-msgstr "Mitokondrium"
+msgstr ""
 
 #, fuzzy
 msgid "WIKI_HEADING_OVERVIEW"
@@ -6904,21 +6851,17 @@
 msgid "WIKI_HEADING_PHYSICAL_CONDITIONS"
 msgstr "Fizikai körülmények"
 
-#, fuzzy
 msgid "WIKI_HEADING_PROCESSES"
-msgstr "Felkelési fázis"
-
-#, fuzzy
+msgstr ""
+
 msgid "WIKI_HEADING_REPRODUCTION_IN_THE_MICROBE_STAGE"
-msgstr "Felkelési fázis"
-
-#, fuzzy
+msgstr ""
+
 msgid "WIKI_HEADING_REQUIREMENTS"
-msgstr "Több sejthez való kapcsolódást teszi lehetővé. Ez a legelső lépés a többsejtűség felé. Amikor a sejted egy kolónia tagja, akkor a vegyületek eloszlanak a sejtek között. Ameddig egy kolónia tagja vagy, addig nem léphetsz be a sejtszerkesztőbe, emiatt el kell válnod a kolóniától miután elegendő vegyületet gyűjtöttél."
-
-#, fuzzy
+msgstr ""
+
 msgid "WIKI_HEADING_SCIENTIFIC_BACKGROUND"
-msgstr "A thilakoidok fehérjék és fényérzékeny pigmentek csoportosulásai. Ezek a pigmentek képesek a fény energiáját felhasználni glükóz előállítására vízből, és szén-dioxid gázból. Ezt a folyamatot hívjuk fotoszintézisnek. E pigmentek adják ráadásul saját maguk jellegzetes színét. A glükóz előállításának intenzitása a fény intenzitásától, és a szén-dioxid koncentrációjától függ. Mivel a thilakoidok a citoplazmában helyezkednek el, ezért a körülötte elhelyezkedő folyadék végez némi glikolízist."
+msgstr ""
 
 #, fuzzy
 msgid "WIKI_HEADING_STRATEGY"
@@ -6944,9 +6887,8 @@
 msgid "WIKI_HEADING_UI"
 msgstr "Felkelési fázis"
 
-#, fuzzy
 msgid "WIKI_HEADING_UPGRADES"
-msgstr "Felkelési fázis"
+msgstr ""
 
 #, fuzzy
 msgid "WIKI_INDUSTRIAL_STAGE_CURRENT_DEVELOPMENT"
@@ -6960,9 +6902,8 @@
 msgid "WIKI_INDUSTRIAL_STAGE_INTRO"
 msgstr "Kötőszövet"
 
-#, fuzzy
 msgid "WIKI_INDUSTRIAL_STAGE_OVERVIEW"
-msgstr "Kötőszövet"
+msgstr ""
 
 #, fuzzy
 msgid "WIKI_INDUSTRIAL_STAGE_TRANSITIONS"
@@ -6975,9 +6916,8 @@
 msgid "WIKI_INJECTISOME_PILUS"
 msgstr ""
 
-#, fuzzy
 msgid "WIKI_LYSOSOME_EFFECTS"
-msgstr "Oxytoxyszóma"
+msgstr ""
 
 #, fuzzy
 msgid "WIKI_LYSOSOME_INTRO"
@@ -6991,21 +6931,17 @@
 msgid "WIKI_LYSOSOME_PROCESSES"
 msgstr "[thrive:compound type=\"atp\"][/thrive:compound]-t alakít át [thrive:compound type=\"oxytoxy\"][/thrive:compound]-vá. Hatékonysága függ az [thrive:compound type=\"oxygen\"][/thrive:compound] koncentrációjától. Mérget képes kilőni a [thrive:input]g_fire_toxin[/thrive:input] megnyomásával. Ha az [thrive:compound type=\"oxytoxy\"][/thrive:compound] mennyisége alacsony, akkor azt a kis mennyiséget ki tudod lőni, viszont kevesebb sebzést okoz."
 
-#, fuzzy
 msgid "WIKI_LYSOSOME_REQUIREMENTS"
-msgstr "A metaboloszómák fehérjecsoportosulások fehérjeburokba csomagolva. A glükózt a citoplazmánál sokkal gyorsabban át tudják alakítani ATP-vé az aerob légzés segítségével. Viszont, mivel egyfajta \"légzés\", ezért oxigén kell a működéséhez, így a környezetben kisebb az oxigénszint, akkor ennek hatására az ATP előállítása lelassul. Mivel a metaboloszómák a citoplazmában helyezkednek el, ezért a körülötte elhelyezkedő folyadék végez némi glikolízist."
-
-#, fuzzy
+msgstr ""
+
 msgid "WIKI_LYSOSOME_SCIENTIFIC_BACKGROUND"
-msgstr "A metaboloszómák fehérjecsoportosulások fehérjeburokba csomagolva. A glükózt a citoplazmánál sokkal gyorsabban át tudják alakítani ATP-vé az aerob légzés segítségével. Viszont, mivel egyfajta \"légzés\", ezért oxigén kell a működéséhez, így a környezetben kisebb az oxigénszint, akkor ennek hatására az ATP előállítása lelassul. Mivel a metaboloszómák a citoplazmában helyezkednek el, ezért a körülötte elhelyezkedő folyadék végez némi glikolízist."
-
-#, fuzzy
+msgstr ""
+
 msgid "WIKI_LYSOSOME_STRATEGY"
-msgstr "Oxytoxyszóma"
-
-#, fuzzy
+msgstr ""
+
 msgid "WIKI_LYSOSOME_UPGRADES"
-msgstr "Oxytoxyszóma"
+msgstr ""
 
 #, fuzzy
 msgid "WIKI_MECHANICS"
@@ -7115,13 +7051,11 @@
 msgid "WIKI_MITOCHONDRION_PROCESSES"
 msgstr "[thrive:compound type=\"glucose\"][/thrive:compound]-t alakít át [thrive:compound type=\"atp\"][/thrive:compound]-vé. Hatékonysága függ az [thrive:compound type=\"oxygen\"][/thrive:compound] koncentrációjától."
 
-#, fuzzy
 msgid "WIKI_MITOCHONDRION_REQUIREMENTS"
-msgstr "Mitokondrium"
-
-#, fuzzy
+msgstr ""
+
 msgid "WIKI_MITOCHONDRION_SCIENTIFIC_BACKGROUND"
-msgstr "A rusticyanin egy fehérje, ami szén-dioxid, és oxigén segítségével képes oxidálni a vasat egyik kémiai állapotból a másikba. Ez a folyamat (amit vas-légzésnek hívnak) energiát termel, amit a sejt később fel tud használni."
+msgstr ""
 
 #, fuzzy
 msgid "WIKI_MITOCHONDRION_STRATEGY"
@@ -7159,37 +7093,29 @@
 msgid "WIKI_MULTICELLULAR_STAGE_UI"
 msgstr "Többsejtes fázis"
 
-#, fuzzy
 msgid "WIKI_MYOFIBRIL_EFFECTS"
-msgstr "A ragacsos belseje a sejtnek. A citoplazma (sejtplazma) ionok, proteinek, víz és még más anyagok egyszerű keveréke, ami kitölti egy sejt belsejét. Az egyik funkciója a glikolízis, ami a glükóz ATP-vé alakítását takarja. Azoknak az organizmusoknak, melyeknek nincsenek különböző sejtszervecskéi, hogy fejlettebb anyagcserét tudjanak végezni, nekik ez az egyetlen támaszuk az energia előállítására. A sejtek még használják molekulák raktáraként, és hogy ezzel növelni tudják méretüket."
-
-#, fuzzy
+msgstr ""
+
 msgid "WIKI_MYOFIBRIL_INTRO"
-msgstr "Ragadozói pilus"
-
-#, fuzzy
+msgstr ""
+
 msgid "WIKI_MYOFIBRIL_MODIFICATIONS"
-msgstr "A ragacsos belseje a sejtnek. A citoplazma (sejtplazma) ionok, proteinek, víz és még más anyagok egyszerű keveréke, ami kitölti egy sejt belsejét. Az egyik funkciója a glikolízis, ami a glükóz ATP-vé alakítását takarja. Azoknak az organizmusoknak, melyeknek nincsenek különböző sejtszervecskéi, hogy fejlettebb anyagcserét tudjanak végezni, nekik ez az egyetlen támaszuk az energia előállítására. A sejtek még használják molekulák raktáraként, és hogy ezzel növelni tudják méretüket."
-
-#, fuzzy
+msgstr ""
+
 msgid "WIKI_MYOFIBRIL_PROCESSES"
-msgstr "[thrive:compound type=\"glucose\"][/thrive:compound]-t alakít át [thrive:compound type=\"atp\"][/thrive:compound]-vé."
-
-#, fuzzy
+msgstr ""
+
 msgid "WIKI_MYOFIBRIL_REQUIREMENTS"
-msgstr "A metaboloszómák fehérjecsoportosulások fehérjeburokba csomagolva. A glükózt a citoplazmánál sokkal gyorsabban át tudják alakítani ATP-vé az aerob légzés segítségével. Viszont, mivel egyfajta \"légzés\", ezért oxigén kell a működéséhez, így a környezetben kisebb az oxigénszint, akkor ennek hatására az ATP előállítása lelassul. Mivel a metaboloszómák a citoplazmában helyezkednek el, ezért a körülötte elhelyezkedő folyadék végez némi glikolízist."
-
-#, fuzzy
+msgstr ""
+
 msgid "WIKI_MYOFIBRIL_SCIENTIFIC_BACKGROUND"
-msgstr "A thilakoidok fehérjék és fényérzékeny pigmentek csoportosulásai. Ezek a pigmentek képesek a fény energiáját felhasználni glükóz előállítására vízből, és szén-dioxid gázból. Ezt a folyamatot hívjuk fotoszintézisnek. E pigmentek adják ráadásul saját maguk jellegzetes színét. A glükóz előállításának intenzitása a fény intenzitásától, és a szén-dioxid koncentrációjától függ. Mivel a thilakoidok a citoplazmában helyezkednek el, ezért a körülötte elhelyezkedő folyadék végez némi glikolízist."
-
-#, fuzzy
+msgstr ""
+
 msgid "WIKI_MYOFIBRIL_STRATEGY"
-msgstr "A thilakoidok fehérjék és fényérzékeny pigmentek csoportosulásai. Ezek a pigmentek képesek a fény energiáját felhasználni glükóz előállítására vízből, és szén-dioxid gázból. Ezt a folyamatot hívjuk fotoszintézisnek. E pigmentek adják ráadásul saját maguk jellegzetes színét. A glükóz előállításának intenzitása a fény intenzitásától, és a szén-dioxid koncentrációjától függ. Mivel a thilakoidok a citoplazmában helyezkednek el, ezért a körülötte elhelyezkedő folyadék végez némi glikolízist."
-
-#, fuzzy
+msgstr ""
+
 msgid "WIKI_MYOFIBRIL_UPGRADES"
-msgstr "A thilakoidok fehérjék és fényérzékeny pigmentek csoportosulásai. Ezek a pigmentek képesek a fény energiáját felhasználni glükóz előállítására vízből, és szén-dioxid gázból. Ezt a folyamatot hívjuk fotoszintézisnek. E pigmentek adják ráadásul saját maguk jellegzetes színét. A glükóz előállításának intenzitása a fény intenzitásától, és a szén-dioxid koncentrációjától függ. Mivel a thilakoidok a citoplazmában helyezkednek el, ezért a körülötte elhelyezkedő folyadék végez némi glikolízist."
+msgstr ""
 
 #, fuzzy
 msgid "WIKI_NATION_EDITOR"
@@ -7243,9 +7169,8 @@
 msgid "WIKI_NITROGENASE_PROCESSES"
 msgstr "[thrive:compound type=\"atp\"][/thrive:compound]-t alakít át [thrive:compound type=\"ammonia\"][/thrive:compound]-vá. Hatékonysága függ az [thrive:compound type=\"nitrogen\"][/thrive:compound] koncentrációjától."
 
-#, fuzzy
 msgid "WIKI_NITROGENASE_REQUIREMENTS"
-msgstr "A nitrogenáz egy enzim, mely nitrogéngázból a sejt energiaraktározó ATP molekulájának segítségével képes ammóniát előállítani, ami a sejtnek egy elég fontos tápanyaga. Ez a folyamat anaerob nitrogén-rögzítés néven ismert. Mivel a nitrogenáz a citoplazmában helyezkedik el, ezért a környékén elhelyezkedő folyadék glikolízist végez."
+msgstr ""
 
 #, fuzzy
 msgid "WIKI_NITROGENASE_SCIENTIFIC_BACKGROUND"
@@ -7266,703 +7191,642 @@
 msgid "WIKI_NONE_COMMA_THIS_IS_THE_LAST_STAGE"
 msgstr ""
 
-#, fuzzy
 msgid "WIKI_NUCLEUS_EFFECTS"
-msgstr "A ragacsos belseje a sejtnek. A citoplazma (sejtplazma) ionok, proteinek, víz és még más anyagok egyszerű keveréke, ami kitölti egy sejt belsejét. Az egyik funkciója a glikolízis, ami a glükóz ATP-vé alakítását takarja. Azoknak az organizmusoknak, melyeknek nincsenek különböző sejtszervecskéi, hogy fejlettebb anyagcserét tudjanak végezni, nekik ez az egyetlen támaszuk az energia előállítására. A sejtek még használják molekulák raktáraként, és hogy ezzel növelni tudják méretüket."
-
-#, fuzzy
+msgstr ""
+
 msgid "WIKI_NUCLEUS_INTRO"
-msgstr "A ragacsos belseje a sejtnek. A citoplazma (sejtplazma) ionok, proteinek, víz és még más anyagok egyszerű keveréke, ami kitölti egy sejt belsejét. Az egyik funkciója a glikolízis, ami a glükóz ATP-vé alakítását takarja. Azoknak az organizmusoknak, melyeknek nincsenek különböző sejtszervecskéi, hogy fejlettebb anyagcserét tudjanak végezni, nekik ez az egyetlen támaszuk az energia előállítására. A sejtek még használják molekulák raktáraként, és hogy ezzel növelni tudják méretüket."
+msgstr ""
 
 #, fuzzy
 msgid "WIKI_NUCLEUS_MODIFICATIONS"
 msgstr "Az eukarióta sejtek legmeghatározóbb jellemzője. A sejtmaghoz még hozzá tartozik az endoplazmatikus membránrendszer és a golgi-készülék is."
 
-#, fuzzy
 msgid "WIKI_NUCLEUS_PROCESSES"
+msgstr ""
+
+msgid "WIKI_NUCLEUS_REQUIREMENTS"
+msgstr ""
+
+msgid "WIKI_NUCLEUS_SCIENTIFIC_BACKGROUND"
+msgstr ""
+
+msgid "WIKI_NUCLEUS_STRATEGY"
+msgstr ""
+
+msgid "WIKI_NUCLEUS_UPGRADES"
+msgstr ""
+
+#, fuzzy
+msgid "WIKI_ORGANELLES_ROOT_INTRO"
+msgstr "Sejtszervecskék"
+
+#, fuzzy
+msgid "WIKI_OXYTOXISOME_EFFECTS"
+msgstr "Oxytoxyszóma"
+
+#, fuzzy
+msgid "WIKI_OXYTOXISOME_INTRO"
+msgstr "Oxytoxyszóma"
+
+#, fuzzy
+msgid "WIKI_OXYTOXISOME_MODIFICATIONS"
 msgstr "[thrive:compound type=\"atp\"][/thrive:compound]-t alakít át [thrive:compound type=\"oxytoxy\"][/thrive:compound]-vá. Hatékonysága függ az [thrive:compound type=\"oxygen\"][/thrive:compound] koncentrációjától. Mérget képes kilőni a [thrive:input]g_fire_toxin[/thrive:input] megnyomásával. Ha az [thrive:compound type=\"oxytoxy\"][/thrive:compound] mennyisége alacsony, akkor azt a kis mennyiséget ki tudod lőni, viszont kevesebb sebzést okoz."
 
 #, fuzzy
-msgid "WIKI_NUCLEUS_REQUIREMENTS"
-msgstr "A metaboloszómák fehérjecsoportosulások fehérjeburokba csomagolva. A glükózt a citoplazmánál sokkal gyorsabban át tudják alakítani ATP-vé az aerob légzés segítségével. Viszont, mivel egyfajta \"légzés\", ezért oxigén kell a működéséhez, így a környezetben kisebb az oxigénszint, akkor ennek hatására az ATP előállítása lelassul. Mivel a metaboloszómák a citoplazmában helyezkednek el, ezért a körülötte elhelyezkedő folyadék végez némi glikolízist."
-
-#, fuzzy
-msgid "WIKI_NUCLEUS_SCIENTIFIC_BACKGROUND"
-msgstr "A nitrogenáz egy enzim, mely nitrogéngázból a sejt energiaraktározó ATP molekulájának segítségével képes ammóniát előállítani, ami a sejtnek egy elég fontos tápanyaga. Ez a folyamat anaerob nitrogén-rögzítés néven ismert. Mivel a nitrogenáz a citoplazmában helyezkedik el, ezért a környékén elhelyezkedő folyadék glikolízist végez."
-
-#, fuzzy
-msgid "WIKI_NUCLEUS_STRATEGY"
+msgid "WIKI_OXYTOXISOME_PROCESSES"
+msgstr "[thrive:compound type=\"atp\"][/thrive:compound]-t alakít át [thrive:compound type=\"oxytoxy\"][/thrive:compound]-vá. Hatékonysága függ az [thrive:compound type=\"oxygen\"][/thrive:compound] koncentrációjától. Mérget képes kilőni a [thrive:input]g_fire_toxin[/thrive:input] megnyomásával. Ha az [thrive:compound type=\"oxytoxy\"][/thrive:compound] mennyisége alacsony, akkor azt a kis mennyiséget ki tudod lőni, viszont kevesebb sebzést okoz."
+
+msgid "WIKI_OXYTOXISOME_REQUIREMENTS"
+msgstr ""
+
+msgid "WIKI_OXYTOXISOME_SCIENTIFIC_BACKGROUND"
+msgstr ""
+
+#, fuzzy
+msgid "WIKI_OXYTOXISOME_STRATEGY"
+msgstr "Oxytoxyszóma"
+
+#, fuzzy
+msgid "WIKI_OXYTOXISOME_UPGRADES"
+msgstr "Oxytoxyszóma"
+
+#, fuzzy
+msgid "WIKI_OXYTOXY_SYNTHESIS_COMMA_GLYCOLYSIS"
+msgstr "OxyToxy szintézis"
+
+#, fuzzy
+msgid "WIKI_PAGE_ASCENSION"
+msgstr "Rusticyanin"
+
+#, fuzzy
+msgid "WIKI_PAGE_AWAKENING_STAGE"
+msgstr "Felkelési fázis"
+
+#, fuzzy
+msgid "WIKI_PAGE_AWARE_STAGE"
+msgstr "Tudatos fázis"
+
+msgid "WIKI_PAGE_AXON"
+msgstr ""
+
+#, fuzzy
+msgid "WIKI_PAGE_BINDING_AGENT"
+msgstr "Kötőszövet"
+
+#, fuzzy
+msgid "WIKI_PAGE_BIOLUMINESCENT_VACUOLE"
+msgstr "Foszforeszkáló vakuólum"
+
+#, fuzzy
+msgid "WIKI_PAGE_CHEMOPLAST"
+msgstr "Kemoplasztisz"
+
+#, fuzzy
+msgid "WIKI_PAGE_CHEMORECEPTOR"
+msgstr "Kemoreceptor"
+
+#, fuzzy
+msgid "WIKI_PAGE_CHEMOSYNTHESIZING_PROTEINS"
+msgstr "Kemoszintetizáló fehérjék"
+
+#, fuzzy
+msgid "WIKI_PAGE_CHLOROPLAST"
+msgstr "Kloroplasztisz"
+
+msgid "WIKI_PAGE_CILIA"
+msgstr ""
+
+#, fuzzy
+msgid "WIKI_PAGE_COMPOUNDS"
+msgstr "Citoplazma"
+
+msgid "WIKI_PAGE_COMPOUND_SYSTEM_DEVELOPMENT"
+msgstr ""
+
+#, fuzzy
+msgid "WIKI_PAGE_CYTOPLASM"
+msgstr "Citoplazma"
+
+#, fuzzy
+msgid "WIKI_PAGE_DEVELOPMENT_ROOT"
+msgstr "Sejtszervecske elhelyezése"
+
+#, fuzzy
+msgid "WIKI_PAGE_EDITORS_AND_MUTATIONS"
+msgstr "Mitokondrium"
+
+#, fuzzy
+msgid "WIKI_PAGE_ENVIRONMENTAL_CONDITIONS"
+msgstr "Mitokondrium"
+
+#, fuzzy
+msgid "WIKI_PAGE_FLAGELLUM"
+msgstr "Ostor"
+
+#, fuzzy
+msgid "WIKI_PAGE_INDUSTRIAL_STAGE"
+msgstr "Kötőszövet"
+
+#, fuzzy
+msgid "WIKI_PAGE_LYSOSOME"
+msgstr "Lizoszóma"
+
+#, fuzzy
+msgid "WIKI_PAGE_MECHANICS_ROOT"
+msgstr "Sejtszervecske elhelyezése"
+
+#, fuzzy
+msgid "WIKI_PAGE_METABOLOSOMES"
+msgstr "Metaboloszómák"
+
+#, fuzzy
+msgid "WIKI_PAGE_MICROBE_STAGE"
+msgstr "Nitrogenáz"
+
+#, fuzzy
+msgid "WIKI_PAGE_MITOCHONDRION"
+msgstr "Mitokondrium"
+
+#, fuzzy
+msgid "WIKI_PAGE_MULTICELLULAR_STAGE"
+msgstr "Többsejtes fázis"
+
+#, fuzzy
+msgid "WIKI_PAGE_MYOFIBRIL"
+msgstr "Ragadozói pilus"
+
+#, fuzzy
+msgid "WIKI_PAGE_NITROGEN-FIXING_PLASTID"
+msgstr "Nitrifikáló színtest"
+
+#, fuzzy
+msgid "WIKI_PAGE_NITROGENASE"
+msgstr "Nitrogenáz"
+
+#, fuzzy
+msgid "WIKI_PAGE_NUCLEUS"
+msgstr "Sejtmag"
+
+#, fuzzy
+msgid "WIKI_PAGE_ORGANELLES_ROOT"
+msgstr "Sejtszervecske elhelyezése"
+
+#, fuzzy
+msgid "WIKI_PAGE_OXYTOXISOME"
+msgstr "Oxytoxyszóma"
+
+msgid "WIKI_PAGE_PERFORATOR_PILUS"
+msgstr ""
+
+#, fuzzy
+msgid "WIKI_PAGE_PROTOPLASM"
+msgstr "Protoplazma"
+
+#, fuzzy
+msgid "WIKI_PAGE_REPRODUCTION"
+msgstr "Protoplazma"
+
+#, fuzzy
+msgid "WIKI_PAGE_RUSTICYANIN"
+msgstr "Rusticyanin"
+
+#, fuzzy
+msgid "WIKI_PAGE_SIGNALING_AGENT"
+msgstr "Jelző szövet"
+
+#, fuzzy
+msgid "WIKI_PAGE_SLIME_JET"
+msgstr "Nyálka jet"
+
+#, fuzzy
+msgid "WIKI_PAGE_SOCIETY_STAGE"
+msgstr "Sejtfázis"
+
+#, fuzzy
+msgid "WIKI_PAGE_SPACE_STAGE"
+msgstr "Nyálka jet"
+
+#, fuzzy
+msgid "WIKI_PAGE_STAGES_ROOT"
+msgstr "Sejtszervecske elhelyezése"
+
+#, fuzzy
+msgid "WIKI_PAGE_THERMOPLAST"
+msgstr "Termoplasztisz"
+
+#, fuzzy
+msgid "WIKI_PAGE_THERMOSYNTHASE"
+msgstr "Termoszintézis"
+
+#, fuzzy
+msgid "WIKI_PAGE_THE_PATCH_MAP"
+msgstr "Termoplasztisz"
+
+#, fuzzy
+msgid "WIKI_PAGE_THYLAKOIDS"
+msgstr "Thilakoidok"
+
+#, fuzzy
+msgid "WIKI_PAGE_TOXIN_VACUOLE"
 msgstr ""
 "Méreganyag\n"
 "Vakuólum"
 
 #, fuzzy
-msgid "WIKI_NUCLEUS_UPGRADES"
+msgid "WIKI_PAGE_VACUOLE"
 msgstr ""
 "Méreganyag\n"
 "Vakuólum"
 
-#, fuzzy
-msgid "WIKI_ORGANELLES_ROOT_INTRO"
+msgid "WIKI_PERFORATOR_PILUS_EFFECTS"
+msgstr ""
+
+msgid "WIKI_PERFORATOR_PILUS_INTRO"
+msgstr ""
+
+msgid "WIKI_PERFORATOR_PILUS_MODIFICATIONS"
+msgstr ""
+
+msgid "WIKI_PERFORATOR_PILUS_PROCESSES"
+msgstr ""
+
+msgid "WIKI_PERFORATOR_PILUS_REQUIREMENTS"
+msgstr ""
+
+msgid "WIKI_PERFORATOR_PILUS_SCIENTIFIC_BACKGROUND"
+msgstr ""
+
+msgid "WIKI_PERFORATOR_PILUS_STRATEGY"
+msgstr ""
+
+msgid "WIKI_PERFORATOR_PILUS_UPGRADES"
+msgstr ""
+
+#, fuzzy
+msgid "WIKI_PROTEIN_RESPIRATION"
+msgstr "Aerob légzés"
+
+#, fuzzy
+msgid "WIKI_PROTOPLASM_EFFECTS"
+msgstr "Protoplazma"
+
+#, fuzzy
+msgid "WIKI_PROTOPLASM_INTRO"
+msgstr "Protoplazma"
+
+msgid "WIKI_PROTOPLASM_MODIFICATIONS"
+msgstr ""
+
+#, fuzzy
+msgid "WIKI_PROTOPLASM_PROCESSES"
+msgstr "[thrive:compound type=\"glucose\"][/thrive:compound]-t alakít át [thrive:compound type=\"atp\"][/thrive:compound]-vé."
+
+msgid "WIKI_PROTOPLASM_REQUIREMENTS"
+msgstr ""
+
+msgid "WIKI_PROTOPLASM_SCIENTIFIC_BACKGROUND"
+msgstr ""
+
+msgid "WIKI_PROTOPLASM_STRATEGY"
+msgstr ""
+
+msgid "WIKI_PROTOPLASM_UPGRADES"
+msgstr ""
+
+#, fuzzy
+msgid "WIKI_PULLING_CILIA"
+msgstr "Felkelési fázis"
+
+#, fuzzy
+msgid "WIKI_REPRODUCTION_BUTTON"
+msgstr "Protoplazma"
+
+#, fuzzy
+msgid "WIKI_REPRODUCTION_INTRO"
+msgstr "Protoplazma"
+
+msgid "WIKI_REPRODUCTION_REPRODUCTION_IN_THE_MICROBE_STAGE"
+msgstr ""
+
+msgid "WIKI_ROOT_BODY"
+msgstr ""
+
+msgid "WIKI_ROOT_HEADING"
+msgstr ""
+
+#, fuzzy
+msgid "WIKI_RUSTICYANIN_EFFECTS"
+msgstr "A rusticyanin egy fehérje, ami szén-dioxid, és oxigén segítségével képes oxidálni a vasat egyik kémiai állapotból a másikba. Ez a folyamat (amit vas-légzésnek hívnak) energiát termel, amit a sejt később fel tud használni."
+
+#, fuzzy
+msgid "WIKI_RUSTICYANIN_INTRO"
+msgstr "A rusticyanin egy fehérje, ami szén-dioxid, és oxigén segítségével képes oxidálni a vasat egyik kémiai állapotból a másikba. Ez a folyamat (amit vas-légzésnek hívnak) energiát termel, amit a sejt később fel tud használni."
+
+#, fuzzy
+msgid "WIKI_RUSTICYANIN_MODIFICATIONS"
+msgstr "A rusticyanin egy fehérje, ami szén-dioxid, és oxigén segítségével képes oxidálni a vasat egyik kémiai állapotból a másikba. Ez a folyamat (amit vas-légzésnek hívnak) energiát termel, amit a sejt később fel tud használni."
+
+#, fuzzy
+msgid "WIKI_RUSTICYANIN_PROCESSES"
+msgstr "[thrive:compound type=\"iron\"][/thrive:compound]-at alakít át [thrive:compound type=\"atp\"][/thrive:compound]-vé. Hatékonysága függ az [thrive:compound type=\"carbondioxide\"][/thrive:compound] és az [thrive:compound type=\"oxygen\"][/thrive:compound] koncentrációjától."
+
+msgid "WIKI_RUSTICYANIN_REQUIREMENTS"
+msgstr ""
+
+#, fuzzy
+msgid "WIKI_RUSTICYANIN_SCIENTIFIC_BACKGROUND"
+msgstr "A rusticyanin egy fehérje, ami szén-dioxid, és oxigén segítségével képes oxidálni a vasat egyik kémiai állapotból a másikba. Ez a folyamat (amit vas-légzésnek hívnak) energiát termel, amit a sejt később fel tud használni."
+
+#, fuzzy
+msgid "WIKI_RUSTICYANIN_STRATEGY"
+msgstr "A rusticyanin egy fehérje, ami szén-dioxid, és oxigén segítségével képes oxidálni a vasat egyik kémiai állapotból a másikba. Ez a folyamat (amit vas-légzésnek hívnak) energiát termel, amit a sejt később fel tud használni."
+
+#, fuzzy
+msgid "WIKI_RUSTICYANIN_UPGRADES"
+msgstr "A rusticyanin egy fehérje, ami szén-dioxid, és oxigén segítségével képes oxidálni a vasat egyik kémiai állapotból a másikba. Ez a folyamat (amit vas-légzésnek hívnak) energiát termel, amit a sejt később fel tud használni."
+
+#, fuzzy
+msgid "WIKI_SIGNALING_AGENT_EFFECTS"
+msgstr "Jelző szövet"
+
+#, fuzzy
+msgid "WIKI_SIGNALING_AGENT_INTRO"
+msgstr "Jelző szövet"
+
+#, fuzzy
+msgid "WIKI_SIGNALING_AGENT_MODIFICATIONS"
+msgstr "Több sejthez való kapcsolódást teszi lehetővé. Ez a legelső lépés a többsejtűség felé. Amikor a sejted egy kolónia tagja, akkor a vegyületek eloszlanak a sejtek között. Ameddig egy kolónia tagja vagy, addig nem léphetsz be a sejtszerkesztőbe, emiatt el kell válnod a kolóniától miután elegendő vegyületet gyűjtöttél."
+
+#, fuzzy
+msgid "WIKI_SIGNALING_AGENT_PROCESSES"
+msgstr "[thrive:compound type=\"iron\"][/thrive:compound]-at alakít át [thrive:compound type=\"atp\"][/thrive:compound]-vé. Hatékonysága függ az [thrive:compound type=\"carbondioxide\"][/thrive:compound] és az [thrive:compound type=\"oxygen\"][/thrive:compound] koncentrációjától."
+
+#, fuzzy
+msgid "WIKI_SIGNALING_AGENT_REQUIREMENTS"
+msgstr "Több sejthez való kapcsolódást teszi lehetővé. Ez a legelső lépés a többsejtűség felé. Amikor a sejted egy kolónia tagja, akkor a vegyületek eloszlanak a sejtek között. Ameddig egy kolónia tagja vagy, addig nem léphetsz be a sejtszerkesztőbe, emiatt el kell válnod a kolóniától miután elegendő vegyületet gyűjtöttél."
+
+#, fuzzy
+msgid "WIKI_SIGNALING_AGENT_SCIENTIFIC_BACKGROUND"
+msgstr "Több sejthez való kapcsolódást teszi lehetővé. Ez a legelső lépés a többsejtűség felé. Amikor a sejted egy kolónia tagja, akkor a vegyületek eloszlanak a sejtek között. Ameddig egy kolónia tagja vagy, addig nem léphetsz be a sejtszerkesztőbe, emiatt el kell válnod a kolóniától miután elegendő vegyületet gyűjtöttél."
+
+#, fuzzy
+msgid "WIKI_SIGNALING_AGENT_STRATEGY"
+msgstr "Jelző szövet"
+
+#, fuzzy
+msgid "WIKI_SIGNALING_AGENT_UPGRADES"
+msgstr "Jelző szövet"
+
+#, fuzzy
+msgid "WIKI_SLIME_JET_EFFECTS"
+msgstr "A ragacsos belseje a sejtnek. A citoplazma (sejtplazma) ionok, proteinek, víz és még más anyagok egyszerű keveréke, ami kitölti egy sejt belsejét. Az egyik funkciója a glikolízis, ami a glükóz ATP-vé alakítását takarja. Azoknak az organizmusoknak, melyeknek nincsenek különböző sejtszervecskéi, hogy fejlettebb anyagcserét tudjanak végezni, nekik ez az egyetlen támaszuk az energia előállítására. A sejtek még használják molekulák raktáraként, és hogy ezzel növelni tudják méretüket."
+
+#, fuzzy
+msgid "WIKI_SLIME_JET_INTRO"
+msgstr "A ragacsos belseje a sejtnek. A citoplazma (sejtplazma) ionok, proteinek, víz és még más anyagok egyszerű keveréke, ami kitölti egy sejt belsejét. Az egyik funkciója a glikolízis, ami a glükóz ATP-vé alakítását takarja. Azoknak az organizmusoknak, melyeknek nincsenek különböző sejtszervecskéi, hogy fejlettebb anyagcserét tudjanak végezni, nekik ez az egyetlen támaszuk az energia előállítására. A sejtek még használják molekulák raktáraként, és hogy ezzel növelni tudják méretüket."
+
+#, fuzzy
+msgid "WIKI_SLIME_JET_MODIFICATIONS"
+msgstr "A ragacsos belseje a sejtnek. A citoplazma (sejtplazma) ionok, proteinek, víz és még más anyagok egyszerű keveréke, ami kitölti egy sejt belsejét. Az egyik funkciója a glikolízis, ami a glükóz ATP-vé alakítását takarja. Azoknak az organizmusoknak, melyeknek nincsenek különböző sejtszervecskéi, hogy fejlettebb anyagcserét tudjanak végezni, nekik ez az egyetlen támaszuk az energia előállítására. A sejtek még használják molekulák raktáraként, és hogy ezzel növelni tudják méretüket."
+
+#, fuzzy
+msgid "WIKI_SLIME_JET_PROCESSES"
+msgstr "[thrive:compound type=\"glucose\"][/thrive:compound]-t alakít át [thrive:compound type=\"atp\"][/thrive:compound]-vé."
+
+msgid "WIKI_SLIME_JET_REQUIREMENTS"
+msgstr ""
+
+msgid "WIKI_SLIME_JET_SCIENTIFIC_BACKGROUND"
+msgstr ""
+
+msgid "WIKI_SLIME_JET_STRATEGY"
+msgstr ""
+
+msgid "WIKI_SLIME_JET_UPGRADES"
+msgstr ""
+
+msgid "WIKI_SOCIETY_STAGE_CURRENT_DEVELOPMENT"
+msgstr ""
+
+#, fuzzy
+msgid "WIKI_SOCIETY_STAGE_FEATURES"
+msgstr "Sejtfázis"
+
+#, fuzzy
+msgid "WIKI_SOCIETY_STAGE_INTRO"
+msgstr "A ragacsos belseje a sejtnek. A citoplazma (sejtplazma) ionok, proteinek, víz és még más anyagok egyszerű keveréke, ami kitölti egy sejt belsejét. Az egyik funkciója a glikolízis, ami a glükóz ATP-vé alakítását takarja. Azoknak az organizmusoknak, melyeknek nincsenek különböző sejtszervecskéi, hogy fejlettebb anyagcserét tudjanak végezni, nekik ez az egyetlen támaszuk az energia előállítására. A sejtek még használják molekulák raktáraként, és hogy ezzel növelni tudják méretüket."
+
+#, fuzzy
+msgid "WIKI_SOCIETY_STAGE_OVERVIEW"
+msgstr "Sejtfázis"
+
+#, fuzzy
+msgid "WIKI_SOCIETY_STAGE_TRANSITIONS"
+msgstr "Sejtfázis"
+
+#, fuzzy
+msgid "WIKI_SOCIETY_STAGE_UI"
+msgstr "Sejtfázis"
+
+msgid "WIKI_SPACE_STAGE_CURRENT_DEVELOPMENT"
+msgstr ""
+
+#, fuzzy
+msgid "WIKI_SPACE_STAGE_FEATURES"
+msgstr "Nyálka jet"
+
+#, fuzzy
+msgid "WIKI_SPACE_STAGE_INTRO"
+msgstr "A ragacsos belseje a sejtnek. A citoplazma (sejtplazma) ionok, proteinek, víz és még más anyagok egyszerű keveréke, ami kitölti egy sejt belsejét. Az egyik funkciója a glikolízis, ami a glükóz ATP-vé alakítását takarja. Azoknak az organizmusoknak, melyeknek nincsenek különböző sejtszervecskéi, hogy fejlettebb anyagcserét tudjanak végezni, nekik ez az egyetlen támaszuk az energia előállítására. A sejtek még használják molekulák raktáraként, és hogy ezzel növelni tudják méretüket."
+
+#, fuzzy
+msgid "WIKI_SPACE_STAGE_OVERVIEW"
+msgstr "Sejtfázis"
+
+#, fuzzy
+msgid "WIKI_SPACE_STAGE_TRANSITIONS"
+msgstr "Nitrogenáz"
+
+#, fuzzy
+msgid "WIKI_SPACE_STAGE_UI"
+msgstr "Sejtfázis"
+
+#, fuzzy
+msgid "WIKI_STAGES_ROOT_INTRO"
 msgstr "Sejtszervecskék"
 
 #, fuzzy
-msgid "WIKI_OXYTOXISOME_EFFECTS"
-msgstr "Oxytoxyszóma"
-
-#, fuzzy
-msgid "WIKI_OXYTOXISOME_INTRO"
-msgstr "Oxytoxyszóma"
-
-#, fuzzy
-msgid "WIKI_OXYTOXISOME_MODIFICATIONS"
-msgstr "[thrive:compound type=\"atp\"][/thrive:compound]-t alakít át [thrive:compound type=\"oxytoxy\"][/thrive:compound]-vá. Hatékonysága függ az [thrive:compound type=\"oxygen\"][/thrive:compound] koncentrációjától. Mérget képes kilőni a [thrive:input]g_fire_toxin[/thrive:input] megnyomásával. Ha az [thrive:compound type=\"oxytoxy\"][/thrive:compound] mennyisége alacsony, akkor azt a kis mennyiséget ki tudod lőni, viszont kevesebb sebzést okoz."
-
-#, fuzzy
-msgid "WIKI_OXYTOXISOME_PROCESSES"
-msgstr "[thrive:compound type=\"atp\"][/thrive:compound]-t alakít át [thrive:compound type=\"oxytoxy\"][/thrive:compound]-vá. Hatékonysága függ az [thrive:compound type=\"oxygen\"][/thrive:compound] koncentrációjától. Mérget képes kilőni a [thrive:input]g_fire_toxin[/thrive:input] megnyomásával. Ha az [thrive:compound type=\"oxytoxy\"][/thrive:compound] mennyisége alacsony, akkor azt a kis mennyiséget ki tudod lőni, viszont kevesebb sebzést okoz."
-
-#, fuzzy
-msgid "WIKI_OXYTOXISOME_REQUIREMENTS"
-msgstr "A metaboloszómák fehérjecsoportosulások fehérjeburokba csomagolva. A glükózt a citoplazmánál sokkal gyorsabban át tudják alakítani ATP-vé az aerob légzés segítségével. Viszont, mivel egyfajta \"légzés\", ezért oxigén kell a működéséhez, így a környezetben kisebb az oxigénszint, akkor ennek hatására az ATP előállítása lelassul. Mivel a metaboloszómák a citoplazmában helyezkednek el, ezért a körülötte elhelyezkedő folyadék végez némi glikolízist."
-
-#, fuzzy
-msgid "WIKI_OXYTOXISOME_SCIENTIFIC_BACKGROUND"
-msgstr "A metaboloszómák fehérjecsoportosulások fehérjeburokba csomagolva. A glükózt a citoplazmánál sokkal gyorsabban át tudják alakítani ATP-vé az aerob légzés segítségével. Viszont, mivel egyfajta \"légzés\", ezért oxigén kell a működéséhez, így a környezetben kisebb az oxigénszint, akkor ennek hatására az ATP előállítása lelassul. Mivel a metaboloszómák a citoplazmában helyezkednek el, ezért a körülötte elhelyezkedő folyadék végez némi glikolízist."
-
-#, fuzzy
-msgid "WIKI_OXYTOXISOME_STRATEGY"
-msgstr "Oxytoxyszóma"
-
-#, fuzzy
-msgid "WIKI_OXYTOXISOME_UPGRADES"
-msgstr "Oxytoxyszóma"
-
-#, fuzzy
-msgid "WIKI_OXYTOXY_SYNTHESIS_COMMA_GLYCOLYSIS"
-msgstr "OxyToxy szintézis"
-
-#, fuzzy
-msgid "WIKI_PAGE_ASCENSION"
-msgstr "Rusticyanin"
-
-#, fuzzy
-msgid "WIKI_PAGE_AWAKENING_STAGE"
-msgstr "Felkelési fázis"
-
-#, fuzzy
-msgid "WIKI_PAGE_AWARE_STAGE"
-msgstr "Tudatos fázis"
-
-#, fuzzy
-msgid "WIKI_PAGE_AXON"
-msgstr "Rusticyanin"
-
-#, fuzzy
-msgid "WIKI_PAGE_BINDING_AGENT"
-msgstr "Kötőszövet"
-
-#, fuzzy
-msgid "WIKI_PAGE_BIOLUMINESCENT_VACUOLE"
-msgstr "Foszforeszkáló vakuólum"
-
-#, fuzzy
-msgid "WIKI_PAGE_CHEMOPLAST"
-msgstr "Kemoplasztisz"
-
-#, fuzzy
-msgid "WIKI_PAGE_CHEMORECEPTOR"
-msgstr "Kemoreceptor"
-
-#, fuzzy
-msgid "WIKI_PAGE_CHEMOSYNTHESIZING_PROTEINS"
-msgstr "Kemoszintetizáló fehérjék"
-
-#, fuzzy
-msgid "WIKI_PAGE_CHLOROPLAST"
-msgstr "Kloroplasztisz"
-
-#, fuzzy
-msgid "WIKI_PAGE_CILIA"
-msgstr "Felkelési fázis"
-
-#, fuzzy
-msgid "WIKI_PAGE_COMPOUNDS"
-msgstr "Citoplazma"
-
-#, fuzzy
-msgid "WIKI_PAGE_COMPOUND_SYSTEM_DEVELOPMENT"
-msgstr "Vegyületek:"
-
-#, fuzzy
-msgid "WIKI_PAGE_CYTOPLASM"
-msgstr "Citoplazma"
-
-#, fuzzy
-msgid "WIKI_PAGE_DEVELOPMENT_ROOT"
-msgstr "Sejtszervecske elhelyezése"
-
-#, fuzzy
-msgid "WIKI_PAGE_EDITORS_AND_MUTATIONS"
-msgstr "Mitokondrium"
-
-#, fuzzy
-msgid "WIKI_PAGE_ENVIRONMENTAL_CONDITIONS"
-msgstr "Mitokondrium"
-
-#, fuzzy
-msgid "WIKI_PAGE_FLAGELLUM"
-msgstr "Ostor"
-
-#, fuzzy
-msgid "WIKI_PAGE_INDUSTRIAL_STAGE"
-msgstr "Kötőszövet"
-
-#, fuzzy
-msgid "WIKI_PAGE_LYSOSOME"
-msgstr "Lizoszóma"
-
-#, fuzzy
-msgid "WIKI_PAGE_MECHANICS_ROOT"
-msgstr "Sejtszervecske elhelyezése"
-
-#, fuzzy
-msgid "WIKI_PAGE_METABOLOSOMES"
-msgstr "Metaboloszómák"
-
-#, fuzzy
-msgid "WIKI_PAGE_MICROBE_STAGE"
-msgstr "Nitrogenáz"
-
-#, fuzzy
-msgid "WIKI_PAGE_MITOCHONDRION"
-msgstr "Mitokondrium"
-
-#, fuzzy
-msgid "WIKI_PAGE_MULTICELLULAR_STAGE"
-msgstr "Többsejtes fázis"
-
-#, fuzzy
-msgid "WIKI_PAGE_MYOFIBRIL"
-msgstr "Ragadozói pilus"
-
-#, fuzzy
-msgid "WIKI_PAGE_NITROGEN-FIXING_PLASTID"
-msgstr "Nitrifikáló színtest"
-
-#, fuzzy
-msgid "WIKI_PAGE_NITROGENASE"
-msgstr "Nitrogenáz"
-
-#, fuzzy
-msgid "WIKI_PAGE_NUCLEUS"
-msgstr "Sejtmag"
-
-#, fuzzy
-msgid "WIKI_PAGE_ORGANELLES_ROOT"
-msgstr "Sejtszervecske elhelyezése"
-
-#, fuzzy
-msgid "WIKI_PAGE_OXYTOXISOME"
-msgstr "Oxytoxyszóma"
-
-#, fuzzy
-msgid "WIKI_PAGE_PERFORATOR_PILUS"
-msgstr "Protoplazma"
-
-#, fuzzy
-msgid "WIKI_PAGE_PROTOPLASM"
-msgstr "Protoplazma"
-
-#, fuzzy
-msgid "WIKI_PAGE_REPRODUCTION"
-msgstr "Protoplazma"
-
-#, fuzzy
-msgid "WIKI_PAGE_RUSTICYANIN"
-msgstr "Rusticyanin"
-
-#, fuzzy
-msgid "WIKI_PAGE_SIGNALING_AGENT"
-msgstr "Jelző szövet"
-
-#, fuzzy
-msgid "WIKI_PAGE_SLIME_JET"
-msgstr "Nyálka jet"
-
-#, fuzzy
-msgid "WIKI_PAGE_SOCIETY_STAGE"
-msgstr "Sejtfázis"
-
-#, fuzzy
-msgid "WIKI_PAGE_SPACE_STAGE"
-msgstr "Nyálka jet"
-
-#, fuzzy
-msgid "WIKI_PAGE_STAGES_ROOT"
-msgstr "Sejtszervecske elhelyezése"
-
-#, fuzzy
-msgid "WIKI_PAGE_THERMOPLAST"
+msgid "WIKI_TBA"
+msgstr "Wikipédiánk"
+
+#, fuzzy
+msgid "WIKI_THERMOPLAST_EFFECTS"
 msgstr "Termoplasztisz"
 
 #, fuzzy
-msgid "WIKI_PAGE_THERMOSYNTHASE"
+msgid "WIKI_THERMOPLAST_INTRO"
+msgstr "Termoplasztisz"
+
+#, fuzzy
+msgid "WIKI_THERMOPLAST_MODIFICATIONS"
+msgstr "[thrive:compound type=\"glucose\"][/thrive:compound]-t állít elő. Hatékonysága függ a [thrive:compound type=\"carbondioxide\"][/thrive:compound] koncentrációjától és a hőmérséklettől."
+
+#, fuzzy
+msgid "WIKI_THERMOPLAST_PROCESSES"
+msgstr "[thrive:compound type=\"glucose\"][/thrive:compound]-t állít elő. Hatékonysága függ a [thrive:compound type=\"carbondioxide\"][/thrive:compound] koncentrációjától és a hőmérséklettől."
+
+msgid "WIKI_THERMOPLAST_REQUIREMENTS"
+msgstr ""
+
+msgid "WIKI_THERMOPLAST_SCIENTIFIC_BACKGROUND"
+msgstr ""
+
+#, fuzzy
+msgid "WIKI_THERMOPLAST_STRATEGY"
+msgstr "Termoplasztisz"
+
+#, fuzzy
+msgid "WIKI_THERMOPLAST_UPGRADES"
+msgstr "Termoplasztisz"
+
+#, fuzzy
+msgid "WIKI_THERMOSYNTHASE_EFFECTS"
 msgstr "Termoszintézis"
 
 #, fuzzy
-msgid "WIKI_PAGE_THE_PATCH_MAP"
+msgid "WIKI_THERMOSYNTHASE_INTRO"
+msgstr "Termoszintézis"
+
+#, fuzzy
+msgid "WIKI_THERMOSYNTHASE_MODIFICATIONS"
+msgstr "A nitrogenáz egy enzim, mely nitrogéngázból a sejt energiaraktározó ATP molekulájának segítségével képes ammóniát előállítani, ami a sejtnek egy elég fontos tápanyaga. Ez a folyamat anaerob nitrogén-rögzítés néven ismert. Mivel a nitrogenáz a citoplazmában helyezkedik el, ezért a környékén elhelyezkedő folyadék glikolízist végez."
+
+#, fuzzy
+msgid "WIKI_THERMOSYNTHASE_PROCESSES"
+msgstr "[thrive:compound type=\"glucose\"][/thrive:compound]-t állít elő. Hatékonysága függ a [thrive:compound type=\"carbondioxide\"][/thrive:compound] koncentrációjától és a hőmérséklettől."
+
+#, fuzzy
+msgid "WIKI_THERMOSYNTHASE_REQUIREMENTS"
+msgstr "A nitrogenáz egy enzim, mely nitrogéngázból a sejt energiaraktározó ATP molekulájának segítségével képes ammóniát előállítani, ami a sejtnek egy elég fontos tápanyaga. Ez a folyamat anaerob nitrogén-rögzítés néven ismert. Mivel a nitrogenáz a citoplazmában helyezkedik el, ezért a környékén elhelyezkedő folyadék glikolízist végez."
+
+#, fuzzy
+msgid "WIKI_THERMOSYNTHASE_SCIENTIFIC_BACKGROUND"
+msgstr "A nitrogenáz egy enzim, mely nitrogéngázból a sejt energiaraktározó ATP molekulájának segítségével képes ammóniát előállítani, ami a sejtnek egy elég fontos tápanyaga. Ez a folyamat anaerob nitrogén-rögzítés néven ismert. Mivel a nitrogenáz a citoplazmában helyezkedik el, ezért a környékén elhelyezkedő folyadék glikolízist végez."
+
+#, fuzzy
+msgid "WIKI_THERMOSYNTHASE_STRATEGY"
+msgstr "A nitrogenáz egy enzim, mely nitrogéngázból a sejt energiaraktározó ATP molekulájának segítségével képes ammóniát előállítani, ami a sejtnek egy elég fontos tápanyaga. Ez a folyamat anaerob nitrogén-rögzítés néven ismert. Mivel a nitrogenáz a citoplazmában helyezkedik el, ezért a környékén elhelyezkedő folyadék glikolízist végez."
+
+#, fuzzy
+msgid "WIKI_THERMOSYNTHASE_UPGRADES"
+msgstr "A nitrogenáz egy enzim, mely nitrogéngázból a sejt energiaraktározó ATP molekulájának segítségével képes ammóniát előállítani, ami a sejtnek egy elég fontos tápanyaga. Ez a folyamat anaerob nitrogén-rögzítés néven ismert. Mivel a nitrogenáz a citoplazmában helyezkedik el, ezért a környékén elhelyezkedő folyadék glikolízist végez."
+
+msgid "WIKI_THE_PATCH_MAP_FOG_OF_WAR"
+msgstr ""
+
+#, fuzzy
+msgid "WIKI_THE_PATCH_MAP_INTRO"
 msgstr "Termoplasztisz"
 
 #, fuzzy
-msgid "WIKI_PAGE_THYLAKOIDS"
-msgstr "Thilakoidok"
-
-#, fuzzy
-msgid "WIKI_PAGE_TOXIN_VACUOLE"
+msgid "WIKI_THE_PATCH_MAP_PATCHES"
+msgstr "Termoplasztisz"
+
+msgid "WIKI_THE_PATCH_MAP_THE_PATCH_MAP"
+msgstr ""
+
+#, fuzzy
+msgid "WIKI_THYLAKOIDS_EFFECTS"
+msgstr "A thilakoidok fehérjék és fényérzékeny pigmentek csoportosulásai. Ezek a pigmentek képesek a fény energiáját felhasználni glükóz előállítására vízből, és szén-dioxid gázból. Ezt a folyamatot hívjuk fotoszintézisnek. E pigmentek adják ráadásul saját maguk jellegzetes színét. A glükóz előállításának intenzitása a fény intenzitásától, és a szén-dioxid koncentrációjától függ. Mivel a thilakoidok a citoplazmában helyezkednek el, ezért a körülötte elhelyezkedő folyadék végez némi glikolízist."
+
+#, fuzzy
+msgid "WIKI_THYLAKOIDS_INTRO"
+msgstr "A thilakoidok fehérjék és fényérzékeny pigmentek csoportosulásai. Ezek a pigmentek képesek a fény energiáját felhasználni glükóz előállítására vízből, és szén-dioxid gázból. Ezt a folyamatot hívjuk fotoszintézisnek. E pigmentek adják ráadásul saját maguk jellegzetes színét. A glükóz előállításának intenzitása a fény intenzitásától, és a szén-dioxid koncentrációjától függ. Mivel a thilakoidok a citoplazmában helyezkednek el, ezért a körülötte elhelyezkedő folyadék végez némi glikolízist."
+
+#, fuzzy
+msgid "WIKI_THYLAKOIDS_MODIFICATIONS"
+msgstr "A thilakoidok fehérjék és fényérzékeny pigmentek csoportosulásai. Ezek a pigmentek képesek a fény energiáját felhasználni glükóz előállítására vízből, és szén-dioxid gázból. Ezt a folyamatot hívjuk fotoszintézisnek. E pigmentek adják ráadásul saját maguk jellegzetes színét. A glükóz előállításának intenzitása a fény intenzitásától, és a szén-dioxid koncentrációjától függ. Mivel a thilakoidok a citoplazmában helyezkednek el, ezért a körülötte elhelyezkedő folyadék végez némi glikolízist."
+
+msgid "WIKI_THYLAKOIDS_PROCESSES"
+msgstr ""
+
+msgid "WIKI_THYLAKOIDS_REQUIREMENTS"
+msgstr ""
+
+#, fuzzy
+msgid "WIKI_THYLAKOIDS_SCIENTIFIC_BACKGROUND"
+msgstr "A thilakoidok fehérjék és fényérzékeny pigmentek csoportosulásai. Ezek a pigmentek képesek a fény energiáját felhasználni glükóz előállítására vízből, és szén-dioxid gázból. Ezt a folyamatot hívjuk fotoszintézisnek. E pigmentek adják ráadásul saját maguk jellegzetes színét. A glükóz előállításának intenzitása a fény intenzitásától, és a szén-dioxid koncentrációjától függ. Mivel a thilakoidok a citoplazmában helyezkednek el, ezért a körülötte elhelyezkedő folyadék végez némi glikolízist."
+
+#, fuzzy
+msgid "WIKI_THYLAKOIDS_STRATEGY"
+msgstr "A thilakoidok fehérjék és fényérzékeny pigmentek csoportosulásai. Ezek a pigmentek képesek a fény energiáját felhasználni glükóz előállítására vízből, és szén-dioxid gázból. Ezt a folyamatot hívjuk fotoszintézisnek. E pigmentek adják ráadásul saját maguk jellegzetes színét. A glükóz előállításának intenzitása a fény intenzitásától, és a szén-dioxid koncentrációjától függ. Mivel a thilakoidok a citoplazmában helyezkednek el, ezért a körülötte elhelyezkedő folyadék végez némi glikolízist."
+
+#, fuzzy
+msgid "WIKI_THYLAKOIDS_UPGRADES"
+msgstr "A thilakoidok fehérjék és fényérzékeny pigmentek csoportosulásai. Ezek a pigmentek képesek a fény energiáját felhasználni glükóz előállítására vízből, és szén-dioxid gázból. Ezt a folyamatot hívjuk fotoszintézisnek. E pigmentek adják ráadásul saját maguk jellegzetes színét. A glükóz előállításának intenzitása a fény intenzitásától, és a szén-dioxid koncentrációjától függ. Mivel a thilakoidok a citoplazmában helyezkednek el, ezért a körülötte elhelyezkedő folyadék végez némi glikolízist."
+
+#, fuzzy
+msgid "WIKI_TOXIN_VACUOLE_EFFECTS"
 msgstr ""
 "Méreganyag\n"
 "Vakuólum"
 
 #, fuzzy
-msgid "WIKI_PAGE_VACUOLE"
+msgid "WIKI_TOXIN_VACUOLE_INTRO"
 msgstr ""
 "Méreganyag\n"
 "Vakuólum"
 
 #, fuzzy
-msgid "WIKI_PERFORATOR_PILUS_EFFECTS"
-msgstr "Protoplazma"
-
-#, fuzzy
-msgid "WIKI_PERFORATOR_PILUS_INTRO"
-msgstr "Protoplazma"
-
-#, fuzzy
-msgid "WIKI_PERFORATOR_PILUS_MODIFICATIONS"
-msgstr "[thrive:compound type=\"glucose\"][/thrive:compound]-t állít elő. Hatékonysága függ a [thrive:compound type=\"carbondioxide\"][/thrive:compound] koncentrációjától és a [thrive:compound type=\"sunlight\"][/thrive:compound] intenzitásától."
-
-#, fuzzy
-msgid "WIKI_PERFORATOR_PILUS_PROCESSES"
-msgstr "[thrive:compound type=\"glucose\"][/thrive:compound]-t alakít át [thrive:compound type=\"atp\"][/thrive:compound]-vé."
-
-#, fuzzy
-msgid "WIKI_PERFORATOR_PILUS_REQUIREMENTS"
-msgstr "Minden sejt csak kemoreceptorok segítségével képes \"látni\", így tudnak információt gyűjteni a környezetükről. Ezen sejtszervecske hozzáadásával sokkal finomhangoltabb lesz a sejted kemorecepciója. Egy vonal fog megjelenni játékon belül, mely jelképezi a sejt \"látását\", és a sejt közelében található vegyületekre mutat."
-
-#, fuzzy
-msgid "WIKI_PERFORATOR_PILUS_SCIENTIFIC_BACKGROUND"
-msgstr "Minden sejt csak kemoreceptorok segítségével képes \"látni\", így tudnak információt gyűjteni a környezetükről. Ezen sejtszervecske hozzáadásával sokkal finomhangoltabb lesz a sejted kemorecepciója. Egy vonal fog megjelenni játékon belül, mely jelképezi a sejt \"látását\", és a sejt közelében található vegyületekre mutat."
-
-#, fuzzy
-msgid "WIKI_PERFORATOR_PILUS_STRATEGY"
-msgstr "Kloroplasztisz"
-
-#, fuzzy
-msgid "WIKI_PERFORATOR_PILUS_UPGRADES"
-msgstr "Kloroplasztisz"
-
-#, fuzzy
-msgid "WIKI_PROTEIN_RESPIRATION"
-msgstr "Aerob légzés"
-
-#, fuzzy
-msgid "WIKI_PROTOPLASM_EFFECTS"
-msgstr "Protoplazma"
-
-#, fuzzy
-msgid "WIKI_PROTOPLASM_INTRO"
-msgstr "Protoplazma"
-
-#, fuzzy
-msgid "WIKI_PROTOPLASM_MODIFICATIONS"
-msgstr "A ragacsos belseje a sejtnek. A citoplazma (sejtplazma) ionok, proteinek, víz és még más anyagok egyszerű keveréke, ami kitölti egy sejt belsejét. Az egyik funkciója a glikolízis, ami a glükóz ATP-vé alakítását takarja. Azoknak az organizmusoknak, melyeknek nincsenek különböző sejtszervecskéi, hogy fejlettebb anyagcserét tudjanak végezni, nekik ez az egyetlen támaszuk az energia előállítására. A sejtek még használják molekulák raktáraként, és hogy ezzel növelni tudják méretüket."
-
-#, fuzzy
-msgid "WIKI_PROTOPLASM_PROCESSES"
-msgstr "[thrive:compound type=\"glucose\"][/thrive:compound]-t alakít át [thrive:compound type=\"atp\"][/thrive:compound]-vé."
-
-#, fuzzy
-msgid "WIKI_PROTOPLASM_REQUIREMENTS"
-msgstr "Protoplazma"
-
-#, fuzzy
-msgid "WIKI_PROTOPLASM_SCIENTIFIC_BACKGROUND"
-msgstr "A thilakoidok fehérjék és fényérzékeny pigmentek csoportosulásai. Ezek a pigmentek képesek a fény energiáját felhasználni glükóz előállítására vízből, és szén-dioxid gázból. Ezt a folyamatot hívjuk fotoszintézisnek. E pigmentek adják ráadásul saját maguk jellegzetes színét. A glükóz előállításának intenzitása a fény intenzitásától, és a szén-dioxid koncentrációjától függ. Mivel a thilakoidok a citoplazmában helyezkednek el, ezért a körülötte elhelyezkedő folyadék végez némi glikolízist."
-
-#, fuzzy
-msgid "WIKI_PROTOPLASM_STRATEGY"
-msgstr "Kloroplasztisz"
-
-#, fuzzy
-msgid "WIKI_PROTOPLASM_UPGRADES"
-msgstr "[thrive:compound type=\"glucose\"][/thrive:compound]-t alakít át [thrive:compound type=\"atp\"][/thrive:compound]-vé."
-
-#, fuzzy
-msgid "WIKI_PULLING_CILIA"
-msgstr "Felkelési fázis"
-
-#, fuzzy
-msgid "WIKI_REPRODUCTION_BUTTON"
-msgstr "Protoplazma"
-
-#, fuzzy
-msgid "WIKI_REPRODUCTION_INTRO"
-msgstr "Protoplazma"
-
-#, fuzzy
-msgid "WIKI_REPRODUCTION_REPRODUCTION_IN_THE_MICROBE_STAGE"
-msgstr "Protoplazma"
-
-msgid "WIKI_ROOT_BODY"
-msgstr ""
-
-msgid "WIKI_ROOT_HEADING"
-msgstr ""
-
-#, fuzzy
-msgid "WIKI_RUSTICYANIN_EFFECTS"
-msgstr "A rusticyanin egy fehérje, ami szén-dioxid, és oxigén segítségével képes oxidálni a vasat egyik kémiai állapotból a másikba. Ez a folyamat (amit vas-légzésnek hívnak) energiát termel, amit a sejt később fel tud használni."
-
-#, fuzzy
-msgid "WIKI_RUSTICYANIN_INTRO"
-msgstr "A rusticyanin egy fehérje, ami szén-dioxid, és oxigén segítségével képes oxidálni a vasat egyik kémiai állapotból a másikba. Ez a folyamat (amit vas-légzésnek hívnak) energiát termel, amit a sejt később fel tud használni."
-
-#, fuzzy
-msgid "WIKI_RUSTICYANIN_MODIFICATIONS"
-msgstr "A rusticyanin egy fehérje, ami szén-dioxid, és oxigén segítségével képes oxidálni a vasat egyik kémiai állapotból a másikba. Ez a folyamat (amit vas-légzésnek hívnak) energiát termel, amit a sejt később fel tud használni."
-
-#, fuzzy
-msgid "WIKI_RUSTICYANIN_PROCESSES"
-msgstr "[thrive:compound type=\"iron\"][/thrive:compound]-at alakít át [thrive:compound type=\"atp\"][/thrive:compound]-vé. Hatékonysága függ az [thrive:compound type=\"carbondioxide\"][/thrive:compound] és az [thrive:compound type=\"oxygen\"][/thrive:compound] koncentrációjától."
-
-#, fuzzy
-msgid "WIKI_RUSTICYANIN_REQUIREMENTS"
-msgstr "A rusticyanin egy fehérje, ami szén-dioxid, és oxigén segítségével képes oxidálni a vasat egyik kémiai állapotból a másikba. Ez a folyamat (amit vas-légzésnek hívnak) energiát termel, amit a sejt később fel tud használni."
-
-#, fuzzy
-msgid "WIKI_RUSTICYANIN_SCIENTIFIC_BACKGROUND"
-msgstr "A rusticyanin egy fehérje, ami szén-dioxid, és oxigén segítségével képes oxidálni a vasat egyik kémiai állapotból a másikba. Ez a folyamat (amit vas-légzésnek hívnak) energiát termel, amit a sejt később fel tud használni."
-
-#, fuzzy
-msgid "WIKI_RUSTICYANIN_STRATEGY"
-msgstr "A rusticyanin egy fehérje, ami szén-dioxid, és oxigén segítségével képes oxidálni a vasat egyik kémiai állapotból a másikba. Ez a folyamat (amit vas-légzésnek hívnak) energiát termel, amit a sejt később fel tud használni."
-
-#, fuzzy
-msgid "WIKI_RUSTICYANIN_UPGRADES"
-msgstr "A rusticyanin egy fehérje, ami szén-dioxid, és oxigén segítségével képes oxidálni a vasat egyik kémiai állapotból a másikba. Ez a folyamat (amit vas-légzésnek hívnak) energiát termel, amit a sejt később fel tud használni."
-
-#, fuzzy
-msgid "WIKI_SIGNALING_AGENT_EFFECTS"
-msgstr "Jelző szövet"
-
-#, fuzzy
-msgid "WIKI_SIGNALING_AGENT_INTRO"
-msgstr "Jelző szövet"
-
-#, fuzzy
-msgid "WIKI_SIGNALING_AGENT_MODIFICATIONS"
-msgstr "Több sejthez való kapcsolódást teszi lehetővé. Ez a legelső lépés a többsejtűség felé. Amikor a sejted egy kolónia tagja, akkor a vegyületek eloszlanak a sejtek között. Ameddig egy kolónia tagja vagy, addig nem léphetsz be a sejtszerkesztőbe, emiatt el kell válnod a kolóniától miután elegendő vegyületet gyűjtöttél."
-
-#, fuzzy
-msgid "WIKI_SIGNALING_AGENT_PROCESSES"
-msgstr "[thrive:compound type=\"iron\"][/thrive:compound]-at alakít át [thrive:compound type=\"atp\"][/thrive:compound]-vé. Hatékonysága függ az [thrive:compound type=\"carbondioxide\"][/thrive:compound] és az [thrive:compound type=\"oxygen\"][/thrive:compound] koncentrációjától."
-
-#, fuzzy
-msgid "WIKI_SIGNALING_AGENT_REQUIREMENTS"
-msgstr "Több sejthez való kapcsolódást teszi lehetővé. Ez a legelső lépés a többsejtűség felé. Amikor a sejted egy kolónia tagja, akkor a vegyületek eloszlanak a sejtek között. Ameddig egy kolónia tagja vagy, addig nem léphetsz be a sejtszerkesztőbe, emiatt el kell válnod a kolóniától miután elegendő vegyületet gyűjtöttél."
-
-#, fuzzy
-msgid "WIKI_SIGNALING_AGENT_SCIENTIFIC_BACKGROUND"
-msgstr "Több sejthez való kapcsolódást teszi lehetővé. Ez a legelső lépés a többsejtűség felé. Amikor a sejted egy kolónia tagja, akkor a vegyületek eloszlanak a sejtek között. Ameddig egy kolónia tagja vagy, addig nem léphetsz be a sejtszerkesztőbe, emiatt el kell válnod a kolóniától miután elegendő vegyületet gyűjtöttél."
-
-#, fuzzy
-msgid "WIKI_SIGNALING_AGENT_STRATEGY"
-msgstr "Jelző szövet"
-
-#, fuzzy
-msgid "WIKI_SIGNALING_AGENT_UPGRADES"
-msgstr "Jelző szövet"
-
-#, fuzzy
-msgid "WIKI_SLIME_JET_EFFECTS"
-msgstr "A ragacsos belseje a sejtnek. A citoplazma (sejtplazma) ionok, proteinek, víz és még más anyagok egyszerű keveréke, ami kitölti egy sejt belsejét. Az egyik funkciója a glikolízis, ami a glükóz ATP-vé alakítását takarja. Azoknak az organizmusoknak, melyeknek nincsenek különböző sejtszervecskéi, hogy fejlettebb anyagcserét tudjanak végezni, nekik ez az egyetlen támaszuk az energia előállítására. A sejtek még használják molekulák raktáraként, és hogy ezzel növelni tudják méretüket."
-
-#, fuzzy
-msgid "WIKI_SLIME_JET_INTRO"
-msgstr "A ragacsos belseje a sejtnek. A citoplazma (sejtplazma) ionok, proteinek, víz és még más anyagok egyszerű keveréke, ami kitölti egy sejt belsejét. Az egyik funkciója a glikolízis, ami a glükóz ATP-vé alakítását takarja. Azoknak az organizmusoknak, melyeknek nincsenek különböző sejtszervecskéi, hogy fejlettebb anyagcserét tudjanak végezni, nekik ez az egyetlen támaszuk az energia előállítására. A sejtek még használják molekulák raktáraként, és hogy ezzel növelni tudják méretüket."
-
-#, fuzzy
-msgid "WIKI_SLIME_JET_MODIFICATIONS"
-msgstr "A ragacsos belseje a sejtnek. A citoplazma (sejtplazma) ionok, proteinek, víz és még más anyagok egyszerű keveréke, ami kitölti egy sejt belsejét. Az egyik funkciója a glikolízis, ami a glükóz ATP-vé alakítását takarja. Azoknak az organizmusoknak, melyeknek nincsenek különböző sejtszervecskéi, hogy fejlettebb anyagcserét tudjanak végezni, nekik ez az egyetlen támaszuk az energia előállítására. A sejtek még használják molekulák raktáraként, és hogy ezzel növelni tudják méretüket."
-
-#, fuzzy
-msgid "WIKI_SLIME_JET_PROCESSES"
-msgstr "[thrive:compound type=\"glucose\"][/thrive:compound]-t alakít át [thrive:compound type=\"atp\"][/thrive:compound]-vé."
-
-#, fuzzy
-msgid "WIKI_SLIME_JET_REQUIREMENTS"
-msgstr "Több sejthez való kapcsolódást teszi lehetővé. Ez a legelső lépés a többsejtűség felé. Amikor a sejted egy kolónia tagja, akkor a vegyületek eloszlanak a sejtek között. Ameddig egy kolónia tagja vagy, addig nem léphetsz be a sejtszerkesztőbe, emiatt el kell válnod a kolóniától miután elegendő vegyületet gyűjtöttél."
-
-#, fuzzy
-msgid "WIKI_SLIME_JET_SCIENTIFIC_BACKGROUND"
-msgstr "Több sejthez való kapcsolódást teszi lehetővé. Ez a legelső lépés a többsejtűség felé. Amikor a sejted egy kolónia tagja, akkor a vegyületek eloszlanak a sejtek között. Ameddig egy kolónia tagja vagy, addig nem léphetsz be a sejtszerkesztőbe, emiatt el kell válnod a kolóniától miután elegendő vegyületet gyűjtöttél."
-
-#, fuzzy
-msgid "WIKI_SLIME_JET_STRATEGY"
-msgstr "A ragacsos belseje a sejtnek. A citoplazma (sejtplazma) ionok, proteinek, víz és még más anyagok egyszerű keveréke, ami kitölti egy sejt belsejét. Az egyik funkciója a glikolízis, ami a glükóz ATP-vé alakítását takarja. Azoknak az organizmusoknak, melyeknek nincsenek különböző sejtszervecskéi, hogy fejlettebb anyagcserét tudjanak végezni, nekik ez az egyetlen támaszuk az energia előállítására. A sejtek még használják molekulák raktáraként, és hogy ezzel növelni tudják méretüket."
-
-#, fuzzy
-msgid "WIKI_SLIME_JET_UPGRADES"
-msgstr "[thrive:compound type=\"glucose\"][/thrive:compound]-t alakít át [thrive:compound type=\"atp\"][/thrive:compound]-vé."
-
-#, fuzzy
-msgid "WIKI_SOCIETY_STAGE_CURRENT_DEVELOPMENT"
-msgstr "Több sejthez való kapcsolódást teszi lehetővé. Ez a legelső lépés a többsejtűség felé. Amikor a sejted egy kolónia tagja, akkor a vegyületek eloszlanak a sejtek között. Ameddig egy kolónia tagja vagy, addig nem léphetsz be a sejtszerkesztőbe, emiatt el kell válnod a kolóniától miután elegendő vegyületet gyűjtöttél."
-
-#, fuzzy
-msgid "WIKI_SOCIETY_STAGE_FEATURES"
-msgstr "Sejtfázis"
-
-#, fuzzy
-msgid "WIKI_SOCIETY_STAGE_INTRO"
-msgstr "A ragacsos belseje a sejtnek. A citoplazma (sejtplazma) ionok, proteinek, víz és még más anyagok egyszerű keveréke, ami kitölti egy sejt belsejét. Az egyik funkciója a glikolízis, ami a glükóz ATP-vé alakítását takarja. Azoknak az organizmusoknak, melyeknek nincsenek különböző sejtszervecskéi, hogy fejlettebb anyagcserét tudjanak végezni, nekik ez az egyetlen támaszuk az energia előállítására. A sejtek még használják molekulák raktáraként, és hogy ezzel növelni tudják méretüket."
-
-#, fuzzy
-msgid "WIKI_SOCIETY_STAGE_OVERVIEW"
-msgstr "Sejtfázis"
-
-#, fuzzy
-msgid "WIKI_SOCIETY_STAGE_TRANSITIONS"
-msgstr "Sejtfázis"
-
-#, fuzzy
-msgid "WIKI_SOCIETY_STAGE_UI"
-msgstr "Sejtfázis"
-
-#, fuzzy
-msgid "WIKI_SPACE_STAGE_CURRENT_DEVELOPMENT"
-msgstr "Több sejthez való kapcsolódást teszi lehetővé. Ez a legelső lépés a többsejtűség felé. Amikor a sejted egy kolónia tagja, akkor a vegyületek eloszlanak a sejtek között. Ameddig egy kolónia tagja vagy, addig nem léphetsz be a sejtszerkesztőbe, emiatt el kell válnod a kolóniától miután elegendő vegyületet gyűjtöttél."
-
-#, fuzzy
-msgid "WIKI_SPACE_STAGE_FEATURES"
-msgstr "Nyálka jet"
-
-#, fuzzy
-msgid "WIKI_SPACE_STAGE_INTRO"
-msgstr "A ragacsos belseje a sejtnek. A citoplazma (sejtplazma) ionok, proteinek, víz és még más anyagok egyszerű keveréke, ami kitölti egy sejt belsejét. Az egyik funkciója a glikolízis, ami a glükóz ATP-vé alakítását takarja. Azoknak az organizmusoknak, melyeknek nincsenek különböző sejtszervecskéi, hogy fejlettebb anyagcserét tudjanak végezni, nekik ez az egyetlen támaszuk az energia előállítására. A sejtek még használják molekulák raktáraként, és hogy ezzel növelni tudják méretüket."
-
-#, fuzzy
-msgid "WIKI_SPACE_STAGE_OVERVIEW"
-msgstr "Sejtfázis"
-
-#, fuzzy
-msgid "WIKI_SPACE_STAGE_TRANSITIONS"
-msgstr "Nitrogenáz"
-
-#, fuzzy
-msgid "WIKI_SPACE_STAGE_UI"
-msgstr "Sejtfázis"
-
-#, fuzzy
-msgid "WIKI_STAGES_ROOT_INTRO"
-msgstr "Sejtszervecskék"
-
-#, fuzzy
-msgid "WIKI_TBA"
-msgstr "Wikipédiánk"
-
-#, fuzzy
-msgid "WIKI_THERMOPLAST_EFFECTS"
-msgstr "Termoplasztisz"
-
-#, fuzzy
-msgid "WIKI_THERMOPLAST_INTRO"
-msgstr "Termoplasztisz"
-
-#, fuzzy
-msgid "WIKI_THERMOPLAST_MODIFICATIONS"
-msgstr "[thrive:compound type=\"glucose\"][/thrive:compound]-t állít elő. Hatékonysága függ a [thrive:compound type=\"carbondioxide\"][/thrive:compound] koncentrációjától és a hőmérséklettől."
-
-#, fuzzy
-msgid "WIKI_THERMOPLAST_PROCESSES"
-msgstr "[thrive:compound type=\"glucose\"][/thrive:compound]-t állít elő. Hatékonysága függ a [thrive:compound type=\"carbondioxide\"][/thrive:compound] koncentrációjától és a hőmérséklettől."
-
-#, fuzzy
-msgid "WIKI_THERMOPLAST_REQUIREMENTS"
-msgstr "A nitrogenáz egy enzim, mely nitrogéngázból a sejt energiaraktározó ATP molekulájának segítségével képes ammóniát előállítani, ami a sejtnek egy elég fontos tápanyaga. Ez a folyamat anaerob nitrogén-rögzítés néven ismert. Mivel a nitrogenáz a citoplazmában helyezkedik el, ezért a környékén elhelyezkedő folyadék glikolízist végez."
-
-#, fuzzy
-msgid "WIKI_THERMOPLAST_SCIENTIFIC_BACKGROUND"
-msgstr "A nitrogenáz egy enzim, mely nitrogéngázból a sejt energiaraktározó ATP molekulájának segítségével képes ammóniát előállítani, ami a sejtnek egy elég fontos tápanyaga. Ez a folyamat anaerob nitrogén-rögzítés néven ismert. Mivel a nitrogenáz a citoplazmában helyezkedik el, ezért a környékén elhelyezkedő folyadék glikolízist végez."
-
-#, fuzzy
-msgid "WIKI_THERMOPLAST_STRATEGY"
-msgstr "Termoplasztisz"
-
-#, fuzzy
-msgid "WIKI_THERMOPLAST_UPGRADES"
-msgstr "Termoplasztisz"
-
-#, fuzzy
-msgid "WIKI_THERMOSYNTHASE_EFFECTS"
-msgstr "Termoszintézis"
-
-#, fuzzy
-msgid "WIKI_THERMOSYNTHASE_INTRO"
-msgstr "Termoszintézis"
-
-#, fuzzy
-msgid "WIKI_THERMOSYNTHASE_MODIFICATIONS"
-msgstr "A nitrogenáz egy enzim, mely nitrogéngázból a sejt energiaraktározó ATP molekulájának segítségével képes ammóniát előállítani, ami a sejtnek egy elég fontos tápanyaga. Ez a folyamat anaerob nitrogén-rögzítés néven ismert. Mivel a nitrogenáz a citoplazmában helyezkedik el, ezért a környékén elhelyezkedő folyadék glikolízist végez."
-
-#, fuzzy
-msgid "WIKI_THERMOSYNTHASE_PROCESSES"
-msgstr "[thrive:compound type=\"glucose\"][/thrive:compound]-t állít elő. Hatékonysága függ a [thrive:compound type=\"carbondioxide\"][/thrive:compound] koncentrációjától és a hőmérséklettől."
-
-#, fuzzy
-msgid "WIKI_THERMOSYNTHASE_REQUIREMENTS"
-msgstr "A nitrogenáz egy enzim, mely nitrogéngázból a sejt energiaraktározó ATP molekulájának segítségével képes ammóniát előállítani, ami a sejtnek egy elég fontos tápanyaga. Ez a folyamat anaerob nitrogén-rögzítés néven ismert. Mivel a nitrogenáz a citoplazmában helyezkedik el, ezért a környékén elhelyezkedő folyadék glikolízist végez."
-
-#, fuzzy
-msgid "WIKI_THERMOSYNTHASE_SCIENTIFIC_BACKGROUND"
-msgstr "A nitrogenáz egy enzim, mely nitrogéngázból a sejt energiaraktározó ATP molekulájának segítségével képes ammóniát előállítani, ami a sejtnek egy elég fontos tápanyaga. Ez a folyamat anaerob nitrogén-rögzítés néven ismert. Mivel a nitrogenáz a citoplazmában helyezkedik el, ezért a környékén elhelyezkedő folyadék glikolízist végez."
-
-#, fuzzy
-msgid "WIKI_THERMOSYNTHASE_STRATEGY"
-msgstr "A nitrogenáz egy enzim, mely nitrogéngázból a sejt energiaraktározó ATP molekulájának segítségével képes ammóniát előállítani, ami a sejtnek egy elég fontos tápanyaga. Ez a folyamat anaerob nitrogén-rögzítés néven ismert. Mivel a nitrogenáz a citoplazmában helyezkedik el, ezért a környékén elhelyezkedő folyadék glikolízist végez."
-
-#, fuzzy
-msgid "WIKI_THERMOSYNTHASE_UPGRADES"
-msgstr "A nitrogenáz egy enzim, mely nitrogéngázból a sejt energiaraktározó ATP molekulájának segítségével képes ammóniát előállítani, ami a sejtnek egy elég fontos tápanyaga. Ez a folyamat anaerob nitrogén-rögzítés néven ismert. Mivel a nitrogenáz a citoplazmában helyezkedik el, ezért a környékén elhelyezkedő folyadék glikolízist végez."
-
-#, fuzzy
-msgid "WIKI_THE_PATCH_MAP_FOG_OF_WAR"
-msgstr "Termoplasztisz"
-
-#, fuzzy
-msgid "WIKI_THE_PATCH_MAP_INTRO"
-msgstr "Termoplasztisz"
-
-#, fuzzy
-msgid "WIKI_THE_PATCH_MAP_PATCHES"
-msgstr "Termoplasztisz"
-
-#, fuzzy
-msgid "WIKI_THE_PATCH_MAP_THE_PATCH_MAP"
-msgstr "Termoplasztisz"
-
-#, fuzzy
-msgid "WIKI_THYLAKOIDS_EFFECTS"
-msgstr "A thilakoidok fehérjék és fényérzékeny pigmentek csoportosulásai. Ezek a pigmentek képesek a fény energiáját felhasználni glükóz előállítására vízből, és szén-dioxid gázból. Ezt a folyamatot hívjuk fotoszintézisnek. E pigmentek adják ráadásul saját maguk jellegzetes színét. A glükóz előállításának intenzitása a fény intenzitásától, és a szén-dioxid koncentrációjától függ. Mivel a thilakoidok a citoplazmában helyezkednek el, ezért a körülötte elhelyezkedő folyadék végez némi glikolízist."
-
-#, fuzzy
-msgid "WIKI_THYLAKOIDS_INTRO"
-msgstr "A thilakoidok fehérjék és fényérzékeny pigmentek csoportosulásai. Ezek a pigmentek képesek a fény energiáját felhasználni glükóz előállítására vízből, és szén-dioxid gázból. Ezt a folyamatot hívjuk fotoszintézisnek. E pigmentek adják ráadásul saját maguk jellegzetes színét. A glükóz előállításának intenzitása a fény intenzitásától, és a szén-dioxid koncentrációjától függ. Mivel a thilakoidok a citoplazmában helyezkednek el, ezért a körülötte elhelyezkedő folyadék végez némi glikolízist."
-
-#, fuzzy
-msgid "WIKI_THYLAKOIDS_MODIFICATIONS"
-msgstr "A thilakoidok fehérjék és fényérzékeny pigmentek csoportosulásai. Ezek a pigmentek képesek a fény energiáját felhasználni glükóz előállítására vízből, és szén-dioxid gázból. Ezt a folyamatot hívjuk fotoszintézisnek. E pigmentek adják ráadásul saját maguk jellegzetes színét. A glükóz előállításának intenzitása a fény intenzitásától, és a szén-dioxid koncentrációjától függ. Mivel a thilakoidok a citoplazmában helyezkednek el, ezért a körülötte elhelyezkedő folyadék végez némi glikolízist."
-
-#, fuzzy
-msgid "WIKI_THYLAKOIDS_PROCESSES"
-msgstr "A thilakoidok fehérjék és fényérzékeny pigmentek csoportosulásai. Ezek a pigmentek képesek a fény energiáját felhasználni glükóz előállítására vízből, és szén-dioxid gázból. Ezt a folyamatot hívjuk fotoszintézisnek. E pigmentek adják ráadásul saját maguk jellegzetes színét. A glükóz előállításának intenzitása a fény intenzitásától, és a szén-dioxid koncentrációjától függ. Mivel a thilakoidok a citoplazmában helyezkednek el, ezért a körülötte elhelyezkedő folyadék végez némi glikolízist."
-
-#, fuzzy
-msgid "WIKI_THYLAKOIDS_REQUIREMENTS"
-msgstr "A thilakoidok fehérjék és fényérzékeny pigmentek csoportosulásai. Ezek a pigmentek képesek a fény energiáját felhasználni glükóz előállítására vízből, és szén-dioxid gázból. Ezt a folyamatot hívjuk fotoszintézisnek. E pigmentek adják ráadásul saját maguk jellegzetes színét. A glükóz előállításának intenzitása a fény intenzitásától, és a szén-dioxid koncentrációjától függ. Mivel a thilakoidok a citoplazmában helyezkednek el, ezért a körülötte elhelyezkedő folyadék végez némi glikolízist."
-
-#, fuzzy
-msgid "WIKI_THYLAKOIDS_SCIENTIFIC_BACKGROUND"
-msgstr "A thilakoidok fehérjék és fényérzékeny pigmentek csoportosulásai. Ezek a pigmentek képesek a fény energiáját felhasználni glükóz előállítására vízből, és szén-dioxid gázból. Ezt a folyamatot hívjuk fotoszintézisnek. E pigmentek adják ráadásul saját maguk jellegzetes színét. A glükóz előállításának intenzitása a fény intenzitásától, és a szén-dioxid koncentrációjától függ. Mivel a thilakoidok a citoplazmában helyezkednek el, ezért a körülötte elhelyezkedő folyadék végez némi glikolízist."
-
-#, fuzzy
-msgid "WIKI_THYLAKOIDS_STRATEGY"
-msgstr "A thilakoidok fehérjék és fényérzékeny pigmentek csoportosulásai. Ezek a pigmentek képesek a fény energiáját felhasználni glükóz előállítására vízből, és szén-dioxid gázból. Ezt a folyamatot hívjuk fotoszintézisnek. E pigmentek adják ráadásul saját maguk jellegzetes színét. A glükóz előállításának intenzitása a fény intenzitásától, és a szén-dioxid koncentrációjától függ. Mivel a thilakoidok a citoplazmában helyezkednek el, ezért a körülötte elhelyezkedő folyadék végez némi glikolízist."
-
-#, fuzzy
-msgid "WIKI_THYLAKOIDS_UPGRADES"
-msgstr "A thilakoidok fehérjék és fényérzékeny pigmentek csoportosulásai. Ezek a pigmentek képesek a fény energiáját felhasználni glükóz előállítására vízből, és szén-dioxid gázból. Ezt a folyamatot hívjuk fotoszintézisnek. E pigmentek adják ráadásul saját maguk jellegzetes színét. A glükóz előállításának intenzitása a fény intenzitásától, és a szén-dioxid koncentrációjától függ. Mivel a thilakoidok a citoplazmában helyezkednek el, ezért a körülötte elhelyezkedő folyadék végez némi glikolízist."
-
-#, fuzzy
-msgid "WIKI_TOXIN_VACUOLE_EFFECTS"
+msgid "WIKI_TOXIN_VACUOLE_MODIFICATIONS"
+msgstr "[thrive:compound type=\"atp\"][/thrive:compound]-t alakít át [thrive:compound type=\"oxytoxy\"][/thrive:compound]-vá. Hatékonysága függ az [thrive:compound type=\"oxygen\"][/thrive:compound] koncentrációjától. Mérget képes kilőni a [thrive:input]g_fire_toxin[/thrive:input] megnyomásával. Ha az [thrive:compound type=\"oxytoxy\"][/thrive:compound] mennyisége alacsony, akkor azt a kis mennyiséget ki tudod lőni, viszont kevesebb sebzést okoz."
+
+#, fuzzy
+msgid "WIKI_TOXIN_VACUOLE_PROCESSES"
+msgstr "[thrive:compound type=\"atp\"][/thrive:compound]-t alakít át [thrive:compound type=\"oxytoxy\"][/thrive:compound]-vá. Hatékonysága függ az [thrive:compound type=\"oxygen\"][/thrive:compound] koncentrációjától. Mérget képes kilőni a [thrive:input]g_fire_toxin[/thrive:input] megnyomásával. Ha az [thrive:compound type=\"oxytoxy\"][/thrive:compound] mennyisége alacsony, akkor azt a kis mennyiséget ki tudod lőni, viszont kevesebb sebzést okoz."
+
+msgid "WIKI_TOXIN_VACUOLE_REQUIREMENTS"
+msgstr ""
+
+msgid "WIKI_TOXIN_VACUOLE_SCIENTIFIC_BACKGROUND"
+msgstr ""
+
+#, fuzzy
+msgid "WIKI_TOXIN_VACUOLE_STRATEGY"
 msgstr ""
 "Méreganyag\n"
 "Vakuólum"
 
 #, fuzzy
-msgid "WIKI_TOXIN_VACUOLE_INTRO"
+msgid "WIKI_TOXIN_VACUOLE_UPGRADES"
 msgstr ""
 "Méreganyag\n"
 "Vakuólum"
 
-#, fuzzy
-msgid "WIKI_TOXIN_VACUOLE_MODIFICATIONS"
-msgstr "[thrive:compound type=\"atp\"][/thrive:compound]-t alakít át [thrive:compound type=\"oxytoxy\"][/thrive:compound]-vá. Hatékonysága függ az [thrive:compound type=\"oxygen\"][/thrive:compound] koncentrációjától. Mérget képes kilőni a [thrive:input]g_fire_toxin[/thrive:input] megnyomásával. Ha az [thrive:compound type=\"oxytoxy\"][/thrive:compound] mennyisége alacsony, akkor azt a kis mennyiséget ki tudod lőni, viszont kevesebb sebzést okoz."
-
-#, fuzzy
-msgid "WIKI_TOXIN_VACUOLE_PROCESSES"
-msgstr "[thrive:compound type=\"atp\"][/thrive:compound]-t alakít át [thrive:compound type=\"oxytoxy\"][/thrive:compound]-vá. Hatékonysága függ az [thrive:compound type=\"oxygen\"][/thrive:compound] koncentrációjától. Mérget képes kilőni a [thrive:input]g_fire_toxin[/thrive:input] megnyomásával. Ha az [thrive:compound type=\"oxytoxy\"][/thrive:compound] mennyisége alacsony, akkor azt a kis mennyiséget ki tudod lőni, viszont kevesebb sebzést okoz."
-
-#, fuzzy
-msgid "WIKI_TOXIN_VACUOLE_REQUIREMENTS"
-msgstr "Foszforeszkáló vakuólum"
-
-#, fuzzy
-msgid "WIKI_TOXIN_VACUOLE_SCIENTIFIC_BACKGROUND"
-msgstr "Foszforeszkáló vakuólum"
-
-#, fuzzy
-msgid "WIKI_TOXIN_VACUOLE_STRATEGY"
-msgstr ""
-"Méreganyag\n"
-"Vakuólum"
-
-#, fuzzy
-msgid "WIKI_TOXIN_VACUOLE_UPGRADES"
-msgstr ""
-"Méreganyag\n"
-"Vakuólum"
-
-#, fuzzy
 msgid "WIKI_VACUOLE_EFFECTS"
 msgstr ""
-"Méreganyag\n"
-"Vakuólum"
-
-#, fuzzy
+
 msgid "WIKI_VACUOLE_INTRO"
 msgstr ""
-"Méreganyag\n"
-"Vakuólum"
-
-#, fuzzy
+
 msgid "WIKI_VACUOLE_MODIFICATIONS"
-msgstr "[thrive:compound type=\"atp\"][/thrive:compound]-t alakít át [thrive:compound type=\"oxytoxy\"][/thrive:compound]-vá. Hatékonysága függ az [thrive:compound type=\"oxygen\"][/thrive:compound] koncentrációjától. Mérget képes kilőni a [thrive:input]g_fire_toxin[/thrive:input] megnyomásával. Ha az [thrive:compound type=\"oxytoxy\"][/thrive:compound] mennyisége alacsony, akkor azt a kis mennyiséget ki tudod lőni, viszont kevesebb sebzést okoz."
+msgstr ""
 
 #, fuzzy
 msgid "WIKI_VACUOLE_PROCESSES"
 msgstr "[thrive:compound type=\"atp\"][/thrive:compound]-t alakít át [thrive:compound type=\"oxytoxy\"][/thrive:compound]-vá. Hatékonysága függ az [thrive:compound type=\"oxygen\"][/thrive:compound] koncentrációjától. Mérget képes kilőni a [thrive:input]g_fire_toxin[/thrive:input] megnyomásával. Ha az [thrive:compound type=\"oxytoxy\"][/thrive:compound] mennyisége alacsony, akkor azt a kis mennyiséget ki tudod lőni, viszont kevesebb sebzést okoz."
 
-#, fuzzy
 msgid "WIKI_VACUOLE_REQUIREMENTS"
-msgstr "A metaboloszómák fehérjecsoportosulások fehérjeburokba csomagolva. A glükózt a citoplazmánál sokkal gyorsabban át tudják alakítani ATP-vé az aerob légzés segítségével. Viszont, mivel egyfajta \"légzés\", ezért oxigén kell a működéséhez, így a környezetben kisebb az oxigénszint, akkor ennek hatására az ATP előállítása lelassul. Mivel a metaboloszómák a citoplazmában helyezkednek el, ezért a körülötte elhelyezkedő folyadék végez némi glikolízist."
-
-#, fuzzy
+msgstr ""
+
 msgid "WIKI_VACUOLE_SCIENTIFIC_BACKGROUND"
-msgstr "A metaboloszómák fehérjecsoportosulások fehérjeburokba csomagolva. A glükózt a citoplazmánál sokkal gyorsabban át tudják alakítani ATP-vé az aerob légzés segítségével. Viszont, mivel egyfajta \"légzés\", ezért oxigén kell a működéséhez, így a környezetben kisebb az oxigénszint, akkor ennek hatására az ATP előállítása lelassul. Mivel a metaboloszómák a citoplazmában helyezkednek el, ezért a körülötte elhelyezkedő folyadék végez némi glikolízist."
-
-#, fuzzy
+msgstr ""
+
 msgid "WIKI_VACUOLE_STRATEGY"
 msgstr ""
-"Méreganyag\n"
-"Vakuólum"
-
-#, fuzzy
+
 msgid "WIKI_VACUOLE_UPGRADES"
 msgstr ""
-"Méreganyag\n"
-"Vakuólum"
 
 #, fuzzy
 msgid "WIKI_YES"
@@ -8064,28 +7928,28 @@
 msgstr "Távolodás"
 
 #, fuzzy
+#~ msgid "ASCENSION"
+#~ msgstr "Verzió:"
+
+#, fuzzy
+#~ msgid "WIKI_CYTOPLASM_GLYCOLYSIS"
+#~ msgstr "Citoplazma glikolízis"
+
+#, fuzzy
+#~ msgid "WIKI_AEROBIC_NITROGEN_FIXATION"
+#~ msgstr "Anaerob Nitrifikáció"
+
+#, fuzzy
+#~ msgid "WIKI_AWAKENING_STAGE"
+#~ msgstr "Felkelési fázis"
+
+#, fuzzy
+#~ msgid "WIKI_AWARE_STAGE"
+#~ msgstr "Tudatos fázis"
+
+#, fuzzy
 #~ msgid "WIKI_CHEMOSYNTHESIS"
 #~ msgstr "Kemoszintézis"
-
-#, fuzzy
-#~ msgid "ASCENSION"
-#~ msgstr "Verzió:"
-
-#, fuzzy
-#~ msgid "WIKI_CYTOPLASM_GLYCOLYSIS"
-#~ msgstr "Citoplazma glikolízis"
-
-#, fuzzy
-#~ msgid "WIKI_AEROBIC_NITROGEN_FIXATION"
-#~ msgstr "Anaerob Nitrifikáció"
-
-#, fuzzy
-#~ msgid "WIKI_AWAKENING_STAGE"
-#~ msgstr "Felkelési fázis"
-
-#, fuzzy
-#~ msgid "WIKI_AWARE_STAGE"
-#~ msgstr "Tudatos fázis"
 
 #, fuzzy
 #~ msgid "WIKI_GLYCOLYSIS"
