--- conflicted
+++ resolved
@@ -7,15 +7,9 @@
 msgstr ""
 "Project-Id-Version: PROJECT VERSION\n"
 "Report-Msgid-Bugs-To: EMAIL@ADDRESS\n"
-<<<<<<< HEAD
-"POT-Creation-Date: 2024-09-17 13:19+0300\n"
-"PO-Revision-Date: 2024-09-08 07:30+0000\n"
-"Last-Translator: Teashrock <kajitsu22@gmail.com>\n"
-=======
-"POT-Creation-Date: 2024-09-16 20:19+0300\n"
+"POT-Creation-Date: 2024-09-17 15:30+0300\n"
 "PO-Revision-Date: 2024-09-17 07:03+0000\n"
 "Last-Translator: Anonymous <noreply@weblate.org>\n"
->>>>>>> 1cf25597
 "Language-Team: Czech <https://translate.revolutionarygamesstudio.com/projects/thrive/thrive-game/cs/>\n"
 "Language: cs\n"
 "MIME-Version: 1.0\n"
@@ -6351,9 +6345,8 @@
 msgid "WIKI_3D"
 msgstr "naše Wiki"
 
-#, fuzzy
 msgid "WIKI_3D_COMMA_SANDBOX"
-msgstr "Společné fáze editoru a strategie"
+msgstr ""
 
 #, fuzzy
 msgid "WIKI_3D_COMMA_STRATEGY"
@@ -6383,9 +6376,8 @@
 msgid "WIKI_ASCENSION_INTRO"
 msgstr "Rusticyanin je protein schopný využít plynný [thrive:compound type=\"carbondioxide\"][/thrive:compound] a [thrive:compound type=\"oxygen\"][/thrive:compound] k oxidaci železa z jednoho chemického stavu na jiný. Tento proces, nazývaný [b]respirace železa[/b], uvolňuje energii, kterou je pak buňka schopna sklidit."
 
-#, fuzzy
 msgid "WIKI_ASCENSION_OVERVIEW"
-msgstr "Rusticyanin je protein schopný využít plynný [thrive:compound type=\"carbondioxide\"][/thrive:compound] a [thrive:compound type=\"oxygen\"][/thrive:compound] k oxidaci železa z jednoho chemického stavu na jiný. Tento proces, nazývaný [b]respirace železa[/b], uvolňuje energii, kterou je pak buňka schopna sklidit."
+msgstr ""
 
 #, fuzzy
 msgid "WIKI_ASCENSION_TRANSITIONS"
@@ -6419,9 +6411,8 @@
 msgid "WIKI_AWAKENING_STAGE_UI"
 msgstr "Fáze Probuzení"
 
-#, fuzzy
 msgid "WIKI_AWARE_STAGE_CURRENT_DEVELOPMENT"
-msgstr "Umožňuje spojení s ostatními buňkami. Toto je první krůček k mnohobuněčnému organismu. Když je vaše buňka součástí kolonie, sloučeniny jsou sdíleny mezi členy. Když jste součástí kolonie, nemůžete vstoupit do editoru a musíte se po nasbírání dostatečného množství od kolonie oddělit."
+msgstr ""
 
 #, fuzzy
 msgid "WIKI_AWARE_STAGE_FEATURES"
@@ -6447,33 +6438,28 @@
 msgid "WIKI_AXON_EFFECTS"
 msgstr "Vedlejší účinky:"
 
-#, fuzzy
 msgid "WIKI_AXON_INTRO"
-msgstr "Rusticyanin je protein schopný využít plynný [thrive:compound type=\"carbondioxide\"][/thrive:compound] a [thrive:compound type=\"oxygen\"][/thrive:compound] k oxidaci železa z jednoho chemického stavu na jiný. Tento proces, nazývaný [b]respirace železa[/b], uvolňuje energii, kterou je pak buňka schopna sklidit."
-
-#, fuzzy
+msgstr ""
+
 msgid "WIKI_AXON_MODIFICATIONS"
-msgstr "Toxinová vakuola je vakuola, která byla upravena pro specifickou produkci, skladování a sekreci oxytoxytoxinů. Více toxinových vakuol zvýší rychlost uvolňování toxinů."
+msgstr ""
 
 #, fuzzy
 msgid "WIKI_AXON_PROCESSES"
 msgstr "Neprobíhají žádné procesy"
 
-#, fuzzy
 msgid "WIKI_AXON_REQUIREMENTS"
-msgstr "Modifikovaný metabolozom je zodpovědný za produkci primitivní formy toxického činidla OxyToxy NT."
-
-#, fuzzy
+msgstr ""
+
 msgid "WIKI_AXON_SCIENTIFIC_BACKGROUND"
-msgstr "Thylakoidy jsou shluky proteinů a fotosensitivních pigmentů. Tyto pigmenty jsou schopna využít energii [thrive:compound type=\"sunlight\"][/thrive:compound] k produkci [thrive:compound type=\"glucose\"][/thrive:compound] z vody a plynného [thrive:compound type=\"carbondioxide\"][/thrive:compound] v procesu známem jako [b]fotosyntéza[/b]. Tyto pigmenty jsou také to, co dává Thylakoidům jejich osobité zbarvení. Rychlost produkce [thrive:compound type=\"glucose\"][/thrive:compound] je úměrná koncentraci [thrive:compound type=\"carbondioxide\"][/thrive:compound] a intenzity [thrive:compound type=\"sunlight\"][/thrive:compound]. Jelikož jsou thylakoidy obaleny cytoplazmou, tato okolní tekutina stále provádí nějakou [b]glykolýzu[/b]."
+msgstr ""
 
 #, fuzzy
 msgid "WIKI_AXON_STRATEGY"
 msgstr "Společné fáze editoru a strategie"
 
-#, fuzzy
 msgid "WIKI_AXON_UPGRADES"
-msgstr "Thylakoidy jsou shluky proteinů a fotosensitivních pigmentů. Tyto pigmenty jsou schopna využít energii [thrive:compound type=\"sunlight\"][/thrive:compound] k produkci [thrive:compound type=\"glucose\"][/thrive:compound] z vody a plynného [thrive:compound type=\"carbondioxide\"][/thrive:compound] v procesu známem jako [b]fotosyntéza[/b]. Tyto pigmenty jsou také to, co dává Thylakoidům jejich osobité zbarvení. Rychlost produkce [thrive:compound type=\"glucose\"][/thrive:compound] je úměrná koncentraci [thrive:compound type=\"carbondioxide\"][/thrive:compound] a intenzity [thrive:compound type=\"sunlight\"][/thrive:compound]. Jelikož jsou thylakoidy obaleny cytoplazmou, tato okolní tekutina stále provádí nějakou [b]glykolýzu[/b]."
+msgstr ""
 
 #, fuzzy
 msgid "WIKI_BACTERIAL_CHEMOSYNTHESIS_COMMA_GLYCOLYSIS"
@@ -6562,9 +6548,8 @@
 msgid "WIKI_CHEMOPLAST_PROCESSES"
 msgstr "Přeměňuje [thrive:compound type=\"hydrogensulfide\"][/thrive:compound] na [thrive:compound type=\"glucose\"][/thrive:compound]. Rychlost je úměrná koncentraci [thrive:compound type=\"carbondioxide\"][/thrive:compound]."
 
-#, fuzzy
 msgid "WIKI_CHEMOPLAST_REQUIREMENTS"
-msgstr "Všechny buňky \"vidí\" pouze prostřednictvím chemorecepce. Tímto způsobem buňky získávají informace o svém okolí. Přidání této organely představuje vývoj jemnější chemorecepce. Protože hráč získá zrak i ve fázi buněk, je to znázorněno čárou směřující mimo viditelnou oblast obrazovky a ukazující blízké sloučeniny, které hráč ještě nemohl vidět."
+msgstr ""
 
 #, fuzzy
 msgid "WIKI_CHEMOPLAST_SCIENTIFIC_BACKGROUND"
@@ -6660,9 +6645,8 @@
 msgid "WIKI_CHLOROPLAST_PROCESSES"
 msgstr "Produkuje [thrive:compound type=\"glucose\"][/thrive:compound]. Rychlost je úměrná koncentraci [thrive:compound type=\"carbondioxide\"][/thrive:compound] a intenzitě [thrive:compound type=\"sunlight\"][/thrive:compound]."
 
-#, fuzzy
 msgid "WIKI_CHLOROPLAST_REQUIREMENTS"
-msgstr "Všechny buňky \"vidí\" pouze prostřednictvím chemorecepce. Tímto způsobem buňky získávají informace o svém okolí. Přidání této organely představuje vývoj jemnější chemorecepce. Protože hráč získá zrak i ve fázi buněk, je to znázorněno čárou směřující mimo viditelnou oblast obrazovky a ukazující blízké sloučeniny, které hráč ještě nemohl vidět."
+msgstr ""
 
 #, fuzzy
 msgid "WIKI_CHLOROPLAST_SCIENTIFIC_BACKGROUND"
@@ -6680,37 +6664,30 @@
 msgid "WIKI_CHROMATOPHORE_PHOTOSYNTHESIS_COMMA_GLYCOLYSIS"
 msgstr "Syntéza OxyToxynů"
 
-#, fuzzy
 msgid "WIKI_CILIA_EFFECTS"
-msgstr "Mazlavé vnitřnosti buňky. Cytoplasma je základní směsice ionů, proteinů, a jiných látek rozpuštěných ve vodě, které vyplňují vnitřek buňky. Jedna z funkcí kterou provádí je [b]glykolýza[/b], konverze [thrive:compound type=\"glucose\"][/thrive:compound] na [thrive:compound type=\"atp\"][/thrive:compound]. Spoléhají se na ni buňky, kterým chybí organely pro více pokročilý metabolismus, jako příjem energie. Je také používána pro růst velikosti a uschovávání molekul v buňce."
-
-#, fuzzy
+msgstr ""
+
 msgid "WIKI_CILIA_INTRO"
-msgstr "Mazlavé vnitřnosti buňky. Cytoplasma je základní směsice ionů, proteinů, a jiných látek rozpuštěných ve vodě, které vyplňují vnitřek buňky. Jedna z funkcí kterou provádí je [b]glykolýza[/b], konverze [thrive:compound type=\"glucose\"][/thrive:compound] na [thrive:compound type=\"atp\"][/thrive:compound]. Spoléhají se na ni buňky, kterým chybí organely pro více pokročilý metabolismus, jako příjem energie. Je také používána pro růst velikosti a uschovávání molekul v buňce."
-
-#, fuzzy
+msgstr ""
+
 msgid "WIKI_CILIA_MODIFICATIONS"
-msgstr "Mazlavé vnitřnosti buňky. Cytoplasma je základní směsice ionů, proteinů, a jiných látek rozpuštěných ve vodě, které vyplňují vnitřek buňky. Jedna z funkcí kterou provádí je [b]glykolýza[/b], konverze [thrive:compound type=\"glucose\"][/thrive:compound] na [thrive:compound type=\"atp\"][/thrive:compound]. Spoléhají se na ni buňky, kterým chybí organely pro více pokročilý metabolismus, jako příjem energie. Je také používána pro růst velikosti a uschovávání molekul v buňce."
+msgstr ""
 
 #, fuzzy
 msgid "WIKI_CILIA_PROCESSES"
 msgstr "Zvyšuje rychlost otáčení velkých buněk."
 
-#, fuzzy
 msgid "WIKI_CILIA_REQUIREMENTS"
-msgstr "Signalizující látky umožnují buňkám vytvářet chemikálie na které mohou ostatní buňky reagovat. Tyto signalizující chemikálie mohou být využity na přivolání ostatních buněk, nebo na varování před nebezpečím, což jim signalizuje únik."
-
-#, fuzzy
+msgstr ""
+
 msgid "WIKI_CILIA_SCIENTIFIC_BACKGROUND"
-msgstr "Chemoplast je struktura dvou membrán obsahující proteiny, které jsou schopné konvertovat [thrive:compound type=\"hydrogensulfide\"][/thrive:compound], plynný [thrive:compound type=\"carbondioxide\"][/thrive:compound] a vodu na [thrive:compound type=\"glucose\"][/thrive:compound], v procesu známém jako [b]chemosyntéza sirovodíku[/b]. Rychlost produkce [thrive:compound type=\"glucose\"][/thrive:compound] je úměrná koncentrace [thrive:compound type=\"carbondioxide\"][/thrive:compound]."
-
-#, fuzzy
+msgstr ""
+
 msgid "WIKI_CILIA_STRATEGY"
-msgstr "Společné fáze editoru a strategie"
-
-#, fuzzy
+msgstr ""
+
 msgid "WIKI_CILIA_UPGRADES"
-msgstr "Chemoplast je struktura dvou membrán obsahující proteiny, které jsou schopné konvertovat [thrive:compound type=\"hydrogensulfide\"][/thrive:compound], plynný [thrive:compound type=\"carbondioxide\"][/thrive:compound] a vodu na [thrive:compound type=\"glucose\"][/thrive:compound], v procesu známém jako [b]chemosyntéza sirovodíku[/b]. Rychlost produkce [thrive:compound type=\"glucose\"][/thrive:compound] je úměrná koncentrace [thrive:compound type=\"carbondioxide\"][/thrive:compound]."
+msgstr ""
 
 #, fuzzy
 msgid "WIKI_COMPOUNDS_BUTTON"
@@ -6724,25 +6701,20 @@
 msgid "WIKI_COMPOUNDS_INTRO"
 msgstr "Mazlavé vnitřnosti buňky. Cytoplasma je základní směsice ionů, proteinů, a jiných látek rozpuštěných ve vodě, které vyplňují vnitřek buňky. Jedna z funkcí kterou provádí je [b]glykolýza[/b], konverze [thrive:compound type=\"glucose\"][/thrive:compound] na [thrive:compound type=\"atp\"][/thrive:compound]. Spoléhají se na ni buňky, kterým chybí organely pro více pokročilý metabolismus, jako příjem energie. Je také používána pro růst velikosti a uschovávání molekul v buňce."
 
-#, fuzzy
 msgid "WIKI_COMPOUNDS_TYPES_OF_COMPOUNDS"
-msgstr "Nekonečné sloučeniny"
-
-#, fuzzy
+msgstr ""
+
 msgid "WIKI_COMPOUND_SYSTEM_DEVELOPMENT_COMPOUNDS_LIST"
-msgstr "Sloučeniny:"
-
-#, fuzzy
+msgstr ""
+
 msgid "WIKI_COMPOUND_SYSTEM_DEVELOPMENT_INTRO"
-msgstr "Sloučeniny:"
-
-#, fuzzy
+msgstr ""
+
 msgid "WIKI_COMPOUND_SYSTEM_DEVELOPMENT_MICROBE_STAGE"
-msgstr "Sloučeniny:"
-
-#, fuzzy
+msgstr ""
+
 msgid "WIKI_COMPOUND_SYSTEM_DEVELOPMENT_OVERVIEW"
-msgstr "Sloučeniny:"
+msgstr ""
 
 #, fuzzy
 msgid "WIKI_CYTOPLASM_EFFECTS"
@@ -6760,21 +6732,17 @@
 msgid "WIKI_CYTOPLASM_PROCESSES"
 msgstr "Přeměňuje [thrive:compound type=\"glucose\"]glukózu[/thrive:compound] na [thrive:compound type=\"atp\"]ATP[/thrive:compound]."
 
-#, fuzzy
 msgid "WIKI_CYTOPLASM_REQUIREMENTS"
-msgstr "Modifikovaný metabolozom je zodpovědný za produkci primitivní formy toxického činidla OxyToxy NT."
-
-#, fuzzy
+msgstr ""
+
 msgid "WIKI_CYTOPLASM_SCIENTIFIC_BACKGROUND"
-msgstr "Chemoplast je struktura dvou membrán obsahující proteiny, které jsou schopné konvertovat [thrive:compound type=\"hydrogensulfide\"][/thrive:compound], plynný [thrive:compound type=\"carbondioxide\"][/thrive:compound] a vodu na [thrive:compound type=\"glucose\"][/thrive:compound], v procesu známém jako [b]chemosyntéza sirovodíku[/b]. Rychlost produkce [thrive:compound type=\"glucose\"][/thrive:compound] je úměrná koncentrace [thrive:compound type=\"carbondioxide\"][/thrive:compound]."
-
-#, fuzzy
+msgstr ""
+
 msgid "WIKI_CYTOPLASM_STRATEGY"
-msgstr "Chemoplast je struktura dvou membrán obsahující proteiny, které jsou schopné konvertovat [thrive:compound type=\"hydrogensulfide\"][/thrive:compound], plynný [thrive:compound type=\"carbondioxide\"][/thrive:compound] a vodu na [thrive:compound type=\"glucose\"][/thrive:compound], v procesu známém jako [b]chemosyntéza sirovodíku[/b]. Rychlost produkce [thrive:compound type=\"glucose\"][/thrive:compound] je úměrná koncentrace [thrive:compound type=\"carbondioxide\"][/thrive:compound]."
-
-#, fuzzy
+msgstr ""
+
 msgid "WIKI_CYTOPLASM_UPGRADES"
-msgstr "Chemoplast je struktura dvou membrán obsahující proteiny, které jsou schopné konvertovat [thrive:compound type=\"hydrogensulfide\"][/thrive:compound], plynný [thrive:compound type=\"carbondioxide\"][/thrive:compound] a vodu na [thrive:compound type=\"glucose\"][/thrive:compound], v procesu známém jako [b]chemosyntéza sirovodíku[/b]. Rychlost produkce [thrive:compound type=\"glucose\"][/thrive:compound] je úměrná koncentrace [thrive:compound type=\"carbondioxide\"][/thrive:compound]."
+msgstr ""
 
 #, fuzzy
 msgid "WIKI_DEVELOPMENT"
@@ -6788,21 +6756,18 @@
 msgid "WIKI_DEVELOPMENT_ROOT_INTRO"
 msgstr "Organely"
 
-#, fuzzy
 msgid "WIKI_EDITORS_AND_MUTATIONS_GENERATIONS_AND_EDITOR_SESSIONS"
-msgstr "Mitochondrie"
+msgstr ""
 
 #, fuzzy
 msgid "WIKI_EDITORS_AND_MUTATIONS_INTRO"
 msgstr "Mitochondrie"
 
-#, fuzzy
 msgid "WIKI_EDITORS_AND_MUTATIONS_MUTATIONS_AND_MUTATION_POINTS"
-msgstr "Mitochondrie"
-
-#, fuzzy
+msgstr ""
+
 msgid "WIKI_ENVIRONMENTAL_CONDITIONS_ENVIRONMENTAL_GASSES"
-msgstr "Mitochondrie"
+msgstr ""
 
 #, fuzzy
 msgid "WIKI_ENVIRONMENTAL_CONDITIONS_INTRO"
@@ -6812,9 +6777,8 @@
 msgid "WIKI_ENVIRONMENTAL_CONDITIONS_PHYSICAL_CONDITIONS"
 msgstr "(poměr glukózy ponecháno v prostředí za každou generaci)"
 
-#, fuzzy
 msgid "WIKI_ENVIRONMENTAL_CONDITIONS_THE_DAY/NIGHT_CYCLE"
-msgstr "Mitochondrie"
+msgstr ""
 
 #, fuzzy
 msgid "WIKI_FLAGELLUM_EFFECTS"
@@ -6832,21 +6796,17 @@
 msgid "WIKI_FLAGELLUM_PROCESSES"
 msgstr "Využívá [thrive:compound type=\"atp\"][/thrive:compound] ke zvýšení rychlosti pohybu buňky."
 
-#, fuzzy
 msgid "WIKI_FLAGELLUM_REQUIREMENTS"
-msgstr "Bičík (množné číslo bičíky) je svazek proteinových vláken, který vychází z buněčné membrány a může se pomocí ATP vlnit a pohánět buňku v určitém směru. Pozice bičíku určuje směr, ve kterém je rychlost buňky ovlivněna. Například bičík umístěný na levé straně buňky zvýší její rychlost pohybu doprava."
-
-#, fuzzy
+msgstr ""
+
 msgid "WIKI_FLAGELLUM_SCIENTIFIC_BACKGROUND"
-msgstr "Signalizující látky umožnují buňkám vytvářet chemikálie na které mohou ostatní buňky reagovat. Tyto signalizující chemikálie mohou být využity na přivolání ostatních buněk, nebo na varování před nebezpečím, což jim signalizuje únik."
-
-#, fuzzy
+msgstr ""
+
 msgid "WIKI_FLAGELLUM_STRATEGY"
-msgstr "Bičík (množné číslo bičíky) je svazek proteinových vláken, který vychází z buněčné membrány a může se pomocí ATP vlnit a pohánět buňku v určitém směru. Pozice bičíku určuje směr, ve kterém je rychlost buňky ovlivněna. Například bičík umístěný na levé straně buňky zvýší její rychlost pohybu doprava."
-
-#, fuzzy
+msgstr ""
+
 msgid "WIKI_FLAGELLUM_UPGRADES"
-msgstr "Využívá [thrive:compound type=\"atp\"][/thrive:compound] ke zvýšení rychlosti pohybu buňky."
+msgstr ""
 
 #, fuzzy
 msgid "WIKI_GLYCOLYSIS_COMMA_ANAEROBIC_NITROGEN_FIXATION"
@@ -6876,9 +6836,8 @@
 msgid "WIKI_HEADING_EDITOR"
 msgstr "Společné fáze editoru a strategie"
 
-#, fuzzy
 msgid "WIKI_HEADING_EFFECTS"
-msgstr "Společné fáze editoru a strategie"
+msgstr ""
 
 #, fuzzy
 msgid "WIKI_HEADING_ENVIRONMENTAL_GASSES"
@@ -6900,21 +6859,18 @@
 msgid "WIKI_HEADING_GDD"
 msgstr "Společné fáze editoru a strategie"
 
-#, fuzzy
 msgid "WIKI_HEADING_GENERATIONS_AND_EDITOR_SESSIONS"
-msgstr "Společné fáze editoru a strategie"
+msgstr ""
 
 #, fuzzy
 msgid "WIKI_HEADING_MICROBE_STAGE"
 msgstr "Společné fáze editoru a strategie"
 
-#, fuzzy
 msgid "WIKI_HEADING_MODIFICATIONS"
-msgstr "Chemoplast je struktura dvou membrán obsahující proteiny, které jsou schopné konvertovat [thrive:compound type=\"hydrogensulfide\"][/thrive:compound], plynný [thrive:compound type=\"carbondioxide\"][/thrive:compound] a vodu na [thrive:compound type=\"glucose\"][/thrive:compound], v procesu známém jako [b]chemosyntéza sirovodíku[/b]. Rychlost produkce [thrive:compound type=\"glucose\"][/thrive:compound] je úměrná koncentrace [thrive:compound type=\"carbondioxide\"][/thrive:compound]."
-
-#, fuzzy
+msgstr ""
+
 msgid "WIKI_HEADING_MUTATIONS_AND_MUTATION_POINTS"
-msgstr "Mitochondrie"
+msgstr ""
 
 #, fuzzy
 msgid "WIKI_HEADING_OVERVIEW"
@@ -6928,21 +6884,17 @@
 msgid "WIKI_HEADING_PHYSICAL_CONDITIONS"
 msgstr "Fyzické podmínky"
 
-#, fuzzy
 msgid "WIKI_HEADING_PROCESSES"
-msgstr "Neprobíhají žádné procesy"
-
-#, fuzzy
+msgstr ""
+
 msgid "WIKI_HEADING_REPRODUCTION_IN_THE_MICROBE_STAGE"
-msgstr "Společné fáze editoru a strategie"
-
-#, fuzzy
+msgstr ""
+
 msgid "WIKI_HEADING_REQUIREMENTS"
-msgstr "Umožňuje spojení s ostatními buňkami. Toto je první krůček k mnohobuněčnému organismu. Když je vaše buňka součástí kolonie, sloučeniny jsou sdíleny mezi členy. Když jste součástí kolonie, nemůžete vstoupit do editoru a musíte se po nasbírání dostatečného množství od kolonie oddělit."
-
-#, fuzzy
+msgstr ""
+
 msgid "WIKI_HEADING_SCIENTIFIC_BACKGROUND"
-msgstr "Chemoplast je struktura dvou membrán obsahující proteiny, které jsou schopné konvertovat [thrive:compound type=\"hydrogensulfide\"][/thrive:compound], plynný [thrive:compound type=\"carbondioxide\"][/thrive:compound] a vodu na [thrive:compound type=\"glucose\"][/thrive:compound], v procesu známém jako [b]chemosyntéza sirovodíku[/b]. Rychlost produkce [thrive:compound type=\"glucose\"][/thrive:compound] je úměrná koncentrace [thrive:compound type=\"carbondioxide\"][/thrive:compound]."
+msgstr ""
 
 #, fuzzy
 msgid "WIKI_HEADING_STRATEGY"
@@ -6968,9 +6920,8 @@
 msgid "WIKI_HEADING_UI"
 msgstr "Společné fáze editoru a strategie"
 
-#, fuzzy
 msgid "WIKI_HEADING_UPGRADES"
-msgstr "Společné fáze editoru a strategie"
+msgstr ""
 
 #, fuzzy
 msgid "WIKI_INDUSTRIAL_STAGE_CURRENT_DEVELOPMENT"
@@ -6984,9 +6935,8 @@
 msgid "WIKI_INDUSTRIAL_STAGE_INTRO"
 msgstr "Pojící médium"
 
-#, fuzzy
 msgid "WIKI_INDUSTRIAL_STAGE_OVERVIEW"
-msgstr "Přesun do průmyslové fáze?"
+msgstr ""
 
 #, fuzzy
 msgid "WIKI_INDUSTRIAL_STAGE_TRANSITIONS"
@@ -6999,9 +6949,8 @@
 msgid "WIKI_INJECTISOME_PILUS"
 msgstr ""
 
-#, fuzzy
 msgid "WIKI_LYSOSOME_EFFECTS"
-msgstr "Modifikovaný metabolozom je zodpovědný za produkci primitivní formy toxického činidla OxyToxy NT."
+msgstr ""
 
 #, fuzzy
 msgid "WIKI_LYSOSOME_INTRO"
@@ -7015,21 +6964,17 @@
 msgid "WIKI_LYSOSOME_PROCESSES"
 msgstr "Obsahuje trávící enzymy. Může být modifikován pro změnu typu enzymu, který obsahuje. Lysozomy jsou schopny obsahovat pouze jeden typ enzymu najednou. Enzymy zrychlují a zvyšují efektivitu trávení."
 
-#, fuzzy
 msgid "WIKI_LYSOSOME_REQUIREMENTS"
-msgstr "Modifikovaný metabolozom je zodpovědný za produkci primitivní formy toxického činidla OxyToxy NT."
-
-#, fuzzy
+msgstr ""
+
 msgid "WIKI_LYSOSOME_SCIENTIFIC_BACKGROUND"
-msgstr "Metabolosomy jsou shluky proteinů zabalené v proteinovém plášti. Mají schopnost změnit [thrive:compound type=\"glucose\"][/thrive:compound] na [thrive:compound type=\"atp\"][/thrive:compound] daleko rychleji než cytoplasma skrze proces nazývaný [b]Buněčné dýchání[/b]. Potřebuje na to ale [thrive:compound type=\"oxygen\"][/thrive:compound] aby fungovalo, a nízký objem [thrive:compound type=\"oxygen\"][/thrive:compound] v prostředí zpomalí schopnost produkovat [thrive:compound type=\"atp\"][/thrive:compound]. Jelikož jsou metabolosomy obaleny cytoplazmou, tato okolní tekutina stále provádí nějakou [b]glykolýzu[/b]."
-
-#, fuzzy
+msgstr ""
+
 msgid "WIKI_LYSOSOME_STRATEGY"
-msgstr "Modifikovaný metabolozom je zodpovědný za produkci primitivní formy toxického činidla OxyToxy NT."
-
-#, fuzzy
+msgstr ""
+
 msgid "WIKI_LYSOSOME_UPGRADES"
-msgstr "Modifikovaný metabolozom je zodpovědný za produkci primitivní formy toxického činidla OxyToxy NT."
+msgstr ""
 
 #, fuzzy
 msgid "WIKI_MECHANICS"
@@ -7183,37 +7128,30 @@
 msgid "WIKI_MULTICELLULAR_STAGE_UI"
 msgstr "Mnohobuněčné Období"
 
-#, fuzzy
 msgid "WIKI_MYOFIBRIL_EFFECTS"
-msgstr "Neprobíhají žádné procesy"
-
-#, fuzzy
+msgstr ""
+
 msgid "WIKI_MYOFIBRIL_INTRO"
-msgstr "Neprobíhají žádné procesy"
-
-#, fuzzy
+msgstr ""
+
 msgid "WIKI_MYOFIBRIL_MODIFICATIONS"
-msgstr "Mazlavé vnitřnosti buňky. Cytoplasma je základní směsice ionů, proteinů, a jiných látek rozpuštěných ve vodě, které vyplňují vnitřek buňky. Jedna z funkcí kterou provádí je [b]glykolýza[/b], konverze [thrive:compound type=\"glucose\"][/thrive:compound] na [thrive:compound type=\"atp\"][/thrive:compound]. Spoléhají se na ni buňky, kterým chybí organely pro více pokročilý metabolismus, jako příjem energie. Je také používána pro růst velikosti a uschovávání molekul v buňce."
+msgstr ""
 
 #, fuzzy
 msgid "WIKI_MYOFIBRIL_PROCESSES"
 msgstr "Neprobíhají žádné procesy"
 
-#, fuzzy
 msgid "WIKI_MYOFIBRIL_REQUIREMENTS"
-msgstr "Elektrárna buňky. Mitochondie je struktura dvou membrán vyplněná proteiny a enzymy. Jedná se o prokaryotu, která byla asimilována pro využití svým eukaryotickým hostitelem. Je schopná konvertovat [thrive:compound type=\"glucose\"][/thrive:compound] na [thrive:compound type=\"atp\"][/thrive:compound] s daleko vyšší účinností než je možno v cytoplazmě, v procesu známém jako [b]buněčné dýchání[/b]. Potřebuje k tomu ale [thrive:compound type=\"oxygen\"][/thrive:compound], a nizké množství [thrive:compound type=\"oxygen\"][/thrive:compound] v prostředí zpomaluje její schopnost produkovat [thrive:compound type=\"atp\"][/thrive:compound]."
-
-#, fuzzy
+msgstr ""
+
 msgid "WIKI_MYOFIBRIL_SCIENTIFIC_BACKGROUND"
-msgstr "Chemoplast je struktura dvou membrán obsahující proteiny, které jsou schopné konvertovat [thrive:compound type=\"hydrogensulfide\"][/thrive:compound], plynný [thrive:compound type=\"carbondioxide\"][/thrive:compound] a vodu na [thrive:compound type=\"glucose\"][/thrive:compound], v procesu známém jako [b]chemosyntéza sirovodíku[/b]. Rychlost produkce [thrive:compound type=\"glucose\"][/thrive:compound] je úměrná koncentrace [thrive:compound type=\"carbondioxide\"][/thrive:compound]."
-
-#, fuzzy
+msgstr ""
+
 msgid "WIKI_MYOFIBRIL_STRATEGY"
-msgstr "Společné fáze editoru a strategie"
-
-#, fuzzy
+msgstr ""
+
 msgid "WIKI_MYOFIBRIL_UPGRADES"
-msgstr "Neprobíhají žádné procesy"
+msgstr ""
 
 #, fuzzy
 msgid "WIKI_NATION_EDITOR"
@@ -7267,9 +7205,8 @@
 msgid "WIKI_NITROGENASE_PROCESSES"
 msgstr "Přeměňuje [thrive:compound type=\"atp\"][/thrive:compound] na [thrive:compound type=\"ammonia\"][/thrive:compound]. Rychlost je úměrná koncentraci [thrive:compound type=\"nitrogen\"][/thrive:compound]."
 
-#, fuzzy
 msgid "WIKI_NITROGENASE_REQUIREMENTS"
-msgstr "Termosyntáza je protein který využívá teplotní konvekci ke změně svého tvaru, což mu umožnuje složit a navázat se na ADP když je vystaven teplu, pak jej rozložit a recyklovat na [thrive:compound type=\"atp\"][/thrive:compound] když je vystaven chlazení v procesu známém jako [b]termosyntéza[/b]. Rychlost produkce [thrive:compound type=\"atp\"][/thrive:compound] je úměrná [thrive:compound type=\"temperature\"][/thrive:compound]."
+msgstr ""
 
 #, fuzzy
 msgid "WIKI_NITROGENASE_SCIENTIFIC_BACKGROUND"
@@ -7290,13 +7227,11 @@
 msgid "WIKI_NONE_COMMA_THIS_IS_THE_LAST_STAGE"
 msgstr ""
 
-#, fuzzy
 msgid "WIKI_NUCLEUS_EFFECTS"
-msgstr "Neprobíhají žádné procesy"
-
-#, fuzzy
+msgstr ""
+
 msgid "WIKI_NUCLEUS_INTRO"
-msgstr "Toxinová vakuola je vakuola, která byla upravena pro specifickou produkci, skladování a sekreci oxytoxytoxinů. Více toxinových vakuol zvýší rychlost uvolňování toxinů."
+msgstr ""
 
 #, fuzzy
 msgid "WIKI_NUCLEUS_MODIFICATIONS"
@@ -7306,21 +7241,17 @@
 msgid "WIKI_NUCLEUS_PROCESSES"
 msgstr "Neprobíhají žádné procesy"
 
-#, fuzzy
 msgid "WIKI_NUCLEUS_REQUIREMENTS"
-msgstr "Toxinová vakuola je vakuola, která byla upravena pro specifickou produkci, skladování a sekreci oxytoxytoxinů. Více toxinových vakuol zvýší rychlost uvolňování toxinů."
-
-#, fuzzy
+msgstr ""
+
 msgid "WIKI_NUCLEUS_SCIENTIFIC_BACKGROUND"
-msgstr "Chemoplast je struktura dvou membrán obsahující proteiny, které jsou schopné konvertovat [thrive:compound type=\"hydrogensulfide\"][/thrive:compound], plynný [thrive:compound type=\"carbondioxide\"][/thrive:compound] a vodu na [thrive:compound type=\"glucose\"][/thrive:compound], v procesu známém jako [b]chemosyntéza sirovodíku[/b]. Rychlost produkce [thrive:compound type=\"glucose\"][/thrive:compound] je úměrná koncentrace [thrive:compound type=\"carbondioxide\"][/thrive:compound]."
-
-#, fuzzy
+msgstr ""
+
 msgid "WIKI_NUCLEUS_STRATEGY"
-msgstr "Společné fáze editoru a strategie"
-
-#, fuzzy
+msgstr ""
+
 msgid "WIKI_NUCLEUS_UPGRADES"
-msgstr "Neprobíhají žádné procesy"
+msgstr ""
 
 #, fuzzy
 msgid "WIKI_ORGANELLES_ROOT_INTRO"
@@ -7346,9 +7277,8 @@
 msgid "WIKI_OXYTOXISOME_REQUIREMENTS"
 msgstr "Modifikovaný metabolozom je zodpovědný za produkci primitivní formy toxického činidla OxyToxy NT."
 
-#, fuzzy
 msgid "WIKI_OXYTOXISOME_SCIENTIFIC_BACKGROUND"
-msgstr "Toxinová vakuola je vakuola, která byla upravena pro specifickou produkci, skladování a sekreci oxytoxytoxinů. Více toxinových vakuol zvýší rychlost uvolňování toxinů."
+msgstr ""
 
 #, fuzzy
 msgid "WIKI_OXYTOXISOME_STRATEGY"
@@ -7374,9 +7304,8 @@
 msgid "WIKI_PAGE_AWARE_STAGE"
 msgstr "Mikrobiální Období"
 
-#, fuzzy
 msgid "WIKI_PAGE_AXON"
-msgstr "Rusticyanin (protein mědi)"
+msgstr ""
 
 #, fuzzy
 msgid "WIKI_PAGE_BINDING_AGENT"
@@ -7402,17 +7331,15 @@
 msgid "WIKI_PAGE_CHLOROPLAST"
 msgstr "Chloroplasty"
 
-#, fuzzy
 msgid "WIKI_PAGE_CILIA"
-msgstr "Společné fáze editoru a strategie"
+msgstr ""
 
 #, fuzzy
 msgid "WIKI_PAGE_COMPOUNDS"
 msgstr "Cytoplazma"
 
-#, fuzzy
 msgid "WIKI_PAGE_COMPOUND_SYSTEM_DEVELOPMENT"
-msgstr "Sloučeniny:"
+msgstr ""
 
 #, fuzzy
 msgid "WIKI_PAGE_CYTOPLASM"
@@ -7486,9 +7413,8 @@
 msgid "WIKI_PAGE_OXYTOXISOME"
 msgstr "Oxytoxizom"
 
-#, fuzzy
 msgid "WIKI_PAGE_PERFORATOR_PILUS"
-msgstr "Protoplazma"
+msgstr ""
 
 #, fuzzy
 msgid "WIKI_PAGE_PROTOPLASM"
@@ -7550,37 +7476,29 @@
 "Toxinová\n"
 "Vakuola"
 
-#, fuzzy
 msgid "WIKI_PERFORATOR_PILUS_EFFECTS"
-msgstr "Protoplazma"
-
-#, fuzzy
+msgstr ""
+
 msgid "WIKI_PERFORATOR_PILUS_INTRO"
-msgstr "Protoplazma"
-
-#, fuzzy
+msgstr ""
+
 msgid "WIKI_PERFORATOR_PILUS_MODIFICATIONS"
-msgstr "Chloroplast je struktura dvou membrán, která obsahuje fotosenzitivní pigmenty složené dohromady v membránových vacích. Jedná se o prokaryotu, který byla asimilována pro využití jejím eukaryotickým hostitelem. Pigmenty v chloroplastu jsou schopny využít světelnou energii k produkci [thrive:compound type=\"glucose\"][/thrive:compound] z plynného [thrive:compound type=\"carbondioxide\"][/thrive:compound] a vody, v procesu známém jako [b]fotosyntéza[/b]. Tyto pigmenty jsou také co mu dává jeho typickou barvu. Rychlost produkce [thrive:compound type=\"glucose\"][/thrive:compound] je úměrná koncentraci [thrive:compound type=\"carbondioxide\"][/thrive:compound] a intenzity [thrive:compound type=\"sunlight\"][/thrive:compound]."
-
-#, fuzzy
+msgstr ""
+
 msgid "WIKI_PERFORATOR_PILUS_PROCESSES"
-msgstr "Přeměňuje [thrive:compound type=\"glucose\"]glukózu[/thrive:compound] na [thrive:compound type=\"atp\"]ATP[/thrive:compound]."
-
-#, fuzzy
+msgstr ""
+
 msgid "WIKI_PERFORATOR_PILUS_REQUIREMENTS"
-msgstr "Všechny buňky \"vidí\" pouze prostřednictvím chemorecepce. Tímto způsobem buňky získávají informace o svém okolí. Přidání této organely představuje vývoj jemnější chemorecepce. Protože hráč získá zrak i ve fázi buněk, je to znázorněno čárou směřující mimo viditelnou oblast obrazovky a ukazující blízké sloučeniny, které hráč ještě nemohl vidět."
-
-#, fuzzy
+msgstr ""
+
 msgid "WIKI_PERFORATOR_PILUS_SCIENTIFIC_BACKGROUND"
-msgstr "Chloroplast je struktura dvou membrán, která obsahuje fotosenzitivní pigmenty složené dohromady v membránových vacích. Jedná se o prokaryotu, který byla asimilována pro využití jejím eukaryotickým hostitelem. Pigmenty v chloroplastu jsou schopny využít světelnou energii k produkci [thrive:compound type=\"glucose\"][/thrive:compound] z plynného [thrive:compound type=\"carbondioxide\"][/thrive:compound] a vody, v procesu známém jako [b]fotosyntéza[/b]. Tyto pigmenty jsou také co mu dává jeho typickou barvu. Rychlost produkce [thrive:compound type=\"glucose\"][/thrive:compound] je úměrná koncentraci [thrive:compound type=\"carbondioxide\"][/thrive:compound] a intenzity [thrive:compound type=\"sunlight\"][/thrive:compound]."
-
-#, fuzzy
+msgstr ""
+
 msgid "WIKI_PERFORATOR_PILUS_STRATEGY"
-msgstr "Chloroplast je struktura dvou membrán, která obsahuje fotosenzitivní pigmenty složené dohromady v membránových vacích. Jedná se o prokaryotu, který byla asimilována pro využití jejím eukaryotickým hostitelem. Pigmenty v chloroplastu jsou schopny využít světelnou energii k produkci [thrive:compound type=\"glucose\"][/thrive:compound] z plynného [thrive:compound type=\"carbondioxide\"][/thrive:compound] a vody, v procesu známém jako [b]fotosyntéza[/b]. Tyto pigmenty jsou také co mu dává jeho typickou barvu. Rychlost produkce [thrive:compound type=\"glucose\"][/thrive:compound] je úměrná koncentraci [thrive:compound type=\"carbondioxide\"][/thrive:compound] a intenzity [thrive:compound type=\"sunlight\"][/thrive:compound]."
-
-#, fuzzy
+msgstr ""
+
 msgid "WIKI_PERFORATOR_PILUS_UPGRADES"
-msgstr "Chloroplast je struktura dvou membrán, která obsahuje fotosenzitivní pigmenty složené dohromady v membránových vacích. Jedná se o prokaryotu, který byla asimilována pro využití jejím eukaryotickým hostitelem. Pigmenty v chloroplastu jsou schopny využít světelnou energii k produkci [thrive:compound type=\"glucose\"][/thrive:compound] z plynného [thrive:compound type=\"carbondioxide\"][/thrive:compound] a vody, v procesu známém jako [b]fotosyntéza[/b]. Tyto pigmenty jsou také co mu dává jeho typickou barvu. Rychlost produkce [thrive:compound type=\"glucose\"][/thrive:compound] je úměrná koncentraci [thrive:compound type=\"carbondioxide\"][/thrive:compound] a intenzity [thrive:compound type=\"sunlight\"][/thrive:compound]."
+msgstr ""
 
 #, fuzzy
 msgid "WIKI_PROTEIN_RESPIRATION"
@@ -7594,29 +7512,24 @@
 msgid "WIKI_PROTOPLASM_INTRO"
 msgstr "Protoplazma"
 
-#, fuzzy
 msgid "WIKI_PROTOPLASM_MODIFICATIONS"
-msgstr "Mazlavé vnitřnosti buňky. Cytoplasma je základní směsice ionů, proteinů, a jiných látek rozpuštěných ve vodě, které vyplňují vnitřek buňky. Jedna z funkcí kterou provádí je [b]glykolýza[/b], konverze [thrive:compound type=\"glucose\"][/thrive:compound] na [thrive:compound type=\"atp\"][/thrive:compound]. Spoléhají se na ni buňky, kterým chybí organely pro více pokročilý metabolismus, jako příjem energie. Je také používána pro růst velikosti a uschovávání molekul v buňce."
+msgstr ""
 
 #, fuzzy
 msgid "WIKI_PROTOPLASM_PROCESSES"
 msgstr "Přeměňuje [thrive:compound type=\"glucose\"]glukózu[/thrive:compound] na [thrive:compound type=\"atp\"]ATP[/thrive:compound]."
 
-#, fuzzy
 msgid "WIKI_PROTOPLASM_REQUIREMENTS"
-msgstr "Modifikovaný metabolozom je zodpovědný za produkci primitivní formy toxického činidla OxyToxy NT."
-
-#, fuzzy
+msgstr ""
+
 msgid "WIKI_PROTOPLASM_SCIENTIFIC_BACKGROUND"
-msgstr "Chloroplast je struktura dvou membrán, která obsahuje fotosenzitivní pigmenty složené dohromady v membránových vacích. Jedná se o prokaryotu, který byla asimilována pro využití jejím eukaryotickým hostitelem. Pigmenty v chloroplastu jsou schopny využít světelnou energii k produkci [thrive:compound type=\"glucose\"][/thrive:compound] z plynného [thrive:compound type=\"carbondioxide\"][/thrive:compound] a vody, v procesu známém jako [b]fotosyntéza[/b]. Tyto pigmenty jsou také co mu dává jeho typickou barvu. Rychlost produkce [thrive:compound type=\"glucose\"][/thrive:compound] je úměrná koncentraci [thrive:compound type=\"carbondioxide\"][/thrive:compound] a intenzity [thrive:compound type=\"sunlight\"][/thrive:compound]."
-
-#, fuzzy
+msgstr ""
+
 msgid "WIKI_PROTOPLASM_STRATEGY"
-msgstr "Chloroplast je struktura dvou membrán, která obsahuje fotosenzitivní pigmenty složené dohromady v membránových vacích. Jedná se o prokaryotu, který byla asimilována pro využití jejím eukaryotickým hostitelem. Pigmenty v chloroplastu jsou schopny využít světelnou energii k produkci [thrive:compound type=\"glucose\"][/thrive:compound] z plynného [thrive:compound type=\"carbondioxide\"][/thrive:compound] a vody, v procesu známém jako [b]fotosyntéza[/b]. Tyto pigmenty jsou také co mu dává jeho typickou barvu. Rychlost produkce [thrive:compound type=\"glucose\"][/thrive:compound] je úměrná koncentraci [thrive:compound type=\"carbondioxide\"][/thrive:compound] a intenzity [thrive:compound type=\"sunlight\"][/thrive:compound]."
-
-#, fuzzy
+msgstr ""
+
 msgid "WIKI_PROTOPLASM_UPGRADES"
-msgstr "Přeměňuje [thrive:compound type=\"glucose\"]glukózu[/thrive:compound] na [thrive:compound type=\"atp\"]ATP[/thrive:compound]."
+msgstr ""
 
 #, fuzzy
 msgid "WIKI_PULLING_CILIA"
@@ -7630,9 +7543,8 @@
 msgid "WIKI_REPRODUCTION_INTRO"
 msgstr "Protoplazma"
 
-#, fuzzy
 msgid "WIKI_REPRODUCTION_REPRODUCTION_IN_THE_MICROBE_STAGE"
-msgstr "Protoplazma"
+msgstr ""
 
 msgid "WIKI_ROOT_BODY"
 msgstr ""
@@ -7656,9 +7568,8 @@
 msgid "WIKI_RUSTICYANIN_PROCESSES"
 msgstr "Přeměňuje [thrive:compound type=\"iron\"][/thrive:compound] na [thrive:compound type=\"atp\"][/thrive:compound]. Rychlost je úměrná koncentraci [thrive:compound type=\"carbondioxide\"][/thrive:compound] a [thrive:compound type=\"oxygen\"][/thrive:compound]."
 
-#, fuzzy
 msgid "WIKI_RUSTICYANIN_REQUIREMENTS"
-msgstr "Rusticyanin je protein schopný využít plynný [thrive:compound type=\"carbondioxide\"][/thrive:compound] a [thrive:compound type=\"oxygen\"][/thrive:compound] k oxidaci železa z jednoho chemického stavu na jiný. Tento proces, nazývaný [b]respirace železa[/b], uvolňuje energii, kterou je pak buňka schopna sklidit."
+msgstr ""
 
 #, fuzzy
 msgid "WIKI_RUSTICYANIN_SCIENTIFIC_BACKGROUND"
@@ -7720,25 +7631,20 @@
 msgid "WIKI_SLIME_JET_PROCESSES"
 msgstr "Zvyšuje rychlost otáčení velkých buněk."
 
-#, fuzzy
 msgid "WIKI_SLIME_JET_REQUIREMENTS"
-msgstr "Signalizující látky umožnují buňkám vytvářet chemikálie na které mohou ostatní buňky reagovat. Tyto signalizující chemikálie mohou být využity na přivolání ostatních buněk, nebo na varování před nebezpečím, což jim signalizuje únik."
-
-#, fuzzy
+msgstr ""
+
 msgid "WIKI_SLIME_JET_SCIENTIFIC_BACKGROUND"
-msgstr "Signalizující látky umožnují buňkám vytvářet chemikálie na které mohou ostatní buňky reagovat. Tyto signalizující chemikálie mohou být využity na přivolání ostatních buněk, nebo na varování před nebezpečím, což jim signalizuje únik."
-
-#, fuzzy
+msgstr ""
+
 msgid "WIKI_SLIME_JET_STRATEGY"
-msgstr "Lipáza umožňuje buňce rozkládat většinu typů membrán. Vaše buňka již produkuje nějaké množství tohoto enzymu bez lysozomu, ale vybráním tohoto typu zvýšíte efektivitu."
-
-#, fuzzy
+msgstr ""
+
 msgid "WIKI_SLIME_JET_UPGRADES"
-msgstr "Zvyšuje rychlost otáčení velkých buněk."
-
-#, fuzzy
+msgstr ""
+
 msgid "WIKI_SOCIETY_STAGE_CURRENT_DEVELOPMENT"
-msgstr "Umožňuje spojení s ostatními buňkami. Toto je první krůček k mnohobuněčnému organismu. Když je vaše buňka součástí kolonie, sloučeniny jsou sdíleny mezi členy. Když jste součástí kolonie, nemůžete vstoupit do editoru a musíte se po nasbírání dostatečného množství od kolonie oddělit."
+msgstr ""
 
 #, fuzzy
 msgid "WIKI_SOCIETY_STAGE_FEATURES"
@@ -7760,9 +7666,8 @@
 msgid "WIKI_SOCIETY_STAGE_UI"
 msgstr "Mikrobiální Období"
 
-#, fuzzy
 msgid "WIKI_SPACE_STAGE_CURRENT_DEVELOPMENT"
-msgstr "Umožňuje spojení s ostatními buňkami. Toto je první krůček k mnohobuněčnému organismu. Když je vaše buňka součástí kolonie, sloučeniny jsou sdíleny mezi členy. Když jste součástí kolonie, nemůžete vstoupit do editoru a musíte se po nasbírání dostatečného množství od kolonie oddělit."
+msgstr ""
 
 #, fuzzy
 msgid "WIKI_SPACE_STAGE_FEATURES"
@@ -7808,9 +7713,8 @@
 msgid "WIKI_THERMOPLAST_PROCESSES"
 msgstr "Produkuje [thrive:compound type=\"glucose\"][/thrive:compound]. Rychlost je úměrná koncentraci [thrive:compound type=\"carbondioxide\"][/thrive:compound] a teplotě."
 
-#, fuzzy
 msgid "WIKI_THERMOPLAST_REQUIREMENTS"
-msgstr "Termosyntáza je protein který využívá teplotní konvekci ke změně svého tvaru, což mu umožnuje složit a navázat se na ADP když je vystaven teplu, pak jej rozložit a recyklovat na [thrive:compound type=\"atp\"][/thrive:compound] když je vystaven chlazení v procesu známém jako [b]termosyntéza[/b]. Rychlost produkce [thrive:compound type=\"atp\"][/thrive:compound] je úměrná [thrive:compound type=\"temperature\"][/thrive:compound]."
+msgstr ""
 
 #, fuzzy
 msgid "WIKI_THERMOPLAST_SCIENTIFIC_BACKGROUND"
@@ -7856,9 +7760,8 @@
 msgid "WIKI_THERMOSYNTHASE_UPGRADES"
 msgstr "Termosyntáza je protein který využívá teplotní konvekci ke změně svého tvaru, což mu umožnuje složit a navázat se na ADP když je vystaven teplu, pak jej rozložit a recyklovat na [thrive:compound type=\"atp\"][/thrive:compound] když je vystaven chlazení v procesu známém jako [b]termosyntéza[/b]. Rychlost produkce [thrive:compound type=\"atp\"][/thrive:compound] je úměrná [thrive:compound type=\"temperature\"][/thrive:compound]."
 
-#, fuzzy
 msgid "WIKI_THE_PATCH_MAP_FOG_OF_WAR"
-msgstr "Termoplast je struktura dvou membrán, která obsahuje termosenzitivní pigmenty složené dohromady v membránových vacích. Jedná se o prokaryotu, která byla asimilována pro použití svým eukaryotickým hostitelem. Pigmenty v termoplastu jsou schopny využít energii rozdílných teplot v prostředí k produkci [thrive:compound type=\"atp\"][/thrive:compound] ve vodě v procesu známem jako [b]termosyntéza[/b]. Rychlost produkce [thrive:compound type=\"atp\"][/thrive:compound] je úměrná [thrive:compound type=\"temperature\"][/thrive:compound]."
+msgstr ""
 
 #, fuzzy
 msgid "WIKI_THE_PATCH_MAP_INTRO"
@@ -7868,9 +7771,8 @@
 msgid "WIKI_THE_PATCH_MAP_PATCHES"
 msgstr "Termoplast je struktura dvou membrán, která obsahuje termosenzitivní pigmenty složené dohromady v membránových vacích. Jedná se o prokaryotu, která byla asimilována pro použití svým eukaryotickým hostitelem. Pigmenty v termoplastu jsou schopny využít energii rozdílných teplot v prostředí k produkci [thrive:compound type=\"atp\"][/thrive:compound] ve vodě v procesu známem jako [b]termosyntéza[/b]. Rychlost produkce [thrive:compound type=\"atp\"][/thrive:compound] je úměrná [thrive:compound type=\"temperature\"][/thrive:compound]."
 
-#, fuzzy
 msgid "WIKI_THE_PATCH_MAP_THE_PATCH_MAP"
-msgstr "Termoplast je struktura dvou membrán, která obsahuje termosenzitivní pigmenty složené dohromady v membránových vacích. Jedná se o prokaryotu, která byla asimilována pro použití svým eukaryotickým hostitelem. Pigmenty v termoplastu jsou schopny využít energii rozdílných teplot v prostředí k produkci [thrive:compound type=\"atp\"][/thrive:compound] ve vodě v procesu známem jako [b]termosyntéza[/b]. Rychlost produkce [thrive:compound type=\"atp\"][/thrive:compound] je úměrná [thrive:compound type=\"temperature\"][/thrive:compound]."
+msgstr ""
 
 #, fuzzy
 msgid "WIKI_THYLAKOIDS_EFFECTS"
@@ -7884,13 +7786,11 @@
 msgid "WIKI_THYLAKOIDS_MODIFICATIONS"
 msgstr "Thylakoidy jsou shluky proteinů a fotosensitivních pigmentů. Tyto pigmenty jsou schopna využít energii [thrive:compound type=\"sunlight\"][/thrive:compound] k produkci [thrive:compound type=\"glucose\"][/thrive:compound] z vody a plynného [thrive:compound type=\"carbondioxide\"][/thrive:compound] v procesu známem jako [b]fotosyntéza[/b]. Tyto pigmenty jsou také to, co dává Thylakoidům jejich osobité zbarvení. Rychlost produkce [thrive:compound type=\"glucose\"][/thrive:compound] je úměrná koncentraci [thrive:compound type=\"carbondioxide\"][/thrive:compound] a intenzity [thrive:compound type=\"sunlight\"][/thrive:compound]. Jelikož jsou thylakoidy obaleny cytoplazmou, tato okolní tekutina stále provádí nějakou [b]glykolýzu[/b]."
 
-#, fuzzy
 msgid "WIKI_THYLAKOIDS_PROCESSES"
-msgstr "Thylakoidy jsou shluky proteinů a fotosensitivních pigmentů. Tyto pigmenty jsou schopna využít energii [thrive:compound type=\"sunlight\"][/thrive:compound] k produkci [thrive:compound type=\"glucose\"][/thrive:compound] z vody a plynného [thrive:compound type=\"carbondioxide\"][/thrive:compound] v procesu známem jako [b]fotosyntéza[/b]. Tyto pigmenty jsou také to, co dává Thylakoidům jejich osobité zbarvení. Rychlost produkce [thrive:compound type=\"glucose\"][/thrive:compound] je úměrná koncentraci [thrive:compound type=\"carbondioxide\"][/thrive:compound] a intenzity [thrive:compound type=\"sunlight\"][/thrive:compound]. Jelikož jsou thylakoidy obaleny cytoplazmou, tato okolní tekutina stále provádí nějakou [b]glykolýzu[/b]."
-
-#, fuzzy
+msgstr ""
+
 msgid "WIKI_THYLAKOIDS_REQUIREMENTS"
-msgstr "Thylakoidy jsou shluky proteinů a fotosensitivních pigmentů. Tyto pigmenty jsou schopna využít energii [thrive:compound type=\"sunlight\"][/thrive:compound] k produkci [thrive:compound type=\"glucose\"][/thrive:compound] z vody a plynného [thrive:compound type=\"carbondioxide\"][/thrive:compound] v procesu známem jako [b]fotosyntéza[/b]. Tyto pigmenty jsou také to, co dává Thylakoidům jejich osobité zbarvení. Rychlost produkce [thrive:compound type=\"glucose\"][/thrive:compound] je úměrná koncentraci [thrive:compound type=\"carbondioxide\"][/thrive:compound] a intenzity [thrive:compound type=\"sunlight\"][/thrive:compound]. Jelikož jsou thylakoidy obaleny cytoplazmou, tato okolní tekutina stále provádí nějakou [b]glykolýzu[/b]."
+msgstr ""
 
 #, fuzzy
 msgid "WIKI_THYLAKOIDS_SCIENTIFIC_BACKGROUND"
@@ -7938,9 +7838,8 @@
 msgid "WIKI_TOXIN_VACUOLE_UPGRADES"
 msgstr "Toxinová vakuola je vakuola, která byla upravena pro specifickou produkci, skladování a sekreci oxytoxytoxinů. Více toxinových vakuol zvýší rychlost uvolňování toxinů."
 
-#, fuzzy
 msgid "WIKI_VACUOLE_EFFECTS"
-msgstr "Toxinová vakuola je vakuola, která byla upravena pro specifickou produkci, skladování a sekreci oxytoxytoxinů. Více toxinových vakuol zvýší rychlost uvolňování toxinů."
+msgstr ""
 
 #, fuzzy
 msgid "WIKI_VACUOLE_INTRO"
@@ -7954,21 +7853,17 @@
 msgid "WIKI_VACUOLE_PROCESSES"
 msgstr "Přeměňuje [thrive:compound type=\"atp\"][/thrive:compound] na [thrive:compound type=\"oxytoxy\"][/thrive:compound]. Rychlost je úměrná koncentraci [thrive:compound type=\"oxygen\"][/thrive:compound]. Toxiny můžete vypustit stisknutím [thrive:input]g_fire_toxin[/thrive:input]. Pokud je množství [thrive:compound type=\"oxytoxy\"][/thrive:compound] nízké, střelba je stále možná, ale bude mít snížené poškození."
 
-#, fuzzy
 msgid "WIKI_VACUOLE_REQUIREMENTS"
-msgstr "Toxinová vakuola je vakuola, která byla upravena pro specifickou produkci, skladování a sekreci oxytoxytoxinů. Více toxinových vakuol zvýší rychlost uvolňování toxinů."
-
-#, fuzzy
+msgstr ""
+
 msgid "WIKI_VACUOLE_SCIENTIFIC_BACKGROUND"
-msgstr "Toxinová vakuola je vakuola, která byla upravena pro specifickou produkci, skladování a sekreci oxytoxytoxinů. Více toxinových vakuol zvýší rychlost uvolňování toxinů."
-
-#, fuzzy
+msgstr ""
+
 msgid "WIKI_VACUOLE_STRATEGY"
-msgstr "Toxinová vakuola je vakuola, která byla upravena pro specifickou produkci, skladování a sekreci oxytoxytoxinů. Více toxinových vakuol zvýší rychlost uvolňování toxinů."
-
-#, fuzzy
+msgstr ""
+
 msgid "WIKI_VACUOLE_UPGRADES"
-msgstr "Toxinová vakuola je vakuola, která byla upravena pro specifickou produkci, skladování a sekreci oxytoxytoxinů. Více toxinových vakuol zvýší rychlost uvolňování toxinů."
+msgstr ""
 
 #, fuzzy
 msgid "WIKI_YES"
@@ -8069,28 +7964,28 @@
 msgstr "Oddálit"
 
 #, fuzzy
+#~ msgid "ASCENSION"
+#~ msgstr "Verze:"
+
+#, fuzzy
+#~ msgid "WIKI_CYTOPLASM_GLYCOLYSIS"
+#~ msgstr "Cytoplazmatická Glykolýza"
+
+#, fuzzy
+#~ msgid "WIKI_AEROBIC_NITROGEN_FIXATION"
+#~ msgstr "Anaerobní fixace dusíku"
+
+#, fuzzy
+#~ msgid "WIKI_AWAKENING_STAGE"
+#~ msgstr "Fáze Probuzení"
+
+#, fuzzy
+#~ msgid "WIKI_AWARE_STAGE"
+#~ msgstr "Mikrobiální Období"
+
+#, fuzzy
 #~ msgid "WIKI_CHEMOSYNTHESIS"
 #~ msgstr "Chemosyntéza"
-
-#, fuzzy
-#~ msgid "ASCENSION"
-#~ msgstr "Verze:"
-
-#, fuzzy
-#~ msgid "WIKI_CYTOPLASM_GLYCOLYSIS"
-#~ msgstr "Cytoplazmatická Glykolýza"
-
-#, fuzzy
-#~ msgid "WIKI_AEROBIC_NITROGEN_FIXATION"
-#~ msgstr "Anaerobní fixace dusíku"
-
-#, fuzzy
-#~ msgid "WIKI_AWAKENING_STAGE"
-#~ msgstr "Fáze Probuzení"
-
-#, fuzzy
-#~ msgid "WIKI_AWARE_STAGE"
-#~ msgstr "Mikrobiální Období"
 
 #, fuzzy
 #~ msgid "WIKI_GLYCOLYSIS"
