--- conflicted
+++ resolved
@@ -7,13 +7,8 @@
 msgstr ""
 "Project-Id-Version: PROJECT VERSION\n"
 "Report-Msgid-Bugs-To: EMAIL@ADDRESS\n"
-<<<<<<< HEAD
 "POT-Creation-Date: 2020-12-18 11:35-0800\n"
-"PO-Revision-Date: 2020-12-16 02:36+0000\n"
-=======
-"POT-Creation-Date: 2020-12-17 10:38+0200\n"
 "PO-Revision-Date: 2020-12-17 20:28+0000\n"
->>>>>>> 9f752f7f
 "Last-Translator: Georgi Georgiev (Жоро) <g.georgiev.shumen@gmail.com>\n"
 "Language-Team: Bulgarian <https://translate.revolutionarygamesstudio.com/"
 "projects/thrive/thrive-game/bg/>\n"
@@ -50,15 +45,9 @@
 msgid "MICROBE_STAGE_HELP_MESSAGE_4"
 msgstr ""
 "С натискане на „G“ може да поглъщате другите клетки, клетъчните останки, "
-<<<<<<< HEAD
-"бактериите и железните късове, стига те да са по-малки от Вас. Това ще "
-"отнеме допълнителен АТФ и ще Ви забави. Когато приключите, не забравяйте "
-"да натиснете „G“ още веднъж за да спрете режима на поглъщане."
-=======
 "бактериите и железните късове, ако те са по-малки от Вас. Това ще отнеме "
 "допълнителен АТФ и ще Ви забави. Когато приключите, не забравяйте да "
 "натиснете „G“ още веднъж за да спрете режима на поглъщане."
->>>>>>> 9f752f7f
 
 #: ../simulation_parameters/common/help_texts.json:8
 #: ../simulation_parameters/common/help_texts.json:33
@@ -189,17 +178,10 @@
 #: ../simulation_parameters/common/help_texts.json:24
 msgid "MICROBE_EDITOR_HELP_MESSAGE_5"
 msgstr ""
-<<<<<<< HEAD
-"По време на възпроизвеждане, микробния редактор ще бъде отворен, в него "
-"може да променяте Вашето създание (като добавяте, премествате или "
-"премахвате органели) за да увеличите шанса му за оцеляване. Всяко отваряне "
-"на редактора е равно на 100 милиона години еволюция."
-=======
 "По време на възпроизвеждане, микробният редактор ще бъде отворен, в него "
 "може да променяте Вашето създание (като добавяте, премествате или премахвате "
 "органели) за да увеличите шанса му за оцеляване. Всяко отваряне на редактора "
 "е равно на 100 милиона години еволюция."
->>>>>>> 9f752f7f
 
 #: ../simulation_parameters/common/help_texts.json:43
 msgid "LOADING_TIP"
@@ -1593,19 +1575,11 @@
 "Това е определящата структура на еукариотните клетки. Клетъчното ядро "
 "включва в себе си ендоплазмен ретикулум и апарата на Голджи. То е еволюция "
 "на прокариотните клетки, която им позволява да развият система от вътрешни "
-<<<<<<< HEAD
-"мембрани, чрез асимилиране на друг прокариот в самите тях. Ядрото "
-"позволява разделение на различните клетъчни процеси и не им позволява да "
-"се припокриват. Освен това, позволява на мембранните органели да са много "
-"по-сложни, ефикасни и специализирани. За сметка на това, ядрото увеличава "
-"размера на клетката и изисква голямо количество енергия."
-=======
 "мембрани, чрез асимилиране на друг прокариот в самите тях. Ядрото разделя "
 "различните клетъчни процеси и не им позволява да се припокриват. Освен това, "
 "позволява на мембранните органели да са много по-сложни, ефикасни и "
 "специализирани. За сметка на това, ядрото увеличава размера на клетката и "
 "изисква голямо количество енергия."
->>>>>>> 9f752f7f
 
 #: ../src/gui_common/tooltip/ToolTipManager.tscn:3312
 msgid "MITOCHONDRION_DESCRIPTION"
@@ -1663,15 +1637,9 @@
 msgid "NITROGEN_FIXING_PLASTID_DESCRIPTION"
 msgstr ""
 "Пластидът за азотна фиксация представлява протеин, който използва "
-<<<<<<< HEAD
-"газообразен азот и кислород, както и клетъчна енергия под формата на АТФ "
-"за да произвежда амоняк, който е ключово вещество за разстежа на клетките. "
-"Този процес се нарича аеробна азотна фиксация."
-=======
 "газообразен азот и кислород, както и клетъчна енергия под формата на АТФ за "
 "да произвежда амоняк, който е ключово вещество за растежа на клетките. Този "
 "процес се нарича аеробна азотна фиксация."
->>>>>>> 9f752f7f
 
 #: ../src/gui_common/tooltip/ToolTipManager.tscn:4558
 msgid "INREASE_STORAGE_SPACE"
@@ -2491,15 +2459,9 @@
 "Вашата зона е подчертана.\n"
 "Изберете дадена зона с мишката за да я разгледате в повече детайли.\n"
 "\n"
-<<<<<<< HEAD
-"Ако изберете зона, съседна на Вашата, може да натиснете бутона "
-"„Преселване“ за да се придвижите в нея. Така Вашата популация се "
-"разпространява в нови зони.\n"
-=======
 "Ако изберете зона, съседна на Вашата, може да натиснете бутона „Преселване“ "
 "за да се придвижите в нея. По този начин, Вашата популация се разпространява "
 "в различните зони.\n"
->>>>>>> 9f752f7f
 "\n"
 "Изберете зона за да продължите."
 
