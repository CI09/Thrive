# Translations template for PROJECT.
# Copyright (C) 2020 ORGANIZATION
# This file is distributed under the same license as the PROJECT project.
# FIRST AUTHOR <EMAIL@ADDRESS>, 2020.
#
msgid ""
msgstr ""
"Project-Id-Version: PROJECT VERSION\n"
"Report-Msgid-Bugs-To: EMAIL@ADDRESS\n"
<<<<<<< HEAD
"POT-Creation-Date: 2024-09-17 13:19+0300\n"
"PO-Revision-Date: 2024-09-08 07:30+0000\n"
"Last-Translator: Teashrock <kajitsu22@gmail.com>\n"
=======
"POT-Creation-Date: 2024-09-16 20:19+0300\n"
"PO-Revision-Date: 2024-09-17 07:03+0000\n"
"Last-Translator: Anonymous <noreply@weblate.org>\n"
>>>>>>> 1cf25597
"Language-Team: Bulgarian <https://translate.revolutionarygamesstudio.com/projects/thrive/thrive-game/bg/>\n"
"Language: bg\n"
"MIME-Version: 1.0\n"
"Content-Type: text/plain; charset=UTF-8\n"
"Content-Transfer-Encoding: 8bit\n"
"Plural-Forms: nplurals=2; plural=n != 1;\n"
"X-Generator: Weblate 5.7.2\n"
"Generated-By: Babel 2.8.0\n"

msgid "2D_MOVEMENT_TYPE_SELECTION"
msgstr "Двуизмерно движение:"

msgid "3D_EDITOR"
msgstr "Триизмерен редактор"

msgid "3D_MOVEMENT"
msgstr "Триизмерно движение"

msgid "3D_MOVEMENT_TYPE_SELECTION"
msgstr "Триизмерно движение:"

msgid "ABILITIES"
msgstr "Способности"

msgid "ABORT"
msgstr "Прекратяване"

msgid "ABORTED_DOT"
msgstr "Прекратена."

msgid "ABYSSOPELAGIC"
msgstr "Абисал"

msgid "ACCEPT"
msgstr ""

#, fuzzy
msgid "ACTION_AWAKEN"
msgstr "Пробуждане"

#, fuzzy
msgid "ACTION_AWAKEN_TOOLTIP"
msgstr "Пробуждане"

msgid "ACTION_BLOCKED_WHILE_ANOTHER_IN_PROGRESS"
msgstr "Последното действие не е завършено"

msgid "ACTION_DELETE"
msgstr "Изтриване"

#, fuzzy
msgid "ACTION_DOUBLE_POPULATION"
msgstr "Популация на създанията"

#, fuzzy
msgid "ACTION_DUPLICATE_UNITS"
msgstr "Потвърждение за изход"

#, fuzzy
msgid "ACTION_HALF_POPULATION"
msgstr "{0}: {1} индивида"

msgid "ACTION_TELEPORT"
msgstr "Телепортиране"

msgid "ACTIVE"
msgstr "Енергично"

msgid "ACTIVE_THREAD_COUNT"
msgstr "Текущи нишки:"

msgid "ACTIVITY_EXPLANATION"
msgstr ""
"Енергичните микроби са в движение, дори да няма промени в околната среда.\n"
"Мудните микроби не са в движение, докато няма промени в околната среда."

msgid "ADDITIONAL_VALIDATION_FAILED"
msgstr "Допълнителните проверки откриха проблем: {0}"

msgid "ADD_INPUT_BUTTON_TOOLTIP"
msgstr "Добавяне на нов клавиш"

msgid "ADVANCED_VIEW"
msgstr "Разширени"

msgid "ADVANCED_VIEW_BUTTON_TOOLTIP"
msgstr "Отваряне на разширените настройки"

#, fuzzy
msgid "AEROBIC_NITROGEN_FIXATION"
msgstr "Анаеробна азотна фиксация"

msgid "AEROBIC_NITROGEN_FIXING"
msgstr "Аеробна азотна фиксация"

#, fuzzy
msgid "AEROBIC_RESPIRATION"
msgstr "Аеробно дишане"

msgid "AGENTS"
msgstr "Химични агенти"

msgid "AGENTS_COLON"
msgstr "Химични агенти:"

msgid "AGENT_NAME"
msgstr "Химичен агент {0}"

msgid "AGGRESSION_EXPLANATION"
msgstr ""
"Агресивните микроби преследват плячката си на големи разстояния\n"
"и са склонни да се защитят, когато са нападнати.\n"
"Пасивните микроби не преследват пляката си на големи разстояния\n"
"и са склонни да избягат, когато са нападнати."

msgid "AGGRESSIVE"
msgstr "Агресивно"

msgid "AI_MUTATION_RATE"
msgstr "Мутационна скорост"

msgid "AI_MUTATION_RATE_EXPLANATION"
msgstr "(определя скоростта на мутация на Вашите съперници)"

msgid "ALL"
msgstr "Всички"

#, fuzzy
msgid "ALLOW_SPECIES_SWITCH_ON_EXTINCTION"
msgstr "Без мутации на създанията (ако няма подходяща мутация)"

#, fuzzy
msgid "ALLOW_SPECIES_SWITCH_ON_EXTINCTION_EXPLANATION"
msgstr "Вкаменете тези създания, за да ги запазите в музея. Може да го посетите от Трайвопедията или да заредите създанията в редактора."

msgid "ALL_WORLDS_GENERAL_STATISTICS"
msgstr "Обща статистика на всички светове"

msgid "ALL_WORLDS_STATISTICS"
msgstr ""
"[b]Поколения:[/b]\n"
"  {0}\n"
"[b]Общо създания:[/b]\n"
"  Средно: {1}; Стандартно отклонение: {2}\n"
"[b]Живи създания:[/b]\n"
"  Средно: {3}; Стандартно отклонение: {4}\n"
"[b]Популация на създанията по зона:[/b]\n"
"  Средно: {5}; Стандартно отклонение: {6}\n"
"[b]Обща популация на създанията по зона:[/b]\n"
"  Средно: {7}; Стандартно отклонение: {8}\n"
"[b]Среден размер на създанията:[/b]\n"
"  Средно: {9}; Стандартно отклонение: {10}\n"
"[b]Общи данни за органелите:[/b]"

msgid "ALREADY_ASCENDED"
msgstr ""

msgid "ALT"
msgstr "Клавиш „Alt“"

#, fuzzy
msgid "ALWAYS_VISIBLE"
msgstr "Видима"

msgid "AMBIANCE_VOLUME"
msgstr "Околна среда"

msgid "AMMONIA"
msgstr "Амоняк"

msgid "AMOUNT_OF_AUTOSAVE_TO_KEEP"
msgstr "Брой на автоматичните записи:"

msgid "AMOUNT_OF_QUICKSAVE_TO_KEEP"
msgstr "Брой на бързите записи:"

msgid "ANAEROBIC_NITROGEN_FIXATION"
msgstr "Анаеробна азотна фиксация"

#, fuzzy
msgid "AND_UNLOCK_CONDITION"
msgstr "Физически условия"

msgid "APPEARANCE"
msgstr "Външност"

msgid "APPLY"
msgstr "Прилагане"

msgid "APPLY_CHANGES"
msgstr "Прилагане"

msgid "APRIL"
msgstr "Април"

msgid "ARE_YOU_SURE_TO_RESET_ALL_SETTINGS"
msgstr "Сигурни ли сте, че искате да възстановите настройките по подразбиране?"

msgid "ARE_YOU_SURE_TO_RESET_INPUT_SETTINGS"
msgstr "Сигурни ли сте, че искате да възстановите контролите по подразбиране?"

msgid "ARTIST_COLON"
msgstr "Автор:"

msgid "ARTWORK_TITLE"
msgstr "„{0}“ — {1}"

msgid "ART_BY"
msgstr "От: {0}"

msgid "ART_GALLERY"
msgstr "Галерия"

msgid "ASCENSION_CONGRATULATIONS"
msgstr "Поздравления!"

msgid "ASCENSION_CONGRATULATIONS_CONTENT"
msgstr ""

msgid "ASSEMBLY_CLASS_REQUIRED"
msgstr "Изисква се основното „Assembly“"

msgid "ASSEMBLY_REQUIRED_WITH_HARMONY"
msgstr "Изисква се „Assembly“, когато използвате „Harmony“"

msgid "ASSUME_HYPERTHREADING"
msgstr "Включване на хипернишковата технология"

msgid "ASSUME_HYPERTHREADING_TOOLTIP"
msgstr ""
"Проверката за хипернишковата технология е неуспешна.\n"
"Броят на нишките по подразбиране зависи от това, понеже хипернишките са по-бавни от физическите ядра на процесора."

msgid "ATMOSPHERIC_GASSES"
msgstr "Атмосферни газове"

msgid "ATP"
msgstr "АТФ"

msgid "ATP_BALANCE"
msgstr "Баланс на АТФ"

msgid "ATP_PRODUCTION"
msgstr "Производство на АТФ"

msgid "ATP_PRODUCTION_TOO_LOW"
msgstr "ПРОИЗВОДСТВОТО НА АТФ Е НЕДОСТАТЪЧНО!"

msgid "ATTEMPT_TO_WRITE_SAVE_FAILED"
msgstr "Създаването е неуспешно. Наименованието на записа може да е твърде дълго или достъпът е отказан."

msgid "AT_CURSOR"
msgstr "Под курсора:"

msgid "AUDIO_OUTPUT_DEVICE"
msgstr "Изходно устройство:"

msgid "AUGUST"
msgstr "Август"

msgid "AUTO"
msgstr "Автоматично"

msgid "AUTO-EVO_EXPLANATION_EXPLANATION"
msgstr "Това са стойностите, които използва прогнозата на автоматичната еволюция. Размерът на некоригираната популация се определя от общата усвоена енергийна стойност и индивидуалния разход на Вашите създания. Автоматичната еволюция използва опростен еволюционен модел, за да изчисли тяхното представяне на база общата усвоена енергийна стойност. Всеки източник на енергия има обща енергийна стойност, като част от нея се усвоява от Вашите създания. Усвоената енергийна стойност се определя от стойността на усвояване, сравнена с общата стойност на усвояване. Стойността на усвояване определя колко добре Вашите създания могат да използват този източник на енергия."

msgid "AUTO-EVO_POPULATION_CHANGED_2"
msgstr "популацията на {0} в {2} се промени с {1} индивида поради {3} на създанията"

msgid "AUTO-EVO_PREDICTION"
msgstr "Прогноза"

msgid "AUTO-EVO_PREDICTION_BOX_DESCRIPTION"
msgstr ""
"Това е очакваната популация на Вашите създания според автоматичната еволюция.\n"
"Тя симулира тяхната популация, но не включва резултатите от Вашето индивидуално представяне."

msgid "AUTO-EVO_STEPS_DONE"
msgstr "{0:F1} % на стъпка {1:n0} от {2:n0}."

msgid "AUTOSAVE_DURING_THE_GAME"
msgstr "Автоматичен запис по време на игра"

msgid "AUTO_EVO"
msgstr "Автоматична еволюция"

msgid "AUTO_EVO_EXPLORING_TOOL"
msgstr "Еволюционен редактор"

msgid "AUTO_EVO_FAILED"
msgstr "Автоматичната еволюция не успя да стартира"

msgid "AUTO_EVO_RESULTS"
msgstr "Резултати от автоматичната еволюция:"

msgid "AUTO_EVO_RUN_STATUS"
msgstr "Състояние:"

msgid "AUTO_EVO_STATUS_COLON"
msgstr "Автоматична еволюция:"

msgid "AUTO_MOVE_FORWARDS"
msgstr "Автономно напред"

msgid "AUTO_RESOLUTION"
msgstr "Автоматична ({0}x{1})"

msgid "AVAILABLE_CONSTRUCTION_PROJECTS"
msgstr ""

msgid "AVAILABLE_MODS"
msgstr "Налични"

msgid "AWAKENING_STAGE"
msgstr "Пробуждане"

msgid "AWARE_STAGE"
msgstr "Осъзнаване"

msgid "BACK"
msgstr "Назад"

msgid "BACKSLASH"
msgstr "Обратна наклонена черта"

msgid "BACKSPACE"
msgstr "Клавиш „Backspace“"

#, fuzzy
msgid "BACTERIAL_THERMOSYNTHESIS"
msgstr "Термосинтеза"

msgid "BALANCE_DISPLAY_AT_DAY_ALWAYS"
msgstr ""

msgid "BALANCE_DISPLAY_AT_DAY_ALWAYS_TOOLTIP"
msgstr ""

msgid "BALANCE_DISPLAY_WHILE_MOVING"
msgstr ""

#, fuzzy
msgid "BALANCE_DISPLAY_WHILE_MOVING_TOOLTIP"
msgstr "Отваряне на разширените настройки"

msgid "BASE_MOBILITY"
msgstr "Базова подвижност"

msgid "BASE_MOVEMENT"
msgstr "Базово движение"

msgid "BASIC_VIEW"
msgstr "Основни"

msgid "BASIC_VIEW_BUTTON_TOOLTIP"
msgstr "Отваряне на основните настройки"

msgid "BATHYPELAGIC"
msgstr "Батиал"

msgid "BECOME_MACROSCOPIC"
msgstr "Макроскопичен организъм ({0} от {1})"

msgid "BECOME_MULTICELLULAR"
msgstr "Многоклетъчен организъм ({0} от {1})"

msgid "BEGIN_THRIVING"
msgstr "Започнете да процъфтявате"

msgid "BEHAVIOUR"
msgstr "Поведение"

msgid "BEHAVIOUR_ACTIVITY"
msgstr "Енергичност"

msgid "BEHAVIOUR_AGGRESSION"
msgstr "Агресивност"

msgid "BEHAVIOUR_FEAR"
msgstr "Плашливост"

msgid "BEHAVIOUR_FOCUS"
msgstr "Вглъбеност"

msgid "BEHAVIOUR_OPPORTUNISM"
msgstr "Самонадеяност"

msgid "BELOW_SEA_LEVEL"
msgstr "{0}-{1} м. под морското равнище"

msgid "BENCHMARKS"
msgstr ""

#, fuzzy
msgid "BENCHMARK_FINISHED"
msgstr "Зареждането приключи"

msgid "BENCHMARK_PHASE"
msgstr ""

msgid "BENCHMARK_RESULTS_COLON"
msgstr "Резултати:"

msgid "BEST_PATCH_COLON"
msgstr "Процъфтява:"

msgid "BIG_IRON_CHUNK"
msgstr "Голям железен фрагмент"

#, fuzzy
msgid "BIG_PHOSPHATE_CHUNK"
msgstr "Голям железен фрагмент"

msgid "BILLION_ABBREVIATION"
msgstr "{0} млрд"

msgid "BINDING_AGENT"
msgstr "Свързващ агент"

msgid "BINDING_AGENT_DESCRIPTION"
msgstr "Това е първата стъпка към многоклетъчните организми. Свързващият агент позволява свързването с други клетки. Клетките в клетъчните колонии споделят химичните съединения помежду си, но не могат да се възпроизвеждат."

msgid "BINDING_AGENT_PROCESSES_DESCRIPTION"
msgstr "Свързването е възможно само с индивиди от Вашите създания чрез доближаване до тях. Режимът на свързване се включва с натискане на [thrive:input]g_toggle_binding[/thrive:input]. Клетъчната колония може да се разпадне с натискане на [thrive:input]g_unbind_all[/thrive:input]. Докато сте част от нея, възпроизвеждането не е възможно."

msgid "BIND_AXES_SENSITIVITY"
msgstr "Свързване на осите"

msgid "BIOLUMINESCENT_VACUOLE"
msgstr "Биолуминесцентна вакуола"

msgid "BIOME_LABEL"
msgstr "Биом: {0}"

msgid "BRAIN_CELL_NAME_DEFAULT"
msgstr "Неврон"

msgid "BRAVE"
msgstr "Безразсъдно"

msgid "BROWSE"
msgstr "Търсене"

msgid "BROWSE_WORKSHOP"
msgstr "Работилница"

#, fuzzy
msgid "BUILD_CITY"
msgstr "Структура"

#, fuzzy
msgid "BUILD_QUEUE"
msgstr "Структура"

#, fuzzy
msgid "BUILD_STRUCTURE"
msgstr "Структура"

msgid "BY"
msgstr "От:"

msgid "BY_REVOLUTIONARY_GAMES"
msgstr "От „Revolutionary Games Studio“"

msgid "CALCIUM_CARBONATE"
msgstr "Калциево-карбонатна"

msgid "CALCIUM_CARBONATE_MEMBRANE_DESCRIPTION"
msgstr "Това е мембрана с здрава обвивка от калциев карбонат, която осигурява отлична защита и се нуждае от по-малко енергия за да не се деформира. Недостатъците ѝ са, че клетката става много бавна, както и усвояването на хранителните вещества."

msgid "CAMERA"
msgstr "Камера"

msgid "CANCEL"
msgstr "Отказ"

msgid "CANCEL_ACTION_CAPITAL"
msgstr "ОТКАЗ"

msgid "CANCEL_CURRENT_ACTION"
msgstr "Анулиране на действието"

msgid "CANNOT_DELETE_USED_CELL_TYPE"
msgstr "Тази клетка е част от формата на тялото и не може да бъде премахната"

msgid "CANNOT_DELETE_USED_CELL_TYPE_TITLE"
msgstr "Клетката не може да бъде премахната"

msgid "CANNOT_ENGULF"
msgstr "Не позволява поглъщане"

msgid "CANNOT_MOVE_METABALL_TO_DESCENDANT_TREE"
msgstr "Кълбото не може да бъде преместено в неговто потомствено дърво"

msgid "CANNOT_REDUCE_BRAIN_POWER_STAGE"
msgstr ""

msgid "CANNOT_REDUCE_BRAIN_POWER_STAGE_TITLE"
msgstr ""

msgid "CANNOT_WRITE_SAVE"
msgstr "Записът не може да бъде създаден"

msgid "CANT_LOAD_MOD_INFO"
msgstr "Информацията за „{0}“ не може да бъде заредена"

msgid "CAPSLOCK"
msgstr "Клавиш „Caps Lock“"

msgid "CARBON_DIOXIDE"
msgstr "Въглероден диоксид"

msgid "CATEGORY_AN_ABUNDANCE"
msgstr "в изобилно количество"

msgid "CATEGORY_A_FAIR_AMOUNT"
msgstr "в задоволително количество"

msgid "CATEGORY_LITTLE"
msgstr "в ограничено количество"

msgid "CATEGORY_QUITE_A_BIT"
msgstr "в обилно количество"

msgid "CATEGORY_SOME"
msgstr "в умерено количество"

msgid "CATEGORY_VERY_LITTLE"
msgstr "в оскъдно количество"

msgid "CAUTIOUS"
msgstr "Предпазливо"

msgid "CELL"
msgstr "Клетка"

msgid "CELLS"
msgstr "Клетки"

msgid "CELLULASE"
msgstr "Целулаза"

msgid "CELLULASE_DESCRIPTION"
msgstr "Позволява разграждането на целулозната мембрана. Този ензим подобрява хранителната ефективност на клетката."

msgid "CELLULOSE"
msgstr "Целулозна"

msgid "CELLULOSE_MEMBRANE_DESCRIPTION"
msgstr "Това е мембрана със стена, която осигурява по-добра цялостна защита и се нуждае от по-малко енергия за да не се деформира. Недостатъците ѝ са, че клетката става още по-бавна, както и усвояването на хранителните вещества. [b]Целулазата[/b] може да разгради стената на тази мембрана."

msgid "CELL_TYPE_NAME"
msgstr "Наименование на клетката"

msgid "CHANGE_DESCRIPTION_IS_TOO_LONG"
msgstr "Бележките към изданието са твърде дълги"

msgid "CHANGE_THE_SYMMETRY"
msgstr "Промяна на симетрията"

msgid "CHEATS"
msgstr "Кодове"

msgid "CHEAT_KEYS_ENABLED"
msgstr "Активиране на кодовете"

msgid "CHEAT_MENU"
msgstr "Допълнителни кодове"

msgid "CHEMICAL_BUTTON_MICROBE_TOOLTIP"
msgstr "Превключване на клетъчните процеси"

msgid "CHEMOPLAST"
msgstr "Хемопласт"

msgid "CHEMOPLAST_DESCRIPTION"
msgstr "Хемопластът е структура с двойна мембрана, съдържаща протеини, които превръщат [thrive:compound type=\"hydrogensulfide\"]сероводорода[/thrive:compound], газообразния [thrive:compound type=\"carbondioxide\"]въглероден диоксид[/thrive:compound] и водата в [thrive:compound type=\"glucose\"]глюкоза[/thrive:compound], в процес, който се нарича [b]сероводородна хемосинтеза[/b]. Количеството на произведената [thrive:compound type=\"glucose\"]глюкоза[/thrive:compound] зависи от концентрацията на [thrive:compound type=\"carbondioxide\"]въглероден диоксид[/thrive:compound]."

msgid "CHEMOPLAST_PROCESSES_DESCRIPTION"
msgstr "Превръща [thrive:compound type=\"hydrogensulfide\"]сероводорода[/thrive:compound] в [thrive:compound type=\"glucose\"]глюкоза[/thrive:compound]. Количеството зависи от концентрацията на [thrive:compound type=\"carbondioxide\"]въглероден диоксид[/thrive:compound] в околната среда."

msgid "CHEMORECEPTOR"
msgstr "Хеморецептор"

msgid "CHEMORECEPTOR_DESCRIPTION"
msgstr "Това е „зрението“ на клетката. Хеморецепторът възприема информацията за околната среда на клетката. Добавянето на този органел представлява специализирана еволюция на хеморецепцията. Той осигурява напътствия за откриването на химичните съединения, които са извън текущото зрително поле на клетката."

msgid "CHEMORECEPTOR_PROCESSES_DESCRIPTION"
msgstr "Осигурява напътствия за откриването на химичните съединения. Неговите свойства определят вида на търсеното химично съединение и цвета на линията."

#, fuzzy
msgid "CHEMOSYNTHESIS"
msgstr "Хемосинтеза"

msgid "CHEMOSYNTHESIZING_PROTEINS"
msgstr "Хемосинтезиращи протеини"

msgid "CHEMOSYNTHESIZING_PROTEINS_DESCRIPTION"
msgstr "Хемосинтезиращите протеини са малки струпвания в цитоплазмата, които превръщат [thrive:compound type=\"hydrogensulfide\"]сероводорода[/thrive:compound], газообразния [thrive:compound type=\"carbondioxide\"]въглероден диоксид[/thrive:compound] и водата в [thrive:compound type=\"glucose\"]глюкоза[/thrive:compound] в процес, който се нарича [b]сероводородна хемосинтеза[/b]. Количеството на произведената [thrive:compound type=\"glucose\"]глюкоза[/thrive:compound] зависи от концентрацията на [thrive:compound type=\"carbondioxide\"]въглероден диоксид[/thrive:compound]. Понеже хемосинтезиращите протеини са скачени с цитоплазма, тя извършва известна [b]гликолиза[/b]."

msgid "CHEMOSYNTHESIZING_PROTEINS_PROCESSES_DESCRIPTION"
msgstr "Превръщат [thrive:compound type=\"hydrogensulfide\"]сероводорода[/thrive:compound] в [thrive:compound type=\"glucose\"]глюкоза[/thrive:compound]. Количеството зависи от концентрацията на [thrive:compound type=\"carbondioxide\"]въглероден диоксид[/thrive:compound] в околната среда. Също така, превръщат [thrive:compound type=\"glucose\"]глюкозата[/thrive:compound] в [thrive:compound type=\"atp\"]АТФ[/thrive:compound]."

msgid "CHEMO_SYNTHESIS"
msgstr "Хемосинтеза"

msgid "CHITIN"
msgstr "Хитинова"

msgid "CHITINASE"
msgstr "Хитиназа"

msgid "CHITINASE_DESCRIPTION"
msgstr "Позволява разграждането на хитиновата мембрана. Този ензим подобрява хранителната ефективност на клетката."

msgid "CHITIN_MEMBRANE_DESCRIPTION"
msgstr "Това е мембрана със стена, която осигурява по-добра цялостна защита, особено срещу токсини и се нуждае от по-малко енергия за да не се деформира. Недостатъците ѝ са, че клетката става чувствително по-бавна, както и усвояването на хранителните вещества. [b]Хитиназата[/b] може да разгради стената на тази мембрана."

msgid "CHLOROPLAST"
msgstr "Хлоропласт"

msgid "CHLOROPLAST_DESCRIPTION"
msgstr "Хлоропластът е структура с двойна мембрана, съдържаща фоточувствителни пигменти, събрани заедно в мембранни торбички. Той е прокариот, който е бил асимилиран от еукариотния си приемник. Пигментите в хлоропласта използват енергията от светлината за да произвеждат [thrive:compound type=\"glucose\"]глюкоза[/thrive:compound] от газообразен [thrive:compound type=\"carbondioxide\"]въглероден диоксид[/thrive:compound] и вода в процес, който се нарича [b]фотосинтеза[/b]. Благодарение на пигментите, той получава отличителен цвят. Количеството на произведената [thrive:compound type=\"glucose\"]глюкоза[/thrive:compound] зависи от концентрацията на [thrive:compound type=\"carbondioxide\"]въглеродния диоксид[/thrive:compound] и количеството [thrive:compound type=\"sunlight\"]светлина[/thrive:compound]."

msgid "CHLOROPLAST_PROCESSES_DESCRIPTION"
msgstr "Произвежда [thrive:compound type=\"glucose\"]глюкоза[/thrive:compound]. Количеството зависи от концентрацията на [thrive:compound type=\"carbondioxide\"]въглероден диоксид[/thrive:compound] и [thrive:compound type=\"sunlight\"]слънчева светлина[/thrive:compound] в околната среда."

msgid "CHOSEN_FILENAME_ALREADY_EXISTS"
msgstr "Наименованието „{0}“ вече съществува. Презаписване?"

msgid "CHROMATIC_ABERRATION"
msgstr "Хроматична аберация:"

msgid "CHROMATOPHORE_PROCESSES_DESCRIPTION"
msgstr "Произвежда [thrive:compound type=\"glucose\"]глюкоза[/thrive:compound]. Количеството зависи от концентрацията на [thrive:compound type=\"carbondioxide\"]въглероден диоксид[/thrive:compound] и [thrive:compound type=\"sunlight\"]слънчева светлина[/thrive:compound] в околната среда."

msgid "CHUNK_CELL_CORPSE_PART"
msgstr ""

msgid "CHUNK_FOOD_SOURCE"
msgstr "{0}"

msgid "CILIA"
msgstr "Реснички"

msgid "CILIA_DESCRIPTION"
msgstr "Ресничките са подобни на камшичетата, но те увеличават само скоростта на завъртане на клетките."

msgid "CILIA_PROCESSES_DESCRIPTION"
msgstr "Увеличават скоростта на завъртане на клетките."

#, fuzzy
msgid "CITY_SHORT_STATISTICS"
msgstr ""
"[b]Поколения:[/b]\n"
"  {0}\n"
"[b]Общо зони:[/b]\n"
"  {1}\n"
"[b]Общо време за автоматичната еволюция:[/b]\n"
"  {2}\n"
"[b]Общо създания:[/b]\n"
"  {3}\n"
"[b]Живи създания:[/b]\n"
"  {4}\n"
"[b]Популация на създанията по зона:[/b]\n"
"  Средно: {5}; Стандартно отклонение: {6}\n"
"[b]Общо популация:[/b]\n"
"  {7}\n"
"[b]Най-многобройна популация:[/b]\n"
"  {8}\n"
"[b]Основни данни за създанията:[/b]\n"
"  Среден размер: {9}\n"
"[b]Общи данни за органелите:[/b]"

msgid "CLEAN_UP_OLD_SAVES"
msgstr "Изтриване на старите записи"

msgid "CLOSE"
msgstr "Затваряне"

msgid "CLOSE_OPTIONS"
msgstr "Затваряне настройките?"

msgid "CLOUD_RESOLUTION_DIVISOR"
msgstr "Делител на облачната резолюция:"

msgid "CLOUD_SIMULATION_MINIMUM_INTERVAL"
msgstr "Минимален интервал на облачната симулация:"

msgid "COASTAL"
msgstr "Крайбрежие"

msgid "COLLISION_SHAPE"
msgstr "Фигури на обектите"

msgid "COLOUR"
msgstr "Цвят"

msgid "COLOURBLIND_CORRECTION"
msgstr "Корекция за цветна слепота:"

msgid "COLOUR_PICKER_ADD_PRESET"
msgstr "Добавяне на текущия цвят като шаблон"

msgid "COLOUR_PICKER_A_TOOLTIP"
msgstr "Стойност на прозрачността"

msgid "COLOUR_PICKER_B_TOOLTIP"
msgstr "Стойност на синьото"

msgid "COLOUR_PICKER_G_TOOLTIP"
msgstr "Стойност на зеленото"

msgid "COLOUR_PICKER_HSV_BUTTON_TOOLTIP"
msgstr ""
"Превключване на ОНС (oттенък, наситеност и стойност).\n"
"Не може да се използва заедно с необработените цветове."

msgid "COLOUR_PICKER_H_TOOLTIP"
msgstr "Оттенък — част от цвета"

msgid "COLOUR_PICKER_PICK_COLOUR"
msgstr "Избиране на цвят от прозореца на играта"

msgid "COLOUR_PICKER_PRESET_TOOLTIP"
msgstr ""
"Цвят: {0}\n"
"Ляв бутон: Използване на шаблона\n"
"Десен бутон: Изтриване на шаблона"

msgid "COLOUR_PICKER_RAW_BUTTON_TOOLTIP"
msgstr ""
"Превключване на необработените цветове.\n"
"Стойностите на Ч, З, С\n"
"може да надвишат 1,0.\n"
"Не може да се използва заедно с ОНС."

msgid "COLOUR_PICKER_R_TOOLTIP"
msgstr "Стойност на червеното"

msgid "COLOUR_PICKER_S_TOOLTIP"
msgstr "Наситеност — количеството на сивото в цвета"

msgid "COLOUR_PICKER_V_TOOLTIP"
msgstr "Стойност (яркост) — интензивността на цвета"

#, fuzzy
msgid "COMMON_ABILITIES"
msgstr "Способности"

msgid "COMMON_EDITING_AND_STRATEGY"
msgstr ""

msgid "COMMUNITY_FORUM"
msgstr "Обществен форум"

msgid "COMMUNITY_FORUM_BUTTON_TOOLTIP"
msgstr "Отваряне на обществения форум на „Thrive“"

msgid "COMMUNITY_WIKI"
msgstr "Обществена Уикипедия"

msgid "COMMUNITY_WIKI_BUTTON_TOOLTIP"
msgstr "Отваряне на обществената Уикипедия на „Thrive“"

msgid "COMPILED_AT_COLON"
msgstr "Създадена на:"

#, fuzzy
msgid "COMPLETE_ACTION"
msgstr "Създадена на:"

msgid "COMPOUNDS"
msgstr "Химични съединения"

#, fuzzy
msgid "COMPOUNDS_AT_EQUILIBRIUM"
msgstr "Обект на търсенето:"

#, fuzzy
msgid "COMPOUNDS_AT_MAX_SPEED"
msgstr "Обект на търсенето:"

msgid "COMPOUNDS_BUTTON_MICROBE_TOOLTIP"
msgstr "Превключване на химичните съединения"

msgid "COMPOUNDS_COLON"
msgstr "Има химични съединения:"

#, fuzzy
msgid "COMPOUND_BALANCE_FILL_TIME"
msgstr "Баланс на химичните съединения"

#, fuzzy
msgid "COMPOUND_BALANCE_FILL_TIME_TOO_LONG"
msgstr "Баланс на химичните съединения"

#, fuzzy
msgid "COMPOUND_BALANCE_MODE_TOOLTIP"
msgstr "Превключване на химичните съединения"

msgid "COMPOUND_BALANCE_TITLE"
msgstr "Баланс на химичните съединения"

#, fuzzy
msgid "COMPOUND_BALANCE_TOOLTIP"
msgstr "Превключване на химичните съединения"

msgid "COMPOUND_CLOUDS"
msgstr "Облаци"

msgid "COMPOUND_CLOUD_DENSITY"
msgstr "Гъстота на облаците"

msgid "COMPOUND_CLOUD_DENSITY_EXPLANATION"
msgstr "(определя гъстотата на облаците в околната среда)"

msgid "COMPOUND_CONCENTRATIONS_DECREASED"
msgstr "Концентрацията на {0} се понижи с {1}"

msgid "COMPOUND_FOOD_SOURCE"
msgstr "{0}"

#, fuzzy
msgid "COMPOUND_STORAGE_AMOUNT_DOES_NOT_LAST_NIGHT"
msgstr "Баланс на химичните съединения"

msgid "COMPOUND_STORAGE_NOT_ENOUGH_GENERATED_DURING_DAY"
msgstr ""

#, fuzzy
msgid "COMPOUND_STORAGE_NOT_ENOUGH_SPACE"
msgstr "{0}"

#, fuzzy
msgid "COMPOUND_STORAGE_STATS_TITLE"
msgstr "Баланс на химичните съединения"

#, fuzzy
msgid "COMPOUND_STORAGE_STATS_TOOLTIP"
msgstr "Баланс на химичните съединения"

msgid "COMPOUND_TO_FIND"
msgstr "Обект на търсенето:"

msgid "CONCEPT_ART"
msgstr "Картини"

msgid "CONFIG"
msgstr "Настройки"

msgid "CONFIRM_CAPITAL"
msgstr "ГОТОВО"

msgid "CONFIRM_DELETE"
msgstr "Потвърждение за изтриване"

msgid "CONFIRM_EXIT"
msgstr "Потвърждение за изход"

msgid "CONFIRM_FOSSILISATION_OVERWRITE"
msgstr "Потвърждение за презаписване"

#, fuzzy
msgid "CONFIRM_MOVE_TO_ASCENSION_STAGE"
msgstr "Индустриализация"

#, fuzzy
msgid "CONFIRM_MOVE_TO_ASCENSION_STAGE_EXPLANATION"
msgstr "(определя скоростта на мутация на Вашите съперници)"

#, fuzzy
msgid "CONFIRM_MOVE_TO_INDUSTRIAL_STAGE"
msgstr "Индустриализация"

#, fuzzy
msgid "CONFIRM_MOVE_TO_INDUSTRIAL_STAGE_EXPLANATION"
msgstr "(определя скоростта на мутация на Вашите съперници)"

#, fuzzy
msgid "CONFIRM_MOVE_TO_SPACE_STAGE"
msgstr "Индустриализация"

#, fuzzy
msgid "CONFIRM_MOVE_TO_SPACE_STAGE_EXPLANATION"
msgstr "(определя скоростта на мутация на Вашите съперници)"

msgid "CONFIRM_NEW_GAME_BUTTON_TOOLTIP"
msgstr "Завършване на промените и започване на играта"

msgid "CONFIRM_NEW_GAME_BUTTON_TOOLTIP_DISABLED"
msgstr "Невалидни настройки"

#, fuzzy
msgid "CONSTRUCTION_UNIT_NAME"
msgstr "Тританопия (синьо и жълто)"

msgid "CONTENT_UPLOADED_FROM"
msgstr "Съдържанието за работилницата ще бъде качено от следната папка: {0}"

#, fuzzy
msgid "CONTINUE"
msgstr "Продължавайте да процъфтявате"

#, fuzzy
msgid "CONTINUE_AS_SPECIES"
msgstr "Избиране на създания"

msgid "CONTINUE_THRIVING"
msgstr "Продължавайте да процъфтявате"

msgid "CONTINUE_TO_PROTOTYPES"
msgstr ""
"Достигнахте края на „завършената“ част на „Thrive“.\n"
"Ако искате, може да продължите към следващите етапи на играта. Те все още са в процес на разбработка и са включени само за демонстрационни цели. Искаме да Ви покажем бъдещото развитие на играта и цялостната ни визия за това как са свързани етапите помежду си.\n"
"\n"
"Преди да продължете, запазете текущата си игра, защото създаването на запис по време на следващите етапи на играта не винаги е възможно.\n"
"\n"
"Поддръжката за контролерите е в процес на разбработка. Моля, обърнете внимание, че следващите етапи на играта не са завършени и може да не функционират правилно."

msgid "CONTINUE_TO_PROTOTYPES_PROMPT"
msgstr "Искате ли да продължите?"

#, fuzzy
msgid "CONTROLLER_ANY_DEVICE"
msgstr "Мъртви зони"

#, fuzzy
msgid "CONTROLLER_AXIS_L2"
msgstr "Визуализатор на осите:"

#, fuzzy
msgid "CONTROLLER_AXIS_LEFT_TRIGGER"
msgstr "Визуализатор на осите:"

#, fuzzy
msgid "CONTROLLER_AXIS_LEFT_X"
msgstr "Визуализатор на осите:"

#, fuzzy
msgid "CONTROLLER_AXIS_LEFT_Y"
msgstr "Визуализатор на осите:"

#, fuzzy
msgid "CONTROLLER_AXIS_NEGATIVE_DIRECTION"
msgstr "Визуализатор на осите:"

#, fuzzy
msgid "CONTROLLER_AXIS_POSITIVE_DIRECTION"
msgstr "Чувствителност на контролера"

#, fuzzy
msgid "CONTROLLER_AXIS_R2"
msgstr "Визуализатор на осите:"

#, fuzzy
msgid "CONTROLLER_AXIS_RIGHT_TRIGGER"
msgstr "Визуализатор на осите:"

#, fuzzy
msgid "CONTROLLER_AXIS_RIGHT_X"
msgstr "Визуализатор на осите:"

#, fuzzy
msgid "CONTROLLER_AXIS_RIGHT_Y"
msgstr "Визуализатор на осите:"

msgid "CONTROLLER_AXIS_VISUALIZERS"
msgstr "Визуализатор на осите:"

#, fuzzy
msgid "CONTROLLER_BUTTON_DPAD_DOWN"
msgstr "Мъртви зони"

#, fuzzy
msgid "CONTROLLER_BUTTON_DPAD_LEFT"
msgstr "Мъртви зони"

msgid "CONTROLLER_BUTTON_DPAD_RIGHT"
msgstr ""

#, fuzzy
msgid "CONTROLLER_BUTTON_DPAD_UP"
msgstr "Мъртви зони"

#, fuzzy
msgid "CONTROLLER_BUTTON_LEFT_SHOULDER"
msgstr "Мъртва зона:"

#, fuzzy
msgid "CONTROLLER_BUTTON_LEFT_STICK"
msgstr "Мъртви зони"

#, fuzzy
msgid "CONTROLLER_BUTTON_MISC1"
msgstr "Мъртви зони"

#, fuzzy
msgid "CONTROLLER_BUTTON_PADDLE1"
msgstr "Мъртви зони"

#, fuzzy
msgid "CONTROLLER_BUTTON_PADDLE2"
msgstr "Мъртви зони"

#, fuzzy
msgid "CONTROLLER_BUTTON_PADDLE3"
msgstr "Мъртви зони"

#, fuzzy
msgid "CONTROLLER_BUTTON_PADDLE4"
msgstr "Мъртви зони"

#, fuzzy
msgid "CONTROLLER_BUTTON_PS3_SELECT"
msgstr "Вид на контролера:"

#, fuzzy
msgid "CONTROLLER_BUTTON_PS3_START"
msgstr "Вид на контролера:"

#, fuzzy
msgid "CONTROLLER_BUTTON_PS_CIRCLE"
msgstr "Мъртва зона:"

#, fuzzy
msgid "CONTROLLER_BUTTON_PS_CROSS"
msgstr "Мъртва зона:"

#, fuzzy
msgid "CONTROLLER_BUTTON_PS_L1"
msgstr "Мъртви зони"

#, fuzzy
msgid "CONTROLLER_BUTTON_PS_L3"
msgstr "Мъртви зони"

#, fuzzy
msgid "CONTROLLER_BUTTON_PS_OPTIONS"
msgstr "Мъртва зона:"

#, fuzzy
msgid "CONTROLLER_BUTTON_PS_R1"
msgstr "Мъртви зони"

#, fuzzy
msgid "CONTROLLER_BUTTON_PS_R3"
msgstr "Мъртви зони"

#, fuzzy
msgid "CONTROLLER_BUTTON_PS_SHARE"
msgstr "Мъртви зони"

#, fuzzy
msgid "CONTROLLER_BUTTON_PS_SONY_BUTTON"
msgstr "Вид на контролера:"

#, fuzzy
msgid "CONTROLLER_BUTTON_PS_SQUARE"
msgstr "Визуализатор на осите:"

#, fuzzy
msgid "CONTROLLER_BUTTON_PS_TRIANGLE"
msgstr "Вид на контролера:"

#, fuzzy
msgid "CONTROLLER_BUTTON_RIGHT_SHOULDER"
msgstr "Визуализатор на осите:"

#, fuzzy
msgid "CONTROLLER_BUTTON_RIGHT_STICK"
msgstr "Вид на контролера:"

msgid "CONTROLLER_BUTTON_TOUCH_PAD"
msgstr ""

#, fuzzy
msgid "CONTROLLER_BUTTON_UNKNOWN"
msgstr "Мъртва зона:"

#, fuzzy
msgid "CONTROLLER_BUTTON_XBOX_A"
msgstr "Мъртва зона:"

#, fuzzy
msgid "CONTROLLER_BUTTON_XBOX_B"
msgstr "Мъртва зона:"

msgid "CONTROLLER_BUTTON_XBOX_BACK"
msgstr ""

msgid "CONTROLLER_BUTTON_XBOX_GUIDE"
msgstr ""

#, fuzzy
msgid "CONTROLLER_BUTTON_XBOX_START"
msgstr "Чувствителност на контролера"

#, fuzzy
msgid "CONTROLLER_BUTTON_XBOX_X"
msgstr "Мъртва зона:"

#, fuzzy
msgid "CONTROLLER_BUTTON_XBOX_Y"
msgstr "Мъртва зона:"

msgid "CONTROLLER_DEADZONES"
msgstr "Мъртви зони"

msgid "CONTROLLER_DEADZONE_CALIBRATION_EXPLANATION"
msgstr ""
"Размерът на мъртвата зона определя движението, което една ръкохватка (или аналогов бутон) трябва да измине, преди да е засечено от играта.\n"
"Моля, преместете всички ръкохватки и натиснете всички аналогови бутони (например спусъка) на Вашия контролер, преди да започнете калибрирането."

msgid "CONTROLLER_DEADZONE_COLON"
msgstr "Мъртва зона:"

msgid "CONTROLLER_PROMPT_TYPE_SETTING"
msgstr "Вид на контролера:"

msgid "CONTROLLER_SENSITIVITY"
msgstr "Чувствителност на контролера"

#, fuzzy
msgid "CONTROLLER_UNKNOWN_AXIS"
msgstr "Мъртви зони"

msgid "COPY_ERROR_TO_CLIPBOARD"
msgstr "Копиране на грешката в клипборда"

msgid "COPY_RESULTS"
msgstr "Копиране на резултатите"

msgid "CORRECTION_PROTANOPE"
msgstr "Протанопия (червено и зелено)"

msgid "CORRECTION_TRITANOPE"
msgstr "Тританопия (синьо и жълто)"

#, fuzzy
msgid "CPU_THREADS"
msgstr "Нишки:"

msgid "CRAFTING_CLEAR_INPUTS"
msgstr ""

msgid "CRAFTING_ERROR_INTERNAL_CONSUME_PROBLEM"
msgstr ""

#, fuzzy
msgid "CRAFTING_ERROR_TAKING_ITEMS"
msgstr "Обратно"

msgid "CRAFTING_FILTER_INPUTS"
msgstr ""

#, fuzzy
msgid "CRAFTING_KNOWN_ITEMS"
msgstr "Обратно"

#, fuzzy
msgid "CRAFTING_NOT_ENOUGH_MATERIAL"
msgstr "Обратно"

msgid "CRAFTING_NO_RECIPE_SELECTED"
msgstr ""

msgid "CRAFTING_NO_ROOM_TO_TAKE_CRAFTING_RESULTS"
msgstr ""

#, fuzzy
msgid "CRAFTING_RECIPE_DISPLAY"
msgstr "Резултати от автоматичната еволюция:"

msgid "CRAFTING_RECIPE_HAND_AXE"
msgstr "Каменна ръчна брадва"

msgid "CRAFTING_RESULTS"
msgstr "Резултати"

msgid "CRAFTING_SELECT_RECIPE_OR_ITEMS_TO_FILTER"
msgstr ""

msgid "CRAFTING_TAKE_ALL"
msgstr ""

#, fuzzy
msgid "CRAFTING_TITLE"
msgstr "Заглавието липсва"

msgid "CREATE"
msgstr "Създаване"

msgid "CREATED_AT"
msgstr "Създаден на:"

msgid "CREATED_ON_PLATFORM"
msgstr "Създаден в:"

msgid "CREATE_A_NEW_MICROBE"
msgstr "Създаване на нов микроб"

msgid "CREATE_NEW"
msgstr "Създаване на нов"

msgid "CREATE_NEW_CELL_TYPE"
msgstr "Създаване на нова клетка"

msgid "CREATE_NEW_CELL_TYPE_DESCRIPTION"
msgstr "Може да създадете нови клетки с различно наименование чрез удвояване на съществуващите клетки. Свойствата на клетките могат да бъдат променени, за да изпълняват различни функции. Когато дадена клетка бъде променена, всички клетки от нейния вид ще бъдат обновени."

msgid "CREATE_NEW_MOD"
msgstr "Създаване на нова модификация"

msgid "CREATE_NEW_SAVE"
msgstr "Създаване на нов запис"

msgid "CREATE_NEW_TISSUE_TYPE"
msgstr "Създаване на нова тъкан"

msgid "CREATE_NEW_TISSUE_TYPE_DESCRIPTION"
msgstr "Може да създадете нова тъкан с различно наименование чрез удвояване на съществуващите тъкани. Свойствата на тъканите могат да бъдат променени в клетъчния редактор, за да изпълняват различни функции."

msgid "CREATING_DOT_DOT_DOT"
msgstr "Създаване..."

msgid "CREATING_OBJECTS_FROM_SAVE"
msgstr "Създаване на обектите от записа"

msgid "CREDITS"
msgstr "Екип"

msgid "CTRL"
msgstr "Клавиш „Ctrl“"

msgid "CURRENT_DEVELOPERS"
msgstr "Текущи разработчици"

msgid "CURRENT_LOCATION_CAPITAL"
msgstr "ТЕКУЩО МЕСТООБИТАНИЕ"

#, fuzzy
msgid "CURRENT_RESEARCH_NONE"
msgstr "Наименования на органелите"

#, fuzzy
msgid "CURRENT_RESEARCH_PROGRESS"
msgstr "Отваряне на ръководството"

msgid "CURRENT_WORLD"
msgstr "Текущ свят"

msgid "CURRENT_WORLD_STATISTICS"
msgstr ""
"[b]Поколения:[/b]\n"
"  {0}\n"
"[b]Общо зони:[/b]\n"
"  {1}\n"
"[b]Общо време за автоматичната еволюция:[/b]\n"
"  {2}\n"
"[b]Общо създания:[/b]\n"
"  {3}\n"
"[b]Живи създания:[/b]\n"
"  {4}\n"
"[b]Популация на създанията по зона:[/b]\n"
"  Средно: {5}; Стандартно отклонение: {6}\n"
"[b]Общо популация:[/b]\n"
"  {7}\n"
"[b]Най-многобройна популация:[/b]\n"
"  {8}\n"
"[b]Основни данни за създанията:[/b]\n"
"  Среден размер: {9}\n"
"[b]Общи данни за органелите:[/b]"

msgid "CUSTOM_USERNAME"
msgstr "Потребителско име:"

msgid "CYTOPLASM"
msgstr "Цитоплазма"

msgid "CYTOPLASM_DESCRIPTION"
msgstr "Това е вътрешността на клетката. Цитоплазмата е комбинация от разтворени във вода йони, протеини и други вещества. Една от функциите, които изпълнява е [b]гликолизата[/b] — превръщането на [thrive:compound type=\"glucose\"]глюкоза[/thrive:compound] в [thrive:compound type=\"atp\"]АТФ[/thrive:compound]. Клетките, които нямат органели, разчитат на цитоплазмата за да произвеждат енергия. Също така, цитоплазмата служи за съхранение на молекули в клетката за да може тя да увеличава размера си."

msgid "CYTOPLASM_GLYCOLYSIS"
msgstr "Цитоплазмена гликолиза"

msgid "CYTOPLASM_PROCESSES_DESCRIPTION"
msgstr "Превръща [thrive:compound type=\"glucose\"]глюкозата[/thrive:compound] в [thrive:compound type=\"atp\"]АТФ[/thrive:compound]."

msgid "DAY_LENGTH"
msgstr "Продължителност на деня"

msgid "DAY_LENGTH_EXPLANATION"
msgstr "(в секунди)"

msgid "DAY_NIGHT_CYCLE_ENABLED"
msgstr "Денонощен цикъл"

#, fuzzy
msgid "DAY_NIGHT_CYCLE_ENABLED_EXPLANATION_2"
msgstr "(ВНИМАНИЕ: понижава ефективността на фотосинтезата)"

msgid "DEADZONE_CALIBRATION_FINISHED"
msgstr "Калибрирането е завършено."

msgid "DEADZONE_CALIBRATION_INPROGRESS"
msgstr "Моля, не докосвайте бутоните и ръкохватките на Вашия контролер, и изчакайте няколко секунди, докато калибрирането завърши."

msgid "DEADZONE_CALIBRATION_IS_RESET"
msgstr "Калибрирането е нулирано"

msgid "DEADZONE_CONFIGURATION"
msgstr "Мъртви зони на контролера"

msgid "DEATH"
msgstr "измиране"

msgid "DEBUG_COORDINATES"
msgstr ""

msgid "DEBUG_DRAW_NOT_AVAILABLE"
msgstr ""

msgid "DEBUG_PANEL"
msgstr "Отстраняване на грешки"

msgid "DECEMBER"
msgstr "Декември"

#, fuzzy
msgid "DECREASE_ITEM_SIZE"
msgstr "Освобождаване на слуз"

msgid "DEFAULT_AUDIO_OUTPUT_DEVICE"
msgstr "По подразбиране"

msgid "DELETE"
msgstr "Премахване"

msgid "DELETE_ALL_OLD_SAVE_WARNING_2"
msgstr ""
"Изтриването на старите автоматични и бързи записи не може да бъде отменено, сигурни ли сте?\n"
" - автоматични записи: {0}\n"
" - бързи записи: {1}\n"
" - резервни записи: {2}"

msgid "DELETE_FOSSIL_CONFIRMATION"
msgstr "Изтриването на фосила не може да бъде отменено, сигурни ли сте, че искате да го изтриете?"

msgid "DELETE_OLD_SAVES_PROMPT"
msgstr "Изтриване на старите записи?"

msgid "DELETE_ORGANELLE"
msgstr "Премахване на органел"

msgid "DELETE_SAVE_CONFIRMATION"
msgstr "Изтриването не може да бъде отменено, сигурни ли сте, че искате да изтриете този запис?"

msgid "DELETE_SELECTED"
msgstr "Изтриване на избраните"

msgid "DELETE_SELECTED_SAVES_PROMPT"
msgstr "Изтриване на избраните записи?"

msgid "DELETE_SELECTED_SAVE_WARNING"
msgstr "Изтриването не може да бъде отменено, сигурни ли сте, че искате да изтриете {0} запис(а)?"

msgid "DELETE_THIS_SAVE_PROMPT"
msgstr "Изтриване на този запис?"

#, fuzzy
msgid "DESCEND_BUTTON"
msgstr "Изтриването не може да бъде отменено, сигурни ли сте, че искате да изтриете този запис?"

#, fuzzy
msgid "DESCEND_CONFIRMATION"
msgstr "Изтриването не може да бъде отменено, сигурни ли сте, че искате да изтриете този запис?"

#, fuzzy
msgid "DESCEND_CONFIRMATION_EXPLANATION"
msgstr "Вкаменете тези създания, за да ги запазите в музея. Може да го посетите от Трайвопедията или да заредите създанията в редактора."

msgid "DESCRIPTION"
msgstr "Описание:"

msgid "DESCRIPTION_COLON"
msgstr "Описание:"

msgid "DESCRIPTION_TOO_LONG"
msgstr "Описанието е твърде дълго"

msgid "DESPAWN_ENTITIES"
msgstr "Прочистване"

msgid "DETECTED_CPU_COUNT"
msgstr "Ядра:"

msgid "DEVBUILD_VERSION_INFO"
msgstr ""
"Развойна версия {0}\n"
"Клон {1} от {2}\n"
"{3}"

msgid "DEVELOPERS"
msgstr "Разработчици"

msgid "DEVELOPMENT_FORUM"
msgstr "Частен форум"

msgid "DEVELOPMENT_FORUM_BUTTON_TOOLTIP"
msgstr "Отваряне на частния форум на „Thrive“"

msgid "DEVELOPMENT_SUPPORTED_BY"
msgstr "Разработката се поддържа от „Revolutionary Games Studio“ ry"

msgid "DEVELOPMENT_WIKI"
msgstr "Частна Уикипедия"

msgid "DEVELOPMENT_WIKI_BUTTON_TOOLTIP"
msgstr "Отваряне на частната Уикипедия на „Thrive“"

msgid "DEVOURED"
msgstr "Погълнат"

msgid "DEV_BUILD_PATRONS"
msgstr "Вътрешни поддръжници"

msgid "DIFFICULTY"
msgstr "Трудност"

msgid "DIFFICULTY_DETAILS_STRING"
msgstr ""
"Ниво на трудност: {0}\n"
"Мутационен разход: {1}\n"
"Мутационна скорост: {2}\n"
"Гъстота на облаците: {3}\n"
"Коефициент на измиране: {4}\n"
"Задържане на глюкозата в околната среда: {5}\n"
"Осморегулационен разход: {6}\n"
"Създаване на облак от глюкоза при излизане от редактора: {7}\n"
"Пасивно усвояване на хранителните вещества: {8}\n"
"Ограничаване на растежа: {9}"

msgid "DIFFICULTY_PRESET"
msgstr "Ниво на трудност"

msgid "DIFFICULTY_PRESET_CUSTOM"
msgstr "Персонализирано"

msgid "DIFFICULTY_PRESET_EASY"
msgstr "Лесно"

msgid "DIFFICULTY_PRESET_HARD"
msgstr "Трудно"

msgid "DIFFICULTY_PRESET_NORMAL"
msgstr "Нормално"

msgid "DIGESTION_EFFICIENCY"
msgstr "Хранителна ефективност"

msgid "DIGESTION_EFFICIENCY_COLON"
msgstr "Хранителна ефективност:"

msgid "DIGESTION_SPEED"
msgstr "Хранителна скорост"

msgid "DIGESTION_SPEED_COLON"
msgstr "Хранителна скорост:"

msgid "DIGESTION_SPEED_VALUE"
msgstr "{0}/с"

msgid "DISABLED"
msgstr "Изключено"

msgid "DISABLE_ALL"
msgstr "Изключване на всички"

msgid "DISCARD_AND_CONTINUE"
msgstr "Отхвърляне и продължаване"

msgid "DISCARD_CHANGES"
msgstr "Отхвърляне на промените"

#, fuzzy
msgid "DISCARD_MIGRATION"
msgstr "Отхвърляне и продължаване"

msgid "DISCONNECTED_CELLS"
msgstr "Несвързани клетки"

msgid "DISCONNECTED_CELLS_TEXT"
msgstr ""
"Има клетки, които не са свързани с останалите.\n"
"Моля, свържете ги или отменете Вашите промени."

msgid "DISCONNECTED_METABALLS"
msgstr "Несвързани кълба"

msgid "DISCONNECTED_METABALLS_TEXT"
msgstr ""
"Има кълба, които не са свързани с останалите.\n"
"Моля, свържете ги или отменете Вашите промени."

msgid "DISCONNECTED_ORGANELLES"
msgstr "Несвързани органели"

msgid "DISCONNECTED_ORGANELLES_TEXT"
msgstr ""
"Има органели, които не са свързани с останалите.\n"
"Моля, свържете ги или отменете Вашите промени."

msgid "DISCORD_TOOLTIP"
msgstr "Отваряне на сървъра ни в „Discord“"

msgid "DISMISSED_POPUPS_COLON"
msgstr "Отхвърлени съобщения:"

msgid "DISMISSED_POPUPS_EXPLANATION"
msgstr ""
"Това е броят на отхвърлените съобщения.\n"
"Ако желаете да ги възстановите, натиснете бутона „Нулиране“."

#, fuzzy
msgid "DISMISS_INFORMATION_PERMANENTLY"
msgstr "Отхвърляне на съобщението"

#, fuzzy
msgid "DISMISS_WARNING_PERMANENTLY"
msgstr "Отхвърляне на съобщението"

msgid "DISPLAY_3D_MENU_BACKGROUNDS"
msgstr "Триизмерен фон на менюто"

msgid "DISPLAY_ABILITIES_BAR"
msgstr "Лента на способностите"

msgid "DISPLAY_BACKGROUND_PARTICLES"
msgstr "Фонови частици"

#, fuzzy
msgid "DISPLAY_DRIVER_OPENGL"
msgstr "Наименования на органелите"

#, fuzzy
msgid "DISPLAY_DRIVER_VULKAN"
msgstr "Наименования на органелите"

msgid "DISPLAY_PART_NAMES"
msgstr "Наименования на органелите"

msgid "DISSOLVED_COMPOUND_FOOD_SOURCE"
msgstr "{0}"

msgid "DOES_NOT_USE_FEATURE"
msgstr "Не"

msgid "DONATIONS"
msgstr "Дарения"

msgid "DOT_DOT_DOT"
msgstr "..."

msgid "DOUBLE"
msgstr "Двойна"

msgid "DOUBLE_CLICK_TO_VIEW_IN_FULLSCREEN"
msgstr "Натиснете двукратно за преглед на цял екран"

msgid "DOUBLE_MEMBRANE_DESCRIPTION"
msgstr "Това е мембрана с два слоя, която осигурява по-добра защита и се нуждае от по-малко енергия за да не се деформира. Недостатъците ѝ са, че клетката става по-бавна, както и усвояването на хранителните вещества."

msgid "DUMP_SCENE_TREE"
msgstr "Прочистване на възлите"

msgid "DUPLICATE_TYPE"
msgstr "Удвояване"

msgid "EARLY_MULTICELLULAR"
msgstr "Многоклетъчно"

msgid "EASTEREGG_MESSAGE_1"
msgstr "Забавен факт е, че Дидиний и Парамеций са давани за пример като ловец и плячка. Вие от коя страна сте — ловецът или плячката?"

msgid "EASTEREGG_MESSAGE_10"
msgstr "КАК САМО СЕ ИЗВИВАТ!!"

msgid "EASTEREGG_MESSAGE_11"
msgstr "Претопете метала."

msgid "EASTEREGG_MESSAGE_12"
msgstr "Ех тези сини клетки."

msgid "EASTEREGG_MESSAGE_13"
msgstr "Ето един съвет — биомите са нещо повече от фонове, количествата на химичните съединения в различните биоми не винаги са еднакви."

msgid "EASTEREGG_MESSAGE_14"
msgstr "Ето един съвет — с повече камшичета ще се движите по-бързо, но това ще Ви струва повече АТФ"

msgid "EASTEREGG_MESSAGE_15"
msgstr "Ето един съвет — може да поглъщате дори и железните фрагменти."

msgid "EASTEREGG_MESSAGE_16"
msgstr "Ето един съвет — подгответе се преди да добавите ядрото. Това нещо е адски скъпо! И не е лесно да се поддържа."

msgid "EASTEREGG_MESSAGE_17"
msgstr "Забавен факт е, че има над 8 000 ресничести създания на нашата планета, а Вие не го знаехте, нали?"

msgid "EASTEREGG_MESSAGE_18"
msgstr "Забавен факт е, че Тромпетът е ресничест вид, който може да се разтяга и да улавя плячката в устата си, която е с формата на тромпет, създавайки водно течение чрез своите реснички."

msgid "EASTEREGG_MESSAGE_19"
msgstr "Забавен факт е, че Дидиний е ресничест вид, който ловува чехълчета."

msgid "EASTEREGG_MESSAGE_2"
msgstr "Ето един съвет — токсините може да се използват за да спрат токсините на противника, ако сте достатъчно бързи, разбира се."

msgid "EASTEREGG_MESSAGE_20"
msgstr "Забавен факт е, че Амебата ловува и хваща плячката си със своите „крачета“ от цитоплазма, които се наричат псевдоподи, очаквайте ги скоро и в „Thrive“."

msgid "EASTEREGG_MESSAGE_21"
msgstr "Ето един съвет — пазете се от големите клетки и големите бактерии, няма да е приятно, ако станете част от менюто им."

msgid "EASTEREGG_MESSAGE_22"
msgstr "„Thrive“ има много мелодии, които все още не са добавени в играта. Може да ги чуете или да гледате как се правят в „YouTube“ канала на Oliver Lugg."

msgid "EASTEREGG_MESSAGE_23"
msgstr "Ето един съвет — може да поглъщате големите железни фрагменти, ако Вашата клетка е с размер от 150 шестоъгълника."

msgid "EASTEREGG_MESSAGE_24"
msgstr "„Thrive“ се развива на извънземна планета, следователно повечето създания, които ще видите имат общи черти с едно или две определени създания, благодарение на еволюционния процес, опитайте се да познаете кои са те!"

msgid "EASTEREGG_MESSAGE_25"
msgstr "Забавен факт е, че екипът на „Thrive“ излъчва конференции от време на време, може да им хвърлите едно око!"

msgid "EASTEREGG_MESSAGE_26"
msgstr "Забавен факт е, че „Thrive“ е създадена чрез платформата с отворен код „Godot“!"

msgid "EASTEREGG_MESSAGE_27"
msgstr "Забавен факт е, че един от първите работещи прототипи на играта е създаден от нашия страхотен програмист, untrustedlife!"

msgid "EASTEREGG_MESSAGE_3"
msgstr "Ето един съвет — осморегулацията струва 1 АТФ на секунда за всеки шестоъгълник на Вашата клетка, всеки празен шестоъгълник от цитоплазма създава 5 АТФ на секунда, с други думи, ако губите АТФ по време на осморегулация, просто добавете няколко празни шестоъгълника цитоплазма или премахнете някои органели."

msgid "EASTEREGG_MESSAGE_4"
msgstr "Забавен факт е, че истинските прокариоти имат биоотделения, които функционират като органели и всъщност се наричат многостенни органели."

msgid "EASTEREGG_MESSAGE_5"
msgstr "Забавен факт е, че метаболозомата представлява многостенен органел."

msgid "EASTEREGG_MESSAGE_6"
msgstr "Ето един съвет — понякога просто бягайте от другите клетки."

msgid "EASTEREGG_MESSAGE_7"
msgstr "Ето един съвет — ако дадена клетка е 1/2 от Вашия размер, може да я погълнете."

msgid "EASTEREGG_MESSAGE_8"
msgstr "Ето един съвет — бактериите може да са малки, но някои от тях са много опасни, могат да Ви убият!"

msgid "EASTEREGG_MESSAGE_9"
msgstr "Ето един съвет — ако ловувате дадени създания, без да искате, може напълно да ги унищожите, но не само Вие сте способни на това."

msgid "EASTER_EGGS"
msgstr "Включване на тайните обекти на играта"

msgid "EASTER_EGGS_EXPLANATION"
msgstr "(на произволен принцип)"

#, fuzzy
msgid "EDGE_PAN_SPEED"
msgstr "Хранителна скорост"

#, fuzzy
msgid "EDITING_TITLE"
msgstr "Заглавието липсва"

msgid "EDITOR"
msgstr "Редактор"

#, fuzzy
msgid "EDITORS_AND_MUTATIONS_BUTTON"
msgstr "претърпяха мутация"

msgid "EDITOR_BUTTON_TOOLTIP"
msgstr "Отваряне на редактора"

msgid "EDITOR_TUTORIAL_EDITOR_TEXT"
msgstr ""
"Добре дошли в [b]микробния редактор[/b].\n"
"\n"
"Тук може да видите какво се е случило от началото на играта или от Вашето последно влизане в редактора.\n"
"\n"
"В този раздел може да разгледате отчета за различните създания. Също така, може да наблюдавате промените в околната среда.\n"
"\n"
"За да преминете към следващия раздел, натиснете бутона „НАПРЕД“, който се намира долу вдясно."

msgid "EIGHT_TIMES"
msgstr "8 пъти"

#, fuzzy
msgid "EJECT_ENGULFED"
msgstr "Не позволява поглъщане"

#, fuzzy
msgid "EJECT_ENGULFED_TOOLTIP"
msgstr "Не позволява поглъщане"

msgid "ENABLED_MODS"
msgstr "Включени"

msgid "ENABLE_ALL_COMPATIBLE"
msgstr "Включване на съвместимите модификации"

msgid "ENABLE_EDITOR"
msgstr "Активиране на редактора"

msgid "ENABLE_GUI_LIGHT_EFFECTS"
msgstr "Светлинни ефекти"

msgid "ENDOSYMBIONT_ENGULFED_ALREADY_DONE"
msgstr ""

msgid "ENDOSYMBIONT_ENGULFED_PROGRESS"
msgstr ""

msgid "ENDOSYMBIONT_TYPE_ALREADY_PRESENT"
msgstr ""

#, fuzzy
msgid "ENDOSYMBIOSIS_AVAILABLE_ORGANELLES"
msgstr "Няколко органела"

msgid "ENDOSYMBIOSIS_BUTTON"
msgstr ""

#, fuzzy
msgid "ENDOSYMBIOSIS_CANCEL_TOOLTIP"
msgstr "Разпадане"

#, fuzzy
msgid "ENDOSYMBIOSIS_COMPLETE_TOOLTIP"
msgstr "Идентификаторът трябва да е положително цяло число"

#, fuzzy
msgid "ENDOSYMBIOSIS_EXPLANATION"
msgstr ""
"Агресивните микроби преследват плячката си на големи разстояния\n"
"и са склонни да се защитят, когато са нападнати.\n"
"Пасивните микроби не преследват пляката си на големи разстояния\n"
"и са склонни да избягат, когато са нападнати."

msgid "ENDOSYMBIOSIS_NOTHING_ENGULFED"
msgstr ""

#, fuzzy
msgid "ENDOSYMBIOSIS_NO_CANDIDATE_ORGANELLES"
msgstr "Несвързани органели"

#, fuzzy
msgid "ENDOSYMBIOSIS_PROGRESSING_EXPLANATION"
msgstr ""
"Това е броят на отхвърлените съобщения.\n"
"Ако желаете да ги възстановите, натиснете бутона „Нулиране“."

msgid "ENDOSYMBIOSIS_PROKARYOTIC_LIMIT_EXPLANATION"
msgstr ""

#, fuzzy
msgid "ENDOSYMBIOSIS_SINGLE_SPECIES_PROGRESS_DESCRIPTION"
msgstr "Превръщат [thrive:compound type=\"hydrogensulfide\"]сероводорода[/thrive:compound] в [thrive:compound type=\"glucose\"]глюкоза[/thrive:compound]. Количеството зависи от концентрацията на [thrive:compound type=\"carbondioxide\"]въглероден диоксид[/thrive:compound] в околната среда. Също така, превръщат [thrive:compound type=\"glucose\"]глюкозата[/thrive:compound] в [thrive:compound type=\"atp\"]АТФ[/thrive:compound]."

#, fuzzy
msgid "ENDOSYMBIOSIS_START_TOOLTIP"
msgstr "Отваряне на редактора"

#, fuzzy
msgid "ENDOSYMBIOSIS_TITLE"
msgstr "Заглавието липсва"

msgid "ENERGY_BALANCE_TOOLTIP_CONSUMPTION"
msgstr "{0}: -{1} АТФ"

msgid "ENERGY_BALANCE_TOOLTIP_PRODUCTION"
msgstr "{0}: +{1} АТФ"

msgid "ENERGY_IN_PATCH_FOR"
msgstr "Енергийни стойности в {0} на {1}"

#, fuzzy
msgid "ENERGY_IN_PATCH_SHORT"
msgstr "Енергийни стойности в {0} на {1}"

msgid "ENERGY_SOURCES"
msgstr "Източници на енергия:"

msgid "ENERGY_SUMMARY_LINE"
msgstr "Некоригираната популация на Вашите създания ({2}) се определя от общата усвоена енергийна стойност ({0}), разделена на индивидуалния разход ({1})"

msgid "ENGULF_NO_ATP_DAMAGE_MESSAGE"
msgstr ""

msgid "ENTER_EXISTING_ID"
msgstr "Въвеждане на съществуващ идентификационен №"

msgid "ENTER_EXISTING_WORKSHOP_ID"
msgstr "Въвеждане на съществуващ идентификационен № за работилницата"

msgid "ENTITY_LABEL"
msgstr "Надписи на обектите"

msgid "ENVIRONMENT"
msgstr "Околна среда"

#, fuzzy
msgid "ENVIRONMENTAL_CONDITIONS_BUTTON"
msgstr "Задържане на глюкозата в околната среда"

msgid "ENVIRONMENTAL_GLUCOSE_RETENTION"
msgstr "Задържане на глюкозата в околната среда"

msgid "ENVIRONMENTAL_GLUCOSE_RETENTION_EXPLANATION"
msgstr "(определя концентрацията на глюкоза в околната среда след всяко отваряне на редактора)"

msgid "ENVIRONMENT_BUTTON_MICROBE_TOOLTIP"
msgstr "Превключване на околната среда"

msgid "EPIPELAGIC"
msgstr "Епипелагиал"

msgid "EQUIPMENT_TYPE_AXE"
msgstr "Брадва"

msgid "ERROR"
msgstr "Грешка"

msgid "ERROR_CREATING_FOLDER"
msgstr "Грешка при създаване на папката на модификацията"

msgid "ERROR_CREATING_INFO_FILE"
msgstr "Грешка при създаване на информационния файл на модификацията"

msgid "ERROR_FAILED_TO_SAVE_NEW_SETTINGS"
msgstr "Грешка: Неуспешно запазване на промените в конфигурационния файл."

#, fuzzy
msgid "ERROR_FETCHING_EXPLANATION"
msgstr "(на произволен принцип)"

#, fuzzy
msgid "ERROR_FETCHING_NEWS"
msgstr "Грешка при създаване на информационния файл на модификацията"

msgid "ERROR_LOADING"
msgstr "Грешка по време на зареждането"

msgid "ERROR_SAVING"
msgstr "Грешка по време на запазването"

msgid "ESCAPE"
msgstr "Клавиш „Esc“"

msgid "ESCAPE_ENGULFING"
msgstr "бягство от поглъщане"

msgid "ESTUARY"
msgstr "Естуар"

msgid "EVOLUTIONARY_TREE"
msgstr "Еволюционно дърво"

#, fuzzy
msgid "EVOLUTIONARY_TREE_BUILD_FAILED"
msgstr ""
"Този режим на игра все още не се поддържа, както и записите, които са създадени преди версия 0.6.0.\n"
"\n"
"Ако виждате този текст, поради друга причина, моля, докладвайте за проблема и приложете дневниците на играта към Вашия доклад."

msgid "EXACT_VERSION_COLON"
msgstr "Версия на „Thrive“:"

msgid "EXACT_VERSION_TOOLTIP"
msgstr "Това е кодовото наименование на текущата версия на „Thrive“"

msgid "EXCEPTION_HAPPENED_PROCESSING_SAVE"
msgstr "Грешка по време на обработката на заредените обекти"

msgid "EXCEPTION_HAPPENED_WHILE_LOADING"
msgstr "Грешка по време на зареждането на запазените данни"

#, fuzzy
msgid "EXISTING_BUILDINGS"
msgstr "Въвеждане на съществуващ идентификационен №"

msgid "EXIT"
msgstr "Изход"

#, fuzzy
msgid "EXIT_EDITOR"
msgstr "Преминаване към следващия раздел"

msgid "EXIT_TO_LAUNCHER"
msgstr "Стартираща програма"

msgid "EXPERIMENTAL_FEATURES"
msgstr ""

#, fuzzy
msgid "EXPERIMENTAL_FEATURES_EXPLANATION"
msgstr "(определя скоростта на мутация на Вашите съперници)"

msgid "EXPORT_ALL_WORLDS"
msgstr "Експортиране"

msgid "EXPORT_ALL_WORLDS_TOOLTIP"
msgstr "Експортиране на данните за всички светове като стойности, разделени с запетая в .csv формат"

msgid "EXPORT_SUCCESS"
msgstr "Експортирането е успешно"

msgid "EXTERNAL"
msgstr "Външна"

msgid "EXTERNAL_EFFECTS"
msgstr "Странични ефекти:"

msgid "EXTINCTION_BOX_TEXT"
msgstr "Вашите създания изчезнаха, както 99 % от всички създания, които някога са съществували. Други ще продължат по Вашия път и ще процъфтят, но това няма да са Вашите създания. Те ще бъдат забравени като провален еволюционен експеримент."

msgid "EXTINCTION_CAPITAL"
msgstr "ИЗМИРАНЕ"

msgid "EXTINCT_FROM_PATCH"
msgstr "Изчезнаха от зоната"

msgid "EXTINCT_FROM_THE_PLANET"
msgstr "Изчезнаха от планетата"

msgid "EXTINCT_IN_PATCH"
msgstr "изчезнаха от зоната"

msgid "EXTINCT_SPECIES"
msgstr "Изчезнали създания"

msgid "EXTRAS"
msgstr "Екстри"

msgid "EXTRA_OPTIONS"
msgstr "Допълнителни опции"

msgid "FACEBOOK_TOOLTIP"
msgstr "Отваряне на страницата ни във „Facebook“"

msgid "FAILED"
msgstr "Неуспешна"

#, fuzzy
msgid "FAILED_ONE_OR_MORE_SAVE_DELETION_DESCRIPTION"
msgstr "Моята невероятна модификация"

#, fuzzy
msgid "FAILED_SAVE_DELETION"
msgstr "Грешка: Неуспешно запазване на промените в конфигурационния файл."

#, fuzzy
msgid "FAILED_SAVE_DELETION_DESCRIPTION"
msgstr "Надграждането на записа е неуспешно поради следната грешка:"

msgid "FEARFUL"
msgstr "Плашливо"

msgid "FEAR_EXPLANATION"
msgstr ""
"Плашливите микроби отстъпват при опасност\n"
"и са склонни да избягат, когато са нападнати.\n"
"Безрасъдните микроби не отстъпват при опасност\n"
"и са склонни да се защитят, когато са нападнати."

msgid "FEATURE_DISABLED"
msgstr "Изключено"

msgid "FEATURE_ENABLED"
msgstr "Включено"

msgid "FEBRUARY"
msgstr "Февруари"

msgid "FEED_ITEM_CONTENT_PARSING_FAILED"
msgstr "Разборът на съдържанието на тази новина е неуспешен."

msgid "FEED_ITEM_MISSING_CONTENT"
msgstr "Съдържанието на тази новина липсва."

msgid "FEED_ITEM_PUBLISHED_AT"
msgstr "Дата на публикуване: {0}"

msgid "FEED_ITEM_TRUNCATED_NOTICE"
msgstr ""

#, fuzzy
msgid "FERROPLAST"
msgstr "Термопласт"

#, fuzzy
msgid "FERROPLAST_DESCRIPTION"
msgstr "Термопластът е структура с двойна мембрана, съдържаща термочувствителни пигменти, събрани заедно в мембранни торбички. Той е прокариот, който е бил асимилиран от еукариотния си приемник. Пигментите в него използват енергията от топлината в околната среда за да произвеждат [thrive:compound type=\"atp\"]АТФ[/thrive:compound] от вода в процес, който се нарича [b]термосинтеза[/b]. Количеството на произведения [thrive:compound type=\"atp\"]АТФ[/thrive:compound] зависи от [thrive:compound type=\"temperature\"]температурата[/thrive:compound]."

#, fuzzy
msgid "FERROPLAST_PROCESSES_DESCRIPTION"
msgstr "Произвежда [thrive:compound type=\"atp\"]АТФ[/thrive:compound], чрез температурните градиенти. Количеството зависи от [thrive:compound type=\"temperature\"]температурата[/thrive:compound] в околната среда."

msgid "FILTER_ITEMS_BY_CATEGORY_COLON"
msgstr "Филтриране по категория:"

msgid "FIND_CURRENT_PATCH"
msgstr "Текущо местообитание"

msgid "FINISHED_DOT"
msgstr "Завършена."

msgid "FINISH_EDITING_AND_RETURN_TO_ENVIRONMENT"
msgstr "Завършване на промените и продължаване на играта"

msgid "FINISH_ONE_GENERATION"
msgstr "Следващо поколение"

msgid "FINISH_X_GENERATIONS"
msgstr "{0} поколения"

msgid "FIRE_TOXIN"
msgstr "Изстрелване на токсин"

#, fuzzy
msgid "FIRE_TOXIN_TOOLTIP"
msgstr "Зависи от включването на „Земеподобен живот“"

msgid "FLAGELLUM"
msgstr "Камшиче"

msgid "FLAGELLUM_DESCRIPTION"
msgstr "Камшичето е протеин с формата на камшик, който се разпростира извън клетъчната мембрана и използва [thrive:compound type=\"atp\"]АТФ[/thrive:compound] за да придвижва клетката, чрез вълнообразни движения. Позицията на камшичето определя посоката, в която то осигурява тласък за движение на клетката. Той винаги е противоположен на позицията на камшичето (например, ако е поставено от лявата страна на клетката, камшичето ще осигурява тласък за движение надясно)."

msgid "FLAGELLUM_PROCESSES_DESCRIPTION"
msgstr "Използва [thrive:compound type=\"atp\"]АТФ[/thrive:compound] за да увеличи скоростта на движение на клетката."

#, fuzzy
msgid "FLEET_NAME_FROM_PLACE"
msgstr "изчезнаха от планетата"

#, fuzzy
msgid "FLEET_UNITS"
msgstr "{0} {1}"

#, fuzzy
msgid "FLOATING_CHUNKS_COLON"
msgstr "Завъртане:"

msgid "FLOATING_HAZARD"
msgstr "Опасен обект"

msgid "FLUID"
msgstr "Мека"

msgid "FLUIDITY_RIGIDITY"
msgstr "Свойства"

msgid "FOCUSED"
msgstr "Вглъбено"

msgid "FOCUS_EXPLANATION"
msgstr ""
"Вглъбените микроби не променят намеренията си\n"
"и са склонни да постигнат целта си.\n"
"Бдителните микроби бързо променят намеренията си."

#, fuzzy
msgid "FOG_OF_WAR_DISABLED"
msgstr "Изключено"

#, fuzzy
msgid "FOG_OF_WAR_DISABLED_DESCRIPTION"
msgstr "Надграждането на записа е неуспешно поради следната грешка:"

msgid "FOG_OF_WAR_INTENSE"
msgstr ""

#, fuzzy
msgid "FOG_OF_WAR_INTENSE_DESCRIPTION"
msgstr "Нитрогеназата е протеин, който използва газообразен [thrive:compound type=\"nitrogen\"]въглероден диоксид[/thrive:compound] и клетъчна енергия под формата на [thrive:compound type=\"atp\"]АТФ[/thrive:compound] за да произвежда [thrive:compound type=\"ammonia\"]амоняк[/thrive:compound], който е ключов за растежа на клетките. Този процес се нарича [b]анаеробна азотна фиксация[/b]. Понеже нитрогеназата е скачена с цитоплазма, тя извършва известна [b]гликолиза[/b]."

msgid "FOG_OF_WAR_MODE"
msgstr ""

msgid "FOG_OF_WAR_REGULAR"
msgstr ""

#, fuzzy
msgid "FOG_OF_WAR_REGULAR_DESCRIPTION"
msgstr "Това са фини косъмчета върху клетъчната мембрана. Една клетка може да притежава от десетки до стотици пили, които имат различно предназначение, включително роля в хищничеството. Патогенните микроорганизми използват своите пили за вирулентност или за прикрепване и свързване към тъканите на гостоприемника си, или за нахлуване през клетъчната мембрана, за да достигнат до цитоплазмата. Съществуват различни видове пили, които не са еволюционно свързани помежду си и са резултат от конвергентна еволюция. Един организъм може да притежава няколка вида пили и постоянно да ги променя или заменя."

msgid "FOOD_CHAIN"
msgstr "Хранителна верига"

msgid "FOOD_SOURCE_ENERGY_INFO"
msgstr "{0}: усвоена енергийна стойност {1} със стойност на усвояване {2} и обща енергийна стойност {3} с обща стойност на усвояване {4}"

msgid "FORGET_MOD_DETAILS"
msgstr "Премахване на локалните данни"

msgid "FORGET_MOD_DETAILS_TOOLTIP"
msgstr "Премахването на локалните данни може да се използва, ако идентификационният № е грешен или искате да качите нова версия на различна модификация."

msgid "FORM_ERROR_MESSAGE"
msgstr "Грешка: {0}"

msgid "FOSSILISATION"
msgstr "Вкаменяване"

msgid "FOSSILISATION_EXPLANATION"
msgstr "Вкаменете тези създания, за да ги запазите в музея. Може да го посетите от Трайвопедията или да заредите създанията в редактора."

#, fuzzy
msgid "FOSSILISATION_FAILED"
msgstr "Вкаменяване на тези създания"

#, fuzzy
msgid "FOSSILISATION_FAILED_DESCRIPTION"
msgstr "Надграждането на записа е неуспешно поради следната грешка:"

msgid "FOSSILISATION_HINT"
msgstr "Вкаменяване на тези създания"

msgid "FOSSILISATION_HINT_ALREADY_FOSSILISED"
msgstr "Вкаменяване на тези създания (вече са вкаменени)"

msgid "FOSSILISE"
msgstr "Вкаменяване"

#, fuzzy
msgid "FOSSIL_DELETION_FAILED"
msgstr "Създаването на модификацията е неуспешно"

#, fuzzy
msgid "FOSSIL_DELETION_FAILED_DESCRIPTION"
msgstr "Надграждането на записа е неуспешно поради следната грешка:"

msgid "FOUR_TIMES"
msgstr "4 пъти"

msgid "FPS"
msgstr "ЧКС: {0}"

msgid "FPS_DISPLAY"
msgstr "ЧКС"

msgid "FRAME_DURATION"
msgstr "Δ: {0}"

msgid "FREEBUILDING"
msgstr "Неограничени"

msgid "FREE_GLUCOSE_CLOUD"
msgstr "Създаване на облак от глюкоза при излизане от редактора"

msgid "FREE_GLUCOSE_CLOUD_EXPLANATION"
msgstr "(създава облак от глюкоза близо до Вашето създание след всяко отваряне на редактора)"

msgid "FULLSCREEN"
msgstr "Цял екран"

msgid "FULL_MOD_INFO"
msgstr "Подробна информация"

msgid "GALLERY_VIEWER"
msgstr "Галерия на „Thrive“"

msgid "GAME_DESIGN_TEAM"
msgstr "Дизайнери"

#, fuzzy
msgid "GAME_SYSTEMS_TITLE"
msgstr "Дизайнери"

#, fuzzy
msgid "GATHERED_ENERGY_TOOLTIP"
msgstr "Отваряне на страницата ни в „Patreon“"

msgid "GENERAL"
msgstr "Общи"

msgid "GENERATIONS"
msgstr "Поколение"

msgid "GENERATION_COLON"
msgstr "Поколение:"

msgid "GITHUB_TOOLTIP"
msgstr "Отваряне на хранилището ни в „GitHub“"

msgid "GLES3"
msgstr "GLES3"

msgid "GLOBAL_INITIAL_LETTER"
msgstr "С"

msgid "GLOBAL_TIMELINE_SPECIES_MIGRATED_TO"
msgstr "Част от популацията на [b][u]{0}[/u][/b] се пресели в {1} от {2}"

msgid "GLUCOSE"
msgstr "Глюкоза"

msgid "GLUCOSE_CONCENTRATIONS_DRASTICALLY_DROPPED"
msgstr "Концентрацията на глюкоза се понижи драстично!"

msgid "GLYCOLYSIS"
msgstr "Гликолиза"

msgid "GODMODE"
msgstr "Безсмъртие"

#, fuzzy
msgid "GOD_TOOLS_TITLE"
msgstr "Отваряне на сървъра ни в „Discord“"

msgid "GOOGLY_EYE_CELL"
msgstr "Клетка с изпъкнали очи"

msgid "GOT_IT"
msgstr "Разбрах"

msgid "GPL_LICENSE_HEADING"
msgstr "Общ публичен лиценз:"

msgid "GPU_NAME"
msgstr "Видеокарта:"

msgid "GRAPHICS"
msgstr "Графика"

msgid "GRAPHICS_TEAM"
msgstr "Артисти"

msgid "GUI"
msgstr "Интерфейс"

msgid "GUI_LIGHT_EFFECTS_OPTION_DESCRIPTION"
msgstr ""
"Превключване на светлинните ефекти за бутона на редактора.\n"
"\n"
"Ако имате графични проблеми с бутона на редактора,\n"
"трябва да изключите светлинните ефекти."

msgid "GUI_TAB_NAVIGATION"
msgstr "Меню"

msgid "GUI_VOLUME"
msgstr "Интерфейс"

msgid "HEALTH"
msgstr "Здраве"

msgid "HELP"
msgstr "Ръководство"

msgid "HELP_BUTTON_TOOLTIP"
msgstr "Отваряне на ръководството"

msgid "HIGHER_VALUES_INCREASE_PERFORMANCE"
msgstr "(по-високите стойности подобряват производителността)"

msgid "HIGHER_VALUES_WORSEN_PERFORMANCE"
msgstr "(по-високите стойности понижават производителността)"

msgid "HOLD_FOR_PAN_OR_ROTATE_MODE"
msgstr "Превключване между режимите преместване и завъртане чрез задържане"

#, fuzzy
msgid "HOLD_FOR_PAN_WITH_MOUSE"
msgstr "Превключване между режимите преместване и завъртане чрез задържане"

msgid "HOLD_PACK_COMMANDS_MENU"
msgstr "Отваряне командното меню чрез задържане"

msgid "HOLD_TO_SHOW_CURSOR"
msgstr "Показване на курсора чрез задържане"

msgid "HOLD_TO_SHOW_CURSOR_ADVICE_TEXT"
msgstr "Задръжте [thrive:input]g_free_cursor[/thrive:input] за показване на курсора"

#, fuzzy
msgid "HOLD_TO_SKIP_CREDITS"
msgstr "Показване на курсора чрез задържане"

msgid "HOME"
msgstr "Начало"

msgid "HORIZONTAL_COLON"
msgstr "Хоризонтална:"

msgid "HORIZONTAL_WITH_AXIS_NAME_COLON"
msgstr "Хоризонтална ос: {0}"

msgid "HP_COLON"
msgstr "ТЗ:"

msgid "HSV"
msgstr "ОНС"

msgid "HUD_MESSAGE_MULTIPLE"
msgstr ""

msgid "HYDROGEN_SULFIDE"
msgstr "Сероводород"

msgid "ICESHARD"
msgstr "Леден къс"

msgid "ICESHELF"
msgstr "Шелфов ледник"

msgid "ID_IS_NOT_A_NUMBER"
msgstr "Идентификационният № не е валиден"

msgid "ID_NUMBER"
msgstr "Идентификационен №"

#, fuzzy
msgid "IMAGE_FILE_TYPES"
msgstr "Видове"

msgid "INCLUDE_MULTICELLULAR_PROTOTYPE"
msgstr "Включване на следващите етапи на играта"

msgid "INCLUDE_MULTICELLULAR_PROTOTYPE_EXPLANATION"
msgstr "(следващите етапи на играта не са завършени и може да не функционират правилно)"

#, fuzzy
msgid "INCREASE_ITEM_SIZE"
msgstr "Създаване на нов"

msgid "INDUSTRIAL_STAGE"
msgstr "Индустриализация"

msgid "INFINITE_COMPOUNDS"
msgstr "Пиршество"

msgid "INFINITE_MP"
msgstr "Неограничени МТ"

#, fuzzy
msgid "INFO_BOX_COST"
msgstr "ВАШИТЕ СЪЗДАНИЯ ПРОЦЪФТЯХА!"

#, fuzzy
msgid "INFO_BOX_EDITORS"
msgstr "ВАШИТЕ СЪЗДАНИЯ ПРОЦЪФТЯХА!"

msgid "INFO_BOX_ENZYMES"
msgstr ""

#, fuzzy
msgid "INFO_BOX_GAMEPLAY_TYPE"
msgstr "Осморегулационен разход"

#, fuzzy
msgid "INFO_BOX_INTERNAL_NAME"
msgstr "Наименование на папката:"

msgid "INFO_BOX_MASS"
msgstr ""

#, fuzzy
msgid "INFO_BOX_NEXT_STAGE"
msgstr "Съхранение"

#, fuzzy
msgid "INFO_BOX_OSMOREGULATION_COST"
msgstr "Осморегулационен разход"

#, fuzzy
msgid "INFO_BOX_PREVIOUS_STAGE"
msgstr "Не се осъществяват клетъчни процеси"

#, fuzzy
msgid "INFO_BOX_PROCESSES"
msgstr "Не се осъществяват клетъчни процеси"

#, fuzzy
msgid "INFO_BOX_REQUIRES_NUCLEUS"
msgstr "Нуждае се от ядро"

msgid "INFO_BOX_SIZE"
msgstr "Размер (Шестоъгълници)"

msgid "INFO_BOX_STORAGE"
msgstr "Съхранение"

#, fuzzy
msgid "INFO_BOX_UNIQUE"
msgstr "ВАШИТЕ СЪЗДАНИЯ ПРОЦЪФТЯХА!"

msgid "INFO_BOX_UPGRADES"
msgstr ""

msgid "INGESTED_MATTER"
msgstr "Погълнати обекти"

msgid "INIT_NEW_WORLD_TOOLTIP"
msgstr "Създаване на нов свят"

msgid "INPUTS"
msgstr "Контроли"

#, fuzzy
msgid "INPUT_NAME_BUILD_STRUCTURE"
msgstr "Следващо поколение"

#, fuzzy
msgid "INPUT_NAME_INTERACTION"
msgstr "Следващо поколение"

#, fuzzy
msgid "INPUT_NAME_OPEN_INVENTORY"
msgstr "Следващо поколение"

msgid "INSPECT"
msgstr "Инспектиране"

#, fuzzy
msgid "INSPECTOR"
msgstr "Инспектиране"

#, fuzzy
msgid "INTERACTION_ACTIVATE_ASCENSION"
msgstr "Мутационна скорост"

#, fuzzy
msgid "INTERACTION_ACTIVATE_ASCENSION_MISSING_ENERGY"
msgstr "Мутационна скорост"

#, fuzzy
msgid "INTERACTION_CONSTRUCT"
msgstr "Мутационна скорост"

msgid "INTERACTION_CONSTRUCT_MISSING_DEPOSITED_MATERIALS"
msgstr ""

msgid "INTERACTION_CRAFT"
msgstr "Изработка..."

#, fuzzy
msgid "INTERACTION_DEPOSIT_RESOURCES"
msgstr "Мутационна скорост"

msgid "INTERACTION_DEPOSIT_RESOURCES_NO_SUITABLE_RESOURCES"
msgstr ""

#, fuzzy
msgid "INTERACTION_DESTROY"
msgstr "Мутационна скорост"

#, fuzzy
msgid "INTERACTION_FOUND_SETTLEMENT"
msgstr "Мутационна скорост"

#, fuzzy
msgid "INTERACTION_HARVEST"
msgstr "Мутационна скорост"

msgid "INTERACTION_HARVEST_CANNOT_MISSING_TOOL"
msgstr ""

msgid "INTERACTION_PICK_UP"
msgstr ""

msgid "INTERACTION_PICK_UP_CANNOT_FULL"
msgstr ""

msgid "INTERNALS"
msgstr "Вътрешности"

msgid "INTERNAL_NAME_IN_USE"
msgstr "Наименованието на папката вече съществува"

msgid "INTERNAL_NAME_REQUIRED"
msgstr "Изисква се наименование на папката"

msgid "INTERNAL_NAME_REQUIRES_CAPITAL"
msgstr "Наименованието на папката трябва да започва с главна буква"

msgid "INVALID_DATA_TO_PLOT"
msgstr "Невалидни данни"

msgid "INVALID_ICON_PATH"
msgstr "Невалидно местоположение на иконата"

msgid "INVALID_SAVE_NAME_POPUP"
msgstr "Наименованието на записа не трябва да съдържа специални знаци: (<>:\"/\\|?*)"

msgid "INVALID_SPECIES_NAME_POPUP"
msgstr "Наименованието трябва да отговаря на бинарната номенклатура (родово название и видов епитет)!"

msgid "INVALID_TAG"
msgstr "Невалиден етикет: „{0}“"

msgid "INVALID_URL_FORMAT"
msgstr "Невалиден формат на връзката"

msgid "INVALID_URL_SCHEME"
msgstr "Невалидна връзка"

msgid "INVENTORY_ITEMS_ON_GROUND"
msgstr ""

msgid "INVENTORY_TITLE"
msgstr "Инвентар"

msgid "INVENTORY_TOGGLE_CRAFTING"
msgstr ""

msgid "INVENTORY_TOGGLE_GROUND"
msgstr ""

msgid "INVERTED"
msgstr "Обръщане"

msgid "IN_PROTOTYPE"
msgstr ""
"Това са следващите етапи на играта.\n"
"Те все още са в процес на разбработка, не са завършени\n"
"и може да не функционират правилно.\n"
"Създаването на запис по време на следващите етапи на играта не винаги е възможно."

msgid "IRON"
msgstr "Желязо"

msgid "IRON_CHEMOLITHOAUTOTROPHY"
msgstr "Желязна хемолитоавтотрофия"

msgid "ITCH_TOOLTIP"
msgstr "Отваряне на страницата ни в „Itch.io“"

msgid "JANUARY"
msgstr "Януари"

msgid "JSON_DEBUG_MODE"
msgstr "Режим за отстраняване на грешки:"

msgid "JSON_DEBUG_MODE_ALWAYS"
msgstr "Включен"

msgid "JSON_DEBUG_MODE_AUTO"
msgstr "Автоматичен"

msgid "JSON_DEBUG_MODE_NEVER"
msgstr "Изключен"

msgid "JULY"
msgstr "Юли"

msgid "JUNE"
msgstr "Юни"

#, fuzzy
msgid "KEEP_MIGRATION"
msgstr "Аеробно дишане"

msgid "KEY_BACK"
msgstr "Клавиш „Back“"

#, fuzzy
msgid "KEY_BACKTAB"
msgstr "Клавиш „Back“"

msgid "KEY_BINDING_CHANGE_CONFLICT"
msgstr ""
"Установен е конфликт с „{0}“.\n"
"Искате ли да нулирате „{1}“?"

msgid "KEY_BRING_UP_KEYBOARD"
msgstr ""

msgid "KEY_CLEAR"
msgstr "Клавиш „Clear“"

msgid "KEY_DELETE"
msgstr "Клавиш „Delete“"

msgid "KEY_DOWN"
msgstr "Стрелка надолу"

msgid "KEY_END"
msgstr "Клавиш „End“"

msgid "KEY_ENTER"
msgstr "Клавиш „Enter“"

msgid "KEY_FAVORITES"
msgstr "Клавиш „Favorites“"

msgid "KEY_FORWARD"
msgstr "Клавиш „Forward“"

#, fuzzy
msgid "KEY_GLOBE"
msgstr "Клавиш „Home“"

msgid "KEY_HELP"
msgstr "Клавиш „Help“"

msgid "KEY_HOME"
msgstr "Клавиш „Home“"

msgid "KEY_HOMEPAGE"
msgstr "Клавиш „Homepage“"

#, fuzzy
msgid "KEY_HYPER"
msgstr "Клавиш „Help“"

msgid "KEY_INSERT"
msgstr "Клавиш „Insert“"

#, fuzzy
msgid "KEY_JIS_EISU"
msgstr "Клавиш „Insert“"

#, fuzzy
msgid "KEY_JIS_KANA"
msgstr "Клавиш „Standby“"

msgid "KEY_LEFT"
msgstr "Стрелка наляво"

msgid "KEY_MENU"
msgstr "Клавиш „Menu“"

#, fuzzy
msgid "KEY_META"
msgstr "Клавиш „Tab“"

msgid "KEY_OPENURL"
msgstr "Клавиш „Open URL“"

msgid "KEY_PAUSE"
msgstr "Клавиш „Pause“"

msgid "KEY_PRINT"
msgstr "Клавиш „Print Screen“"

msgid "KEY_REFRESH"
msgstr "Клавиш „Refresh“"

msgid "KEY_RIGHT"
msgstr "Стрелка надясно"

msgid "KEY_SEARCH"
msgstr "Клавиш „Search“"

msgid "KEY_STANDBY"
msgstr "Клавиш „Standby“"

msgid "KEY_STOP"
msgstr "Клавиш „Stop“"

msgid "KEY_TAB"
msgstr "Клавиш „Tab“"

msgid "KEY_UP"
msgstr "Стрелка нагоре"

msgid "KILO_ABBREVIATION"
msgstr "{0} хил"

msgid "KP0"
msgstr "Num 0"

msgid "KP1"
msgstr "Num 1"

msgid "KP2"
msgstr "Num 2"

msgid "KP3"
msgstr "Num 3"

msgid "KP4"
msgstr "Num 4"

msgid "KP5"
msgstr "Num 5"

msgid "KP6"
msgstr "Num 6"

msgid "KP7"
msgstr "Num 7"

msgid "KP8"
msgstr "Num 8"

msgid "KP9"
msgstr "Num 9"

msgid "KPADD"
msgstr "Num +"

msgid "KPDIVIDE"
msgstr "Num /"

msgid "KPENTER"
msgstr "Клавиш „Num Enter“"

msgid "KPMULTIPLY"
msgstr "Num *"

msgid "KPPERIOD"
msgstr "Num ."

msgid "KPSUBTRACT"
msgstr "Num -"

msgid "LANGUAGE"
msgstr "Език:"

msgid "LANGUAGE_TRANSLATION_PROGRESS"
msgstr "Този превод е завършен на {0} %"

msgid "LANGUAGE_TRANSLATION_PROGRESS_LOW"
msgstr "Този превод е в процес на разработка и е завършен на {0} %"

msgid "LANGUAGE_TRANSLATION_PROGRESS_REALLY_LOW"
msgstr "Този превод е в начален етап на разработка и е завършен на {0} %!"

msgid "LAST_ORGANELLE_DELETE_OPTION_DISABLED_TOOLTIP"
msgstr "Последният органел не може да бъде премахнат"

msgid "LATE_MULTICELLULAR"
msgstr "Късно многоклетъчно"

msgid "LAUNCH0"
msgstr "Клавиш „Launch 0“"

msgid "LAUNCH1"
msgstr "Клавиш „Launch 1“"

msgid "LAUNCH2"
msgstr "Клавиш „Launch 2“"

msgid "LAUNCH3"
msgstr "Клавиш „Launch 3“"

msgid "LAUNCH4"
msgstr "Клавиш „Launch 4“"

msgid "LAUNCH5"
msgstr "Клавиш „Launch 5“"

msgid "LAUNCH6"
msgstr "Клавиш „Launch 6“"

msgid "LAUNCH7"
msgstr "Клавиш „Launch 7“"

msgid "LAUNCH8"
msgstr "Клавиш „Launch 8“"

msgid "LAUNCH9"
msgstr "Клавиш „Launch 9“"

msgid "LAUNCHA"
msgstr "Клавиш „Launch A“"

msgid "LAUNCHB"
msgstr "Клавиш „Launch B“"

msgid "LAUNCHC"
msgstr "Клавиш „Launch C“"

msgid "LAUNCHD"
msgstr "Клавиш „Launch D“"

msgid "LAUNCHE"
msgstr "Клавиш „Launch E“"

msgid "LAUNCHF"
msgstr "Клавиш „Launch F“"

msgid "LAUNCHMAIL"
msgstr "Клавиш „Mail“"

msgid "LAUNCHMEDIA"
msgstr "Клавиш „Media“"

msgid "LAWK_ONLY"
msgstr "Земеподобен живот"

msgid "LAWK_ONLY_EXPLANATION"
msgstr "(ограничава еволюцията на някои органели и способности)"

msgid "LEAD_ARTIST"
msgstr "Водещ артист"

msgid "LEAD_ARTISTS"
msgstr "Водещи артисти"

msgid "LEAD_DEVELOPERS"
msgstr "Водещи разработчици"

msgid "LEAD_GAME_DESIGNER"
msgstr "Водещ дизайнер"

msgid "LEAD_GAME_DESIGNERS"
msgstr "Водещи дизайнери"

msgid "LEAD_OUTREACH_PEOPLE"
msgstr "Водещи представители"

msgid "LEAD_OUTREACH_PERSON"
msgstr "Водещ представител"

msgid "LEAD_PROGRAMMER"
msgstr "Водещ програмист"

msgid "LEAD_PROGRAMMERS"
msgstr "Водещи програмисти"

msgid "LEAD_PROJECT_MANAGER"
msgstr "Водещ ръководител"

msgid "LEAD_PROJECT_MANAGERS"
msgstr "Водещи ръководители"

msgid "LEAD_TESTER"
msgstr "Водещ изпитател"

msgid "LEAD_TESTERS"
msgstr "Водещи изпитатели"

msgid "LEAD_THEORIST"
msgstr "Водещ теоретик"

msgid "LEAD_THEORISTS"
msgstr "Водещи теоретици"

msgid "LEFT_ARROW"
msgstr "←"

msgid "LEFT_MOUSE"
msgstr "Ляв бутон"

msgid "LICENSES"
msgstr "Лицензи"

msgid "LICENSES_COVERING_THRIVE"
msgstr "Описание на лицензите"

msgid "LIFE_ORIGIN"
msgstr "Произход на живота"

msgid "LIFE_ORIGIN_EXPLANATION"
msgstr "(начално местообитание)"

msgid "LIFE_ORIGIN_PANSPERMIA"
msgstr "Извънземен (произволен)"

msgid "LIFE_ORIGIN_POND"
msgstr "Топло езерце"

msgid "LIFE_ORIGIN_TOOLTIP"
msgstr "Зависи от включването на „Земеподобен живот“"

msgid "LIFE_ORIGIN_VENTS"
msgstr "Хидротермални комини"

msgid "LIGHT"
msgstr "Светлина"

msgid "LIGHT_LEVEL_AVERAGE"
msgstr "Средно"

#, fuzzy
msgid "LIGHT_LEVEL_CURRENT"
msgstr "Нощ"

msgid "LIGHT_LEVEL_DAY"
msgstr "Ден"

msgid "LIGHT_LEVEL_LABEL_AT_NOON"
msgstr "{0} по пладне"

msgid "LIGHT_LEVEL_NIGHT"
msgstr "Нощ"

msgid "LIGHT_MAX"
msgstr "Максимална светлина"

msgid "LIMIT_EXTREME"
msgstr "Екстремен"

msgid "LIMIT_GROWTH_RATE"
msgstr "Ограничаване на растежа"

msgid "LIMIT_GROWTH_RATE_EXPLANATION"
msgstr "(ограничава скоростта на растеж на създанията)"

msgid "LIMIT_HUGE"
msgstr "Огромен"

msgid "LIMIT_LARGE"
msgstr "Голям"

msgid "LIMIT_NORMAL"
msgstr "Умерен"

msgid "LIMIT_SMALL"
msgstr "Малък"

msgid "LIMIT_TINY"
msgstr "Миниатюрен"

msgid "LIMIT_VERY_LARGE"
msgstr "Много голям"

msgid "LIMIT_VERY_SMALL"
msgstr "Много малък"

msgid "LINE_COLOUR"
msgstr "Цвят на линията:"

#, fuzzy
msgid "LINKS_TITLE"
msgstr "Заглавието липсва"

msgid "LIPASE"
msgstr "Липаза"

msgid "LIPASE_DESCRIPTION"
msgstr "Позволява разграждането на повечето видове мембрани. Произвеждането на този ензим е възможно и без помощта на лизозомата, но добавянето му подобрява хранителната ефективност на клетката."

msgid "LOAD"
msgstr "Зареждане"

msgid "LOADING"
msgstr "Зареждане"

msgid "LOADING_DOT_DOT_DOT"
msgstr "Зареждане..."

msgid "LOADING_EARLY_MULTICELLULAR_EDITOR"
msgstr "Зареждане на ранния многоклетъчен редактор"

msgid "LOADING_GAME"
msgstr "Зареждане на играта"

msgid "LOADING_MICROBE_EDITOR"
msgstr "Зареждане на микробния редактор"

msgid "LOADING_MULTICELLULAR_EDITOR"
msgstr "Зареждане на многоклетъчния редактор"

msgid "LOADING_TIP"
msgstr "Натиснете бутона „Отмяна“ в редактора, ако допуснете грешка"

msgid "LOAD_FINISHED"
msgstr "Зареждането приключи"

msgid "LOAD_GAME"
msgstr "Зареждане"

msgid "LOAD_GAME_BUTTON_TOOLTIP"
msgstr "Зареждане на запазените игри"

msgid "LOAD_INCOMPATIBLE_PROTOTYPE_WARNING"
msgstr ""
"Избраният запис е създаден в следващите етапи на играта и е несъвместим с тази версия на „Thrive“.\n"
"Надграждането не е възможно.\n"
"Понеже играта е в начален етап на разработка и съвместимостта не е приоритет, записите от следващите етапи на играта не могат да бъдат надградени."

msgid "LOAD_INCOMPATIBLE_SAVE_PROMPT"
msgstr "Зареждане на несъвместим запис?"

msgid "LOAD_INCOMPATIBLE_SAVE_WARNING"
msgstr ""
"Избраният запис е несъвместим с тази версия на „Thrive“.\n"
"Надграждането не е възможно.\n"
"Понеже играта е в начален етап на разработка и съвместимостта не е приоритет, някои записи не могат да бъдат надградени."

msgid "LOAD_INVALID_SAVE_PROMPT"
msgstr "Зареждане на невалиден запис?"

msgid "LOAD_INVALID_SAVE_WARNING"
msgstr ""
"Запазената информация не може да бъде заредена.\n"
"Записът най-вероятно е повреден или е от по-нова версия на „Thrive“.\n"
"Искате ли да го заредите въпреки това?"

msgid "LOCAL_INITIAL_LETTER"
msgstr "М"

#, fuzzy
msgid "LOCK_DAY_NIGHT_CYCLE"
msgstr "Денонощен цикъл"

#, fuzzy
msgid "LOW_MENU_PERFORMANCE"
msgstr "Производителност"

#, fuzzy
msgid "LOW_MENU_PERFORMANCE_DESCRIPTION"
msgstr "Съдържа храносмилателни ензими. Нейните свойства определят вида на ензима, който се използва за усвояването на обектите от клетката. Ензимите подобряват хранителната ефективност на клетката."

msgid "LYSOSOME"
msgstr "Лизозома"

msgid "LYSOSOME_DESCRIPTION"
msgstr "Лизозомата е мембранен органел, съдържащ хидролази, които разграждат различните биомолекули. Тя позволява усвояването на обектите, погълнати чрез ендоцитоза и изхвърлянето на отпадъчните продукти на клетката в процес, който се нарича [b]автофагия[/b]."

msgid "LYSOSOME_PROCESSES_DESCRIPTION"
msgstr "Съдържа храносмилателни ензими. Нейните свойства определят вида на ензима, който се използва за усвояването на обектите от клетката. Ензимите подобряват хранителната ефективност на клетката."

msgid "MANUALLY_SET_TIME"
msgstr ""

msgid "MAP"
msgstr "Карта"

msgid "MARCH"
msgstr "Март"

msgid "MARINE_SNOW"
msgstr "Морски сняг"

msgid "MASTER_VOLUME"
msgstr "Основен звук"

msgid "MAX_FPS"
msgstr "Максимална ЧКС:"

msgid "MAX_FPS_NO_LIMIT"
msgstr "Неограничена"

msgid "MAX_SPAWNED_ENTITIES"
msgstr "Максимален брой на обектите:"

msgid "MAX_VISIBLE_DATASET_WARNING"
msgstr "Не е възможно показването на повече от {0} набора от данни!"

msgid "MAY"
msgstr "Май"

#, fuzzy
msgid "MECHANICS_BUTTON"
msgstr "Изтриването не може да бъде отменено, сигурни ли сте, че искате да изтриете този запис?"

msgid "MEDIANEXT"
msgstr "Клавиш „Media Next“"

msgid "MEDIAPLAY"
msgstr "Клавиш „Media Play“"

msgid "MEDIAPREVIOUS"
msgstr "Клавиш „Media Prev“"

msgid "MEDIARECORD"
msgstr "Клавиш „Media Rec“"

msgid "MEDIASTOP"
msgstr "Клавиш „Media Stop“"

msgid "MEGA_YEARS"
msgstr "млн. г."

msgid "MEMBRANE"
msgstr "Мембрана"

msgid "MEMBRANE_RIGIDITY"
msgstr "Твърдост на мембраната"

msgid "MEMBRANE_TYPES"
msgstr "Видове"

msgid "MENU"
msgstr "Меню"

msgid "MESOPELAGIC"
msgstr "Мезопелагиал"

msgid "METABOLOSOMES"
msgstr "Метаболозоми"

msgid "METABOLOSOMES_DESCRIPTION"
msgstr "Метаболозомите са струпвания от протеини, увити в протеинови обвивки. Те превръщат [thrive:compound type=\"glucose\"]глюкозата[/thrive:compound] в [thrive:compound type=\"atp\"]АТФ[/thrive:compound], много по-бързо от цитоплазмата в процес, който се нарича [b]аеробно дишане[/b]. За да функционират се нуждаят от [thrive:compound type=\"oxygen\"]кислород[/thrive:compound], когато той не е достатъчен произвеждането на [thrive:compound type=\"atp\"]АТФ[/thrive:compound] се забавя. Понеже метаболозомите са скачени с цитоплазма, тя извършва известна [b]гликолиза[/b]."

msgid "METABOLOSOMES_PROCESSES_DESCRIPTION"
msgstr "Превръщат [thrive:compound type=\"glucose\"]глюкозата[/thrive:compound] в [thrive:compound type=\"atp\"]АТФ[/thrive:compound]. Количеството зависи от концентрацията на [thrive:compound type=\"oxygen\"]кислород[/thrive:compound] в околната среда."

msgid "METRICS"
msgstr "Показатели за производителност"

#, fuzzy
msgid "METRICS_CONTENT"
msgstr ""
"Време за обработка: {0} с\n"
"Физическо време: {1} с\n"
"Обекти: {2} (тежест: {3})\n"
"Създадени: {4} Премахнати: {5}\n"
"Използвани възли: {6}\n"
"Използвана памет: {7}\n"
"Графична памет: {8}\n"
"Изобразени обекти: {9}\n"
"Общо обекти: {10} Двуизмерни: {11}\n"
"Изобразени върхове: {12}\n"
"Материални изменения: {13}\n"
"Изменения на засенчването: {14}\n"
"Неизползвани възли: {15}\n"
"Звуково забавяне: {16} мс\n"
"Общо нишки: {17}\n"
"Общо време на ЦП:\n"
"{18}"

msgid "MIB_VALUE"
msgstr "{0} МиБ"

msgid "MICHE"
msgstr ""

#, fuzzy
msgid "MICHE_AVOID_PREDATION_SELECTION_PRESSURE"
msgstr "[b][u]{0}[/u][/b] се отделиха от [b][u]{1}[/u][/b] поради селекционен натиск"

msgid "MICHE_CHUNK_PRESSURE"
msgstr ""

#, fuzzy
msgid "MICHE_COMPOUND_CLOUD_PRESSURE"
msgstr "Облаци"

msgid "MICHE_COMPOUND_EFFICIENCY_PRESSURE"
msgstr ""

#, fuzzy
msgid "MICHE_DETAIL_TEXT"
msgstr ""
"[b]Създания[/b]\n"
"  {0}:{1}\n"
"[b]Поколение[/b]\n"
"  {2}\n"
"[b]Популация[/b]\n"
"  {3}\n"
"[b]Цвят[/b]\n"
"  #{4}\n"
"[b]Поведение[/b]\n"
"  {5}"

msgid "MICHE_ENVIRONMENTAL_COMPOUND_PRESSURE"
msgstr ""

msgid "MICHE_MAINTAIN_COMPOUND_PRESSURE"
msgstr ""

msgid "MICHE_METABOLIC_STABILITY_PRESSURE"
msgstr ""

msgid "MICHE_NO_OP_PRESSURE"
msgstr ""

msgid "MICHE_PREDATION_EFFECTIVENESS_PRESSURE"
msgstr ""

#, fuzzy
msgid "MICHE_PREDATOR_ROOT_PRESSURE"
msgstr "{0}"

msgid "MICHE_ROOT_PRESSURE"
msgstr ""

#, fuzzy
msgid "MICHE_TREE"
msgstr "Прочистване на възлите"

msgid "MICROBE"
msgstr "Микроб"

#, fuzzy
msgid "MICROBES_COUNT"
msgstr "Микроб"

#, fuzzy
msgid "MICROBE_BENCHMARK"
msgstr "Микробен редактор"

msgid "MICROBE_EDITOR"
msgstr "Микробен редактор"

msgid "MICROBE_EDITOR_HELP_MESSAGE_1"
msgstr ""
"Прокариотни структури\n"
"\n"
"Цитоплазма: Притежава място за съхранение и извършва процеса гликолиза (произвежда малки количества [thrive:compound type=\"atp\"]АТФ[/thrive:compound] от [thrive:compound type=\"glucose\"]глюкоза[/thrive:compound])\n"
"\n"
"Метаболозоми: Произвеждат [thrive:compound type=\"atp\"]АТФ[/thrive:compound] от [thrive:compound type=\"glucose\"]глюкоза[/thrive:compound]\n"
"\n"
"Тилакоиди: Произвеждат 1/3 от [thrive:compound type=\"glucose\"]глюкозата[/thrive:compound] като обикновен хлоропласт и извършват процеса гликолиза, заемат 1 шестоъгълник\n"
"\n"
"Хемосинтезиращи протеини: Произвеждат 1/2 от [thrive:compound type=\"glucose\"]глюкозата[/thrive:compound], чрез хемопласт от [thrive:compound type=\"hydrogensulfide\"]сероводород[/thrive:compound] и извършват процеса гликолиза, заемат 1 шестоъгълник\n"
"\n"
"Рустицианин: Превръща [thrive:compound type=\"iron\"]желязото[/thrive:compound] в [thrive:compound type=\"atp\"]АТФ[/thrive:compound]\n"
"\n"
"Нитрогеназа: Превръща атмософерния азот и [thrive:compound type=\"atp\"]АТФ[/thrive:compound] в [thrive:compound type=\"ammonia\"]амоняк[/thrive:compound], чрез анаеробен процес\n"
"\n"
"Окситоксизома: Превръща [thrive:compound type=\"atp\"]АТФ[/thrive:compound] в [thrive:compound type=\"oxytoxy\"]окситоксин[/thrive:compound]\n"
"\n"
"Термосинтаза: Произвежда [thrive:compound type=\"atp\"]АТФ[/thrive:compound], чрез температурните градиенти"

msgid "MICROBE_EDITOR_HELP_MESSAGE_14"
msgstr "След като поглъщането приключи, всички обекти, попаднали в клетката, ще бъдат съхранени в нейната мембрана, за да бъдат усвоени. Неусвоимите обекти ще бъдат изхвърлeни, освен ако не притежавате необходимите мутации, които позволяват тяхното разграждане. Ензимите на лизозомата подобряват хранителната ефективност на клетката."

msgid "MICROBE_EDITOR_HELP_MESSAGE_2"
msgstr ""
"Външни органели\n"
"\n"
"Камшиче: Използва [thrive:compound type=\"atp\"]АТФ[/thrive:compound] за да увеличи скоростта на движение на клетката\n"
"\n"
"Пилус: Пробожда другите клетки и предпазва от техните токсини\n"
"\n"
"Хеморецептор: Осигурява напътствия за откриването на химичните съединения\n"
"\n"
"Порозома: Произвежда [thrive:compound type=\"mucilage\"]слуз[/thrive:compound] от [thrive:compound type=\"glucose\"]глюкоза[/thrive:compound], която увеличава скоростта на клетката\n"
"\n"
"Реснички: Увеличават скоростта на завъртане на клетките"

msgid "MICROBE_EDITOR_HELP_MESSAGE_3"
msgstr ""
"Вътрешни органели\n"
"\n"
"Ядро: Заема 11 шестоъгълника и позволява използването на другите вътрешни органели. Също така, удвоява размера на клетката и увеличава нейната издръжливост с 50 % (може да се сложи само веднъж)\n"
"\n"
"Свързващ агент: Позволява свързването с други клетки. Изисква се за многоклетъчния етап\n"
"\n"
"Митохондрия: Произвежда [thrive:compound type=\"atp\"]АТФ[/thrive:compound], чрез [thrive:compound type=\"glucose\"]глюкозата[/thrive:compound] и атмосферния O2, много по-ефективно от цитоплазмата\n"
"\n"
"Хлоропласт: Създава [thrive:compound type=\"glucose\"]глюкоза[/thrive:compound], чрез слънчевата светлина и атмосферния СО2\n"
"\n"
"Термопласт: Произвежда [thrive:compound type=\"atp\"]АТФ[/thrive:compound], чрез температурните градиенти\n"
"\n"
"Лизозома: Съдържа храносмилателни ензими. Те подобряват хранителната ефективност на клетката\n"
"\n"
"Хемопласт: Създава [thrive:compound type=\"glucose\"]глюкоза[/thrive:compound] от [thrive:compound type=\"hydrogensulfide\"]сероводорода[/thrive:compound]\n"
"\n"
"Пластид за азотна фиксация: Създава [thrive:compound type=\"ammonia\"]амоняк[/thrive:compound] от [thrive:compound type=\"atp\"]АТФ[/thrive:compound], атмосферния азот и кислорода\n"
"\n"
"Вакуола: Съхранява до 8 хранителни вещества\n"
"\n"
"Токсични вакуоли: Произвеждат токсини. Тяхната ефективност зависи от количеството на [thrive:compound type=\"oxytoxy\"]окситоксин[/thrive:compound] в клетката\n"
"\n"
"Сигнализиращ агент: Използва се от клетките за отделяне на вещества, благодарение на които те могат да излъчват различни видове сигнали помежду си"

msgid "MICROBE_EDITOR_HELP_MESSAGE_4"
msgstr "Всяко поколение разполага със 100 мутационни точки (МТ), всяка негова промяна (или мутация) струва определен брой МТ. Добавянето или премахването на органели струва МТ, но премахването на органели, които са добавени в текущата сесия на редактора, връща тяхната стойност. Може да преместите или премахнете органелите като натиснете с десния бутон на мишката върху тях и изберете съответното действие в контекстното меню. Може да ги завъртите, преди добавяне, чрез натискане на [thrive:input]e_rotate_left[/thrive:input] или [thrive:input]e_rotate_right[/thrive:input]."

msgid "MICROBE_EDITOR_HELP_MESSAGE_5"
msgstr "По време на възпроизвеждане, микробният редактор ще бъде отворен, в него може да променяте Вашето създание (като добавяте, премествате или премахвате органели) за да увеличите шанса му за оцеляване. Всяко отваряне на редактора е равно на [thrive:constant]EDITOR_TIME_JUMP_MILLION_YEARS[/thrive:constant] милиона години еволюция."

msgid "MICROBE_FREEBUILD_EDITOR"
msgstr "Микробен редактор"

msgid "MICROBE_ORGANELLE_STATISTICS"
msgstr "  {0}: Среща се в {1} от създанията, средно по {2}"

msgid "MICROBE_SPECIES_DETAIL_TEXT"
msgstr ""
"[b]Етап[/b]\n"
"  Микробен\n"
"[b]Вид на мембраната[/b]\n"
"  {0}\n"
"[b]Твърдост на мембраната[/b]\n"
"  {1}\n"
"[b]Скорост[/b]\n"
"  {2}\n"
"[b]Завъртане[/b]\n"
"  {3}\n"
"[b]Размер[/b]\n"
"  {4}"

msgid "MICROBE_STAGE"
msgstr "Микробен етап"

#, fuzzy
msgid "MICROBE_STAGE_BECOME_MULTICELLULAR_TEXT"
msgstr ""
"Събирайте глюкоза (белите облаци), като се движите през нея.\n"
"\n"
"Вашата клетка се нуждае от глюкоза за да оцелее.\n"
"\n"
"Следвайте напътствията за да намерите глюкозата."

msgid "MICROBE_STAGE_COLLECT_TEXT"
msgstr ""
"Събирайте [thrive:compound type=\"глюкоза\"][/thrive:compound] (белите облаци), като се движите през нея.\n"
"\n"
"Вашата клетка се нуждае от [thrive:compound type=\"глюкоза\"][/thrive:compound], за да произвежда [thrive:compound type=\"АТФ\"][/thrive:compound] (енергия), която е необходима за нейното оцеляване.\n"
"\n"
"Следвайте напътствията за да намерите [thrive:compound type=\"глюкозата\"][/thrive:compound]."

msgid "MICROBE_STAGE_CONTROL_TEXT"
msgstr ""
"За да управлявате Вашата клетка, използвайте клавишите, които са показани около нея (в центъра на екрана) и мишката за посоката на движение.\n"
"\n"
"Режимът на движение може да бъде променен в настройките на играта.\n"
"\n"
"Натиснете всеки един клавиш за няколко секунди за да продължите."

#, fuzzy
msgid "MICROBE_STAGE_CONTROL_TEXT_CONTROLLER"
msgstr ""
"За да управлявате Вашата клетка, използвайте клавишите, които са показани около нея (в центъра на екрана) и мишката за посоката на движение.\n"
"\n"
"Натиснете всеки един клавиш за няколко секунди за да продължите."

#, fuzzy
msgid "MICROBE_STAGE_DAY_NIGHT_TEXT"
msgstr ""
"Наблюдавайте здравето си (долу вдясно).\n"
"Вашата клетка ще умре, ако изгуби всичките си точки здраве.\n"
"Ако имате АТФ, точките здраве се възстановяват.\n"
"Събирайте глюкоза за да произвеждате АТФ."

msgid "MICROBE_STAGE_HEALTH_TEXT"
msgstr ""
"Наблюдавайте нивото на здравето си, което се намира до нивото на [thrive:compound type=\"АТФ\"][/thrive:compound] (долу вдясно).\n"
"Вашата клетка ще умре, ако изгуби всичките си точки здраве.\n"
"Ако имате [thrive:compound type=\"АТФ\"][/thrive:compound], точките здраве се възстановяват.\n"
"Събирайте [thrive:compound type=\"глюкоза\"][/thrive:compound] за да произвеждате [thrive:compound type=\"АТФ\"][/thrive:compound]."

msgid "MICROBE_STAGE_HELP_MESSAGE_1"
msgstr "Използвайте [thrive:input]g_move_forward[/thrive:input],[thrive:input]g_move_left[/thrive:input],[thrive:input]g_move_backwards[/thrive:input],[thrive:input]g_move_right[/thrive:input] и мишката за да се придвижвате. Окситоксинът се изстрелва с [thrive:input]g_fire_toxin[/thrive:input], ако имате токсична вакуола. Режимът на поглъщане се включва с [thrive:input]g_toggle_engulf[/thrive:input]. Използвайте колелцето на мишката за приближаване и отдалечаване на изгледа."

msgid "MICROBE_STAGE_HELP_MESSAGE_10"
msgstr "За възпроизвеждане, органелите на клетката трябва да се разделят на две. За да го направят, те се нуждаят от [thrive:compound type=\"ammonia\"]амоняк[/thrive:compound], [thrive:compound type=\"phosphate\"]фосфат[/thrive:compound] и време."

msgid "MICROBE_STAGE_HELP_MESSAGE_11"
msgstr "Но ако оцелеете в продължение на 20 поколения с популация от 300 индивида, Вие ще победите. След това ще се появи изскачащ прозорец, който ще се затвори и играта ще продължи."

msgid "MICROBE_STAGE_HELP_MESSAGE_12"
msgstr "Внимавайте, защото Вие не сте единствените, които еволюират. Всеки път, когато отворите редактора, Вашите съперници също еволюират."

msgid "MICROBE_STAGE_HELP_MESSAGE_13"
msgstr "Свързващият агент позволява създаването на клетъчна колония, в която клетките споделят химичните съединения помежду си. Режимът на свързване се включва с натискане на [thrive:input]g_toggle_binding[/thrive:input]. Докато сте част от клетъчната колония, възпроизвеждането не е възможно. За да се възпроизведете, трябва да съберете нужните химични съединения и да напуснете клетъчната колония с натискане на [thrive:input]g_unbind_all[/thrive:input]. Големите клетъчни колонии са първата стъпка към многоклетъчните организми."

msgid "MICROBE_STAGE_HELP_MESSAGE_15"
msgstr "Целулозната и хитиновата клетъчна стена не могат да бъдат разградени без съответните ензими на лизозомата."

msgid "MICROBE_STAGE_HELP_MESSAGE_16"
msgstr "Лизозомата е еукариотна еволюция и не може да се използва от прокариотните клетки. Увеличаването на техния размер намалява хранителната ефективност на клетката."

msgid "MICROBE_STAGE_HELP_MESSAGE_2"
msgstr "Вашата клетка използва [thrive:compound type=\"atp\"]АТФ[/thrive:compound] за да оцелее, ако той свърши, тя ще умре."

msgid "MICROBE_STAGE_HELP_MESSAGE_3"
msgstr "За възпроизвеждане и влизане в редактора, трябва да разполагате с достатъчно хранителни вещества. Събирането на [thrive:compound type=\"ammonia\"]амоняк[/thrive:compound] (оранжевите облаци) и [thrive:compound type=\"phosphates\"]фосфат[/thrive:compound] (лилавите облаци) ускорява този процес."

msgid "MICROBE_STAGE_HELP_MESSAGE_4"
msgstr "С натискане на [thrive:input]g_toggle_engulf[/thrive:input] може да поглъщате другите клетки, клетъчните останки, бактериите и железните фрагменти, ако те са по-малки от Вас. Това ще отнеме допълнителен [thrive:compound type=\"atp\"]АТФ[/thrive:compound] и ще Ви забави. Когато приключите, не забравяйте да натиснете [thrive:input]g_toggle_engulf[/thrive:input] още веднъж, за да спрете режима на поглъщане."

msgid "MICROBE_STAGE_HELP_MESSAGE_5"
msgstr "Осморегулацията отнема [thrive:compound type=\"atp\"]АТФ[/thrive:compound], това означава, че колкото е по-голяма Вашата клетка, толкова повече митохондрии, метаболозоми или рустицианин (или цитоплазма, която извършва процеса гликолиза) ще са Ви нужни за да не губите [thrive:compound type=\"atp\"]АТФ[/thrive:compound], докато не се движите."

msgid "MICROBE_STAGE_HELP_MESSAGE_6"
msgstr "В редактора имате на разположение различни органели, които дават възможност за различни стилове на игра."

msgid "MICROBE_STAGE_HELP_MESSAGE_7"
msgstr "Ако популацията Ви спадне до нула, Вашите създания ще изчезнат."

msgid "MICROBE_STAGE_HELP_MESSAGE_8"
msgstr ""
"Видовете облаци са:\n"
"\n"
"Бял — [thrive:compound type=\"glucose\"]глюкоза[/thrive:compound]\n"
"Жълт — [thrive:compound type=\"hydrogensulfide\"]сероводород[/thrive:compound]\n"
"Оранжев — [thrive:compound type=\"ammonia\"]амоняк[/thrive:compound]\n"
"Лилав — [thrive:compound type=\"phosphates\"]фосфат[/thrive:compound]\n"
"Ръждивокафяв — [thrive:compound type=\"iron\"]желязо[/thrive:compound]\n"
"\n"
"[thrive:compound type=\"glucose\"]Глюкозата[/thrive:compound] създава [thrive:compound type=\"atp\"]АТФ[/thrive:compound]."

msgid "MICROBE_STAGE_HELP_MESSAGE_9"
msgstr "[thrive:compound type=\"hydrogensulfide\"]Сероводородът[/thrive:compound] може да се превърне в [thrive:compound type=\"glucose\"]глюкоза[/thrive:compound] чрез хемопласт и хемосинтезиращите протеини. [thrive:compound type=\"iron\"]Желязото[/thrive:compound] може да се превърне в [thrive:compound type=\"atp\"]АТФ[/thrive:compound] чрез рустицианин."

msgid "MICROBE_STAGE_INITIAL"
msgstr ""
"На далечна извънземна планета, след дълъг период на вулканична активност и метеоритни удари, се заражда нов феномен.\n"
"\n"
"Живот.\n"
"\n"
"Обикновени микроби обитават дълбините на океана. Вие сте последният универсален общ предшественик (ПУОП) на тази планета.\n"
"\n"
"За да оцелеете в този враждебен свят, трябва да се приспособите и да еволюирате Вашите създания."

#, fuzzy
msgid "MICROBE_STAGE_INITIAL_PANSPERMIA"
msgstr ""
"На далечна извънземна планета, след дълъг период на вулканична активност и метеоритни удари, се заражда нов феномен.\n"
"\n"
"Живот.\n"
"\n"
"Обикновени микроби обитават дълбините на океана. Вие сте последният универсален общ предшественик (ПУОП) на тази планета.\n"
"\n"
"За да оцелеете в този враждебен свят, трябва да се приспособите и да еволюирате Вашите създания."

#, fuzzy
msgid "MICROBE_STAGE_INITIAL_POND"
msgstr ""
"На далечна извънземна планета, след дълъг период на вулканична активност и метеоритни удари, се заражда нов феномен.\n"
"\n"
"Живот.\n"
"\n"
"Обикновени микроби обитават дълбините на океана. Вие сте последният универсален общ предшественик (ПУОП) на тази планета.\n"
"\n"
"За да оцелеете в този враждебен свят, трябва да се приспособите и да еволюирате Вашите създания."

#, fuzzy
msgid "MICROBE_STAGE_ORGANELLE_DIVISION"
msgstr "  {0}: Среща се в {1} от създанията, средно по {2}"

msgid "MIDDLE_MOUSE"
msgstr "Среден бутон"

#, fuzzy
msgid "MIGRATE"
msgstr "Количеството"

#, fuzzy
msgid "MIGRATION_FAILED_TO_ADD"
msgstr "Създаването на модификацията е неуспешно"

msgid "MIGRATION_STATUS_DESTINATION_NOT_SELECTED"
msgstr ""

#, fuzzy
msgid "MIGRATION_STATUS_TEXT"
msgstr ""
"Наблюдавайте нивото на здравето си, което се намира до нивото на [thrive:compound type=\"АТФ\"][/thrive:compound] (долу вдясно).\n"
"Вашата клетка ще умре, ако изгуби всичките си точки здраве.\n"
"Ако имате [thrive:compound type=\"АТФ\"][/thrive:compound], точките здраве се възстановяват.\n"
"Събирайте [thrive:compound type=\"глюкоза\"][/thrive:compound] за да произвеждате [thrive:compound type=\"АТФ\"][/thrive:compound]."

#, fuzzy
msgid "MIGRATION_STEP_DESTINATION_EXPLANATION"
msgstr "Вкаменете тези създания, за да ги запазите в музея. Може да го посетите от Трайвопедията или да заредите създанията в редактора."

msgid "MIGRATION_STEP_ONLY_ONE_ALLOWED"
msgstr ""

#, fuzzy
msgid "MIGRATION_STEP_POPULATION_EXPLANATION"
msgstr "(определя разхода на мутационни точки в редактора)"

#, fuzzy
msgid "MIGRATION_STEP_SOURCE_EXPLANATION"
msgstr "(определя разхода на мутационни точки в редактора)"

#, fuzzy
msgid "MIGRATION_TOOLTIP"
msgstr "Отваряне на страницата ни в „Patreon“"

msgid "MILLION_ABBREVIATION"
msgstr "{0} млн"

msgid "MINIMUM_AMOUNT_TO_FIND"
msgstr "Минимално количество:"

msgid "MINIMUM_VERSION"
msgstr "Минимална:"

msgid "MIN_VISIBLE_DATASET_WARNING"
msgstr "Не е възможно показването на по-малко от {0} набор(а) от данни!"

msgid "MISC"
msgstr "Разни"

msgid "MISCELLANEOUS"
msgstr "Разни"

msgid "MISCELLANEOUS_3D_STAGE"
msgstr "Триизмерно пространство"

#, fuzzy
msgid "MISC_FUN"
msgstr "Разни"

msgid "MISSING_DESCRIPTION"
msgstr "Описанието липсва"

msgid "MISSING_OR_INVALID_REQUIRED_FIELD"
msgstr "Липсващ или невалиден формат на задължително поле: {0}"

msgid "MISSING_TITLE"
msgstr "Заглавието липсва"

msgid "MITOCHONDRION"
msgstr "Митохондрия"

msgid "MITOCHONDRION_DESCRIPTION"
msgstr "Това е основният източник на енергия на клетката. Митохондрията е структура с двойна мембрана, изпълнена с протеини и ензими. Тя е прокариот, който е бил асимилиран от еукариотния си приемник. Митохондрията превръща по много ефективен начин [thrive:compound type=\"glucose\"]глюкозата[/thrive:compound] в [thrive:compound type=\"atp\"]АТФ[/thrive:compound] в процес, който се нарича [b]аеробно дишане[/b]. За да функционира се нуждае от [thrive:compound type=\"oxygen\"]кислород[/thrive:compound], когато той не е достатъчен произвеждането на [thrive:compound type=\"atp\"]АТФ[/thrive:compound] се забавя."

msgid "MITOCHONDRION_PROCESSES_DESCRIPTION"
msgstr "Превръща [thrive:compound type=\"glucose\"]глюкозата[/thrive:compound] в [thrive:compound type=\"atp\"]АТФ[/thrive:compound]. Количеството зависи от концентрацията на [thrive:compound type=\"oxygen\"]кислород[/thrive:compound] в околната среда."

msgid "MIXED_DOT_DOT_DOT"
msgstr "Смесена..."

msgid "MODDING_INSTRUCTIONS_ON"
msgstr "За повече информация, посетете"

msgid "MODELS"
msgstr "Модели"

msgid "MODIFY"
msgstr "Свойства"

msgid "MODIFY_ORGANELLE"
msgstr "Свойства на органела"

msgid "MODIFY_TYPE"
msgstr "Свойства"

msgid "MODS"
msgstr "Модификации"

msgid "MODS_INSTALLED_BUT_NOT_ENABLED"
msgstr ""
"Налични са инсталирани модификации, които не са включени.\n"
"\n"
"Модификациите трябва да бъдат включени след тяхната инсталация, за да се използват от играта."

msgid "MOD_ASSEMBLY"
msgstr "„Assembly“:"

msgid "MOD_ASSEMBLY_CLASS"
msgstr "Основно „Assembly“:"

#, fuzzy
msgid "MOD_ASSEMBLY_CLASS_CREATION_FAILED"
msgstr "„{0}“: изключването на „Assembly“ е неуспешно"

msgid "MOD_ASSEMBLY_CLASS_NOT_FOUND"
msgstr "„{0}“: „{1}“ не съществува в „Assembly“"

msgid "MOD_ASSEMBLY_INIT_CALL_FAILED"
msgstr "„{0}“: стартирането на „Assembly“ е неуспешно"

msgid "MOD_ASSEMBLY_LOAD_CALL_FAILED_EXCEPTION"
msgstr "„{0}“: стартирането на„Assembly“ е неуспешно поради следната грешка: {1}"

msgid "MOD_ASSEMBLY_LOAD_EXCEPTION"
msgstr "„{0}“: зареждането на „Assembly“ е неуспешно поради следната грешка: {1}"

msgid "MOD_ASSEMBLY_UNLOAD_CALL_FAILED"
msgstr "„{0}“: изключването на „Assembly“ е неуспешно"

msgid "MOD_ASSEMBLY_UNLOAD_CALL_FAILED_EXCEPTION"
msgstr "„{0}“: изключването на „Assembly“ е неуспешно поради следната грешка: {1}"

msgid "MOD_AUTHOR"
msgstr "Автор:"

msgid "MOD_AUTO_HARMONY"
msgstr "Използва „Harmony“:"

msgid "MOD_CREATION_FAILED"
msgstr "Създаването на модификацията е неуспешно"

msgid "MOD_DESCRIPTION"
msgstr "Описание:"

msgid "MOD_EXTENDED_DESCRIPTION"
msgstr "Подробно описание:"

msgid "MOD_HARMONY_LOAD_FAILED_EXCEPTION"
msgstr "„{0}“: зареждането на „Harmony“ е неуспешно поради следната грешка: {1}"

msgid "MOD_HARMONY_UNLOAD_FAILED_EXCEPTION"
msgstr "„{0}“: изключването на „Harmony“ е неуспешно поради следната грешка: {1}"

msgid "MOD_HAS_NO_LOADABLE_RESOURCES"
msgstr "„{0}“: няма ресурси за зареждане"

msgid "MOD_ICON_FILE"
msgstr "Икона:"

msgid "MOD_INFO_URL"
msgstr "Връзка:"

msgid "MOD_INTERNAL_NAME"
msgstr "Наименование на папката:"

msgid "MOD_LICENSE"
msgstr "Лиценз:"

msgid "MOD_LOAD_ERRORS"
msgstr "Грешка по време на зареждането на модификацията"

msgid "MOD_LOAD_ERRORS_OCCURRED"
msgstr "Възникна грешка по време на зареждането на една или повече модификации. За повече информация, вижте дневниците на играта."

msgid "MOD_LOAD_OR_UNLOAD_ERRORS_OCCURRED"
msgstr "Възникна грешка по време на зареждането или изключването на една или повече модификации. За повече информация, вижте дневниците на играта."

msgid "MOD_LOAD_UNLOAD_CAVEATS"
msgstr "Важно: Повечето модификации се нуждаят от рестартиране на играта за да функционират правилно. Бъдете внимателни, защото някои модификации може да съдържат злонамерен код."

msgid "MOD_LOAD_UNLOAD_RESTART"
msgstr "Една или повече модификации изискват рестартиране на играта за да функционират правилно"

msgid "MOD_MAXIMUM_THRIVE"
msgstr "Максимална версия на „Thrive“:"

msgid "MOD_MINIMUM_THRIVE"
msgstr "Минимална версия на „Thrive“:"

msgid "MOD_NAME"
msgstr "Наименование:"

msgid "MOD_PCK_NAME"
msgstr "Основен файл:"

msgid "MOD_RECOMMENDED_THRIVE"
msgstr "Препоръчителна версия на „Thrive“:"

msgid "MOD_TO_UPLOAD"
msgstr "За качване:"

msgid "MOD_UPLOADER"
msgstr "Инструмент за качване на модификации"

msgid "MOD_VERSION"
msgstr "Версия:"

msgid "MORE_INFO"
msgstr "Свойства"

#, fuzzy
msgid "MORE_INFO_PROMPT"
msgstr "Свойства"

msgid "MOUSE_EDGE_PANNING_OPTION"
msgstr ""

msgid "MOUSE_LOOK_SENSITIVITY"
msgstr "Чувствителност на мишката"

msgid "MOUSE_SENSITIVITY_WINDOW_SIZE_ADJUSTMENT"
msgstr "Мащабиране на чувствителността според размера на прозореца"

msgid "MOVE"
msgstr "Преместване"

msgid "MOVEMENT"
msgstr "Движение"

msgid "MOVE_ATTEMPTS_PER_SPECIES"
msgstr "Брой на опитите за преселване на създанията"

msgid "MOVE_BACKWARDS"
msgstr "Назад"

msgid "MOVE_DOWN_OR_CROUCH"
msgstr "Надолу или клякане"

msgid "MOVE_FORWARD"
msgstr "Напред"

msgid "MOVE_LEFT"
msgstr "Наляво"

msgid "MOVE_ORGANELLE"
msgstr "Преместване на органел"

msgid "MOVE_RIGHT"
msgstr "Надясно"

msgid "MOVE_TO_ANY_PATCH"
msgstr "Преселение"

msgid "MOVE_TO_LAND"
msgstr "Колонизиране"

#, fuzzy
msgid "MOVE_TO_MACROSCOPIC_TOOLTIP"
msgstr "Трябва да създадете достатъчно голяма клетъчна колония за да превърнете Вашите създания в многоклетъчен организъм."

msgid "MOVE_TO_MULTICELLULAR_STAGE_TOOLTIP"
msgstr "Трябва да създадете достатъчно голяма клетъчна колония за да превърнете Вашите създания в многоклетъчен организъм."

msgid "MOVE_TO_THIS_PATCH"
msgstr "Преселване"

msgid "MOVE_UP_OR_JUMP"
msgstr "Нагоре или скачане"

#, fuzzy
msgid "MOVING_TO_AWAKENING_PROTOTYPE"
msgstr ""
"Вашите създания ще колонизират сушата. Това действие е необходимо, за да преминете в следващите етапи играта и е необратимо.\n"
"\n"
"В тази версия на играта, това е внезапен процес.\n"
"\n"
"Планът за в бъдеще е колонизирането сушата да бъде постепенно."

#, fuzzy
msgid "MOVING_TO_AWAKENING_PROTOTYPE_TITLE"
msgstr "Колонизиране на сушата?"

msgid "MOVING_TO_LAND_PROTOTYPE"
msgstr ""
"Вашите създания ще колонизират сушата. Това действие е необходимо, за да преминете в следващите етапи играта и е необратимо.\n"
"\n"
"В тази версия на играта, това е внезапен процес.\n"
"\n"
"Планът за в бъдеще е колонизирането сушата да бъде постепенно."

msgid "MOVING_TO_LAND_PROTOTYPE_TITLE"
msgstr "Колонизиране на сушата?"

msgid "MOVING_TO_SOCIETY_STAGE"
msgstr "Превръщане в общество..."

msgid "MP_COST"
msgstr "{0} МТ"

msgid "MUCILAGE"
msgstr "Слуз"

#, fuzzy
msgid "MUCILAGE_SYNTHESIS"
msgstr "Секреция"

#, fuzzy
msgid "MUCOCYST_ACTION_TOOLTIP"
msgstr "Отваряне на страницата ни в „Patreon“"

msgid "MULTICELLULAR_EDITOR"
msgstr "Многоклетъчен редактор"

#, fuzzy
msgid "MULTICELLULAR_FREEBUILD_EDITOR"
msgstr "Многоклетъчен редактор"

msgid "MULTICELLULAR_STAGE"
msgstr "Многоклетъчен етап"

msgid "MULTIPLE_CELLS"
msgstr "Няколко клетки"

msgid "MULTIPLE_METABALLS"
msgstr "Няколко кълба"

msgid "MULTIPLE_ORGANELLES"
msgstr "Няколко органела"

msgid "MULTISAMPLE_ANTI_ALIASING"
msgstr "Множествено изглаждане:"

msgid "MULTITHREADED_SIMULATION_ENABLED"
msgstr ""

#, fuzzy
msgid "MULTITHREADED_SIMULATION_EXPLANATION"
msgstr "Вкаменете тези създания, за да ги запазите в музея. Може да го посетите от Трайвопедията или да заредите създанията в редактора."

msgid "MUSEUM_WELCOME_TEXT"
msgstr ""
"Добре дошли в музея! Тук може да се възхищавате на създанията, които сте вкаменили по време на Вашите игри. Може дори да играете с тях, като ги отворите в редактора.\n"
"\n"
"За да вкамените дадени създания, натиснете бутона за прекъсване на играта и изберете техен индивид с мишката."

msgid "MUSIC"
msgstr "Музика"

msgid "MUSIC_VOLUME"
msgstr "Музика"

msgid "MUTATIONS_PER_SPECIES"
msgstr "Брой на опитите за мутация на създанията"

msgid "MUTATION_COST_MULTIPLIER"
msgstr "Мутационен разход"

msgid "MUTATION_COST_MULTIPLIER_EXPLANATION"
msgstr "(определя разхода на мутационни точки в редактора)"

msgid "MUTATION_POINTS"
msgstr "Мутационни точки"

msgid "MUTE"
msgstr "Заглушаване"

msgid "NAME"
msgstr "Наименование:"

#, fuzzy
msgid "NAME_LABEL_CITY"
msgstr "Биом: {0}"

#, fuzzy
msgid "NAME_LABEL_FLEET"
msgstr "Биом: {0}"

msgid "NAME_LABEL_STRUCTURE_UNFINISHED"
msgstr ""

#, fuzzy
msgid "NATIVE_THREAD_ADVICE_TOOLTIP"
msgstr "Текущи нишки:"

msgid "NEGATIVE_ATP_BALANCE"
msgstr "Производството на АТФ е недостатъчно"

msgid "NEGATIVE_ATP_BALANCE_TEXT"
msgstr ""
"Вашият микроб не произвежда достатъчно АТФ за да оцелее!\n"
"Искате ли да продължите?"

msgid "NEW"
msgstr "Създаване"

msgid "NEWER_VERSION_LOADING_WARNING"
msgstr ""
"Този запис е от по-нова версия на „Thrive“ и е несъвместим.\n"
"Искате ли да го заредите въпреки това?"

msgid "NEWS"
msgstr "НОВИНИ"

msgid "NEW_GAME"
msgstr "Нова игра"

msgid "NEW_GAME_BUTTON_TOOLTIP"
msgstr "Започване на нова игра"

msgid "NEW_GAME_SETTINGS_PERFORMANCE_OPTIONS_INFO"
msgstr "Важно: Ако имате проблеми с производителността на играта, натиснете [color=#3796e1][url=thrive://GUI/OptionsMenu/Performance]тук[/url][/color]"

msgid "NEW_MOD_DEFAULT_DESCRIPTION"
msgstr "Моята невероятна модификация"

msgid "NEW_NAME"
msgstr "Наименование"

msgid "NEW_NAME_COLON"
msgstr "Наименование:"

msgid "NEXT_CAPITAL"
msgstr "НАПРЕД"

msgid "NEXT_EDITOR_TAB"
msgstr "Преминаване към следващия раздел"

msgid "NITROGEN"
msgstr "Азот"

msgid "NITROGENASE"
msgstr "Нитрогеназа"

msgid "NITROGENASE_DESCRIPTION"
msgstr "Нитрогеназата е протеин, който използва газообразен [thrive:compound type=\"nitrogen\"]въглероден диоксид[/thrive:compound] и клетъчна енергия под формата на [thrive:compound type=\"atp\"]АТФ[/thrive:compound] за да произвежда [thrive:compound type=\"ammonia\"]амоняк[/thrive:compound], който е ключов за растежа на клетките. Този процес се нарича [b]анаеробна азотна фиксация[/b]. Понеже нитрогеназата е скачена с цитоплазма, тя извършва известна [b]гликолиза[/b]."

msgid "NITROGENASE_PROCESSES_DESCRIPTION"
msgstr "Превръща [thrive:compound type=\"atp\"]АТФ[/thrive:compound] в [thrive:compound type=\"ammonia\"]амоняк[/thrive:compound]. Количеството зависи от концентрацията на [thrive:compound type=\"nitrogen\"]азот[/thrive:compound] в околната среда."

msgid "NITROGEN_FIXING_PLASTID"
msgstr "Пластид за азотна фиксация"

msgid "NITROGEN_FIXING_PLASTID_DESCRIPTION"
msgstr "Пластидът за азотна фиксация е протеин, който използва газообразен [thrive:compound type=\"nitrogen\"]азот[/thrive:compound] и [thrive:compound type=\"oxygen\"]кислород[/thrive:compound], както и клетъчна енергия под формата на [thrive:compound type=\"atp\"]АТФ[/thrive:compound] за да произвежда [thrive:compound type=\"ammonia\"]амоняк[/thrive:compound], който е ключов за растежа на клетките. Този процес се нарича [b]аеробна азотна фиксация[/b]."

msgid "NITROGEN_FIXING_PLASTID_PROCESSES_DESCRIPTION"
msgstr "Превръща [thrive:compound type=\"atp\"]АТФ[/thrive:compound] в [thrive:compound type=\"ammonia\"]амоняк[/thrive:compound]. Количеството зависи от концентрацията на [thrive:compound type=\"nitrogen\"]азот[/thrive:compound] и [thrive:compound type=\"oxygen\"]кислород[/thrive:compound] в околната среда."

msgid "NONE"
msgstr "Няма"

msgid "NORMAL"
msgstr "Обикновена"

msgid "NORMAL_MEMBRANE_DESCRIPTION"
msgstr "Това е най-обикновена мембрана, която не осигурява добра защита на клетката. Освен това, тя се нуждае от повече енергия за да не се деформира. Предмиството ѝ е, че позволява на клетката да усвоява хранителните вещества по-бързо."

msgid "NOTHING_HERE"
msgstr "Няма нищо"

msgid "NOTHING_TO_INTERACT_WITH"
msgstr ""

msgid "NOTICE_DAMAGED_BY_NO_ATP"
msgstr ""

msgid "NOTICE_ENGULF_DAMAGE_FROM_TOXIN"
msgstr ""

msgid "NOTICE_ENGULF_MISSING_ENZYME"
msgstr ""

msgid "NOTICE_ENGULF_SIZE_TOO_SMALL"
msgstr ""

msgid "NOTICE_ENGULF_STORAGE_FULL"
msgstr ""

msgid "NOTICE_HIT_BY_ATP_TOXIN"
msgstr ""

#, fuzzy
msgid "NOTICE_HIT_BY_BASE_MOVEMENT_TOXIN"
msgstr "Базово движение"

msgid "NOTICE_READY_TO_EDIT"
msgstr ""

msgid "NOT_STARTED_DOT"
msgstr "Не е започната."

msgid "NOVEMBER"
msgstr "Ноември"

msgid "NO_AI"
msgstr "Самота"

msgid "NO_DATA_TO_SHOW"
msgstr "Няма данни"

msgid "NO_EVENTS_RECORDED"
msgstr "Няма записани събития"

msgid "NO_FOSSIL_DIRECTORY"
msgstr "Папката с вкаменелости не съществува"

msgid "NO_MODS_ENABLED"
msgstr "Няма включени модификации"

msgid "NO_ORGANELLE_PROCESSES"
msgstr "Не се осъществяват клетъчни процеси"

msgid "NO_SAVEGAMES_FOUND"
msgstr "Няма създадени записи"

msgid "NO_SAVE_DIRECTORY"
msgstr "Папката с записи не съществува"

msgid "NO_SCREENSHOT_DIRECTORY"
msgstr "Папката със снимки не съществува"

msgid "NO_SELECTED_MOD"
msgstr "Няма"

msgid "NUCLEUS"
msgstr "Ядро"

msgid "NUCLEUS_DELETE_OPTION_DISABLED_TOOLTIP"
msgstr ""
"Ядрото е необратима еволюция и не може да бъде премахнато,\n"
"освен ако не е добавено по време на текущата сесия на редактора."

msgid "NUCLEUS_DESCRIPTION"
msgstr "Това е определящата структура на еукариотните клетки. Ядрото включва в себе си ендоплазмен ретикулум и апарата на Голджи. То е еволюция на прокариотните клетки, която им позволява да развият система от вътрешни мембрани, чрез асимилиране на друг прокариот в самите тях. Ядрото разделя различните клетъчни процеси и не им позволява да се припокриват. Освен това, позволява на вътрешните органели да са много по-сложни, ефикасни и специализирани. За сметка на това, ядрото увеличава размера на клетката и изисква голямо количество енергия."

msgid "NUCLEUS_SMALL_DESCRIPTION"
msgstr "Позволява еволюцията към по-сложните мембранни органели и увеличава издръжливостта на клетката с 50 %. То използва голямо количество АТФ. Тази еволюция е необратима."

msgid "NUMLOCK"
msgstr "Клавиш „Num Lock“"

msgid "N_A"
msgstr "Няма"

msgid "N_A_MP"
msgstr "Няма МТ"

msgid "N_TIMES"
msgstr "{0} пъти"

msgid "OCTOBER"
msgstr "Октомври"

msgid "OFF"
msgstr ""

msgid "OFFICIAL_WEBSITE"
msgstr "Официален сайт"

msgid "OFFICIAL_WEBSITE_BUTTON_TOOLTIP"
msgstr "Отваряне на официалния сайт на „Revolutionary Games“"

msgid "OK"
msgstr "ОК"

msgid "OLDER_VERSION_LOADING_WARNING"
msgstr ""
"Този запис е от стара версия на „Thrive“ и е несъвместим.\n"
"Играта е в начален етап на разработка и съвместимостта не е приоритет.\n"
"Ако искате, може да докладвате за потенциалните проблеми.\n"
"Искате ли да го заредите въпреки това?"

#, fuzzy
msgid "OPENGL_MODE_WARNING"
msgstr "Предупреждение за GLES2"

#, fuzzy
msgid "OPENGL_MODE_WARNING_EXPLANATION"
msgstr "В момента „Thrive“ се изпълнява с GLES2. Това не е препоръчително и може да доведе до проблеми. Моля, обновете Вашите графични драйвери или използвайте графичните карти на „AMD“ или „Nvidia“."

msgid "OPEN_FOLDER"
msgstr "Местоположение"

msgid "OPEN_FOSSIL_FOLDER"
msgstr "Местоположение на вкаменелостите"

msgid "OPEN_FOSSIL_IN_FREEBUILD_WARNING"
msgstr ""
"Сигурни ли сте, че искате да започнете нова игра с избраните създания?\n"
"Всички незапазени промени ще бъдат изгубени."

#, fuzzy
msgid "OPEN_GOD_TOOLS"
msgstr "Хранилище"

msgid "OPEN_HELP_SCREEN"
msgstr "Отваряне на ръководството"

msgid "OPEN_IN_FREEBUILD"
msgstr "Отваряне в редактора"

msgid "OPEN_LOGS_FOLDER"
msgstr "Местоположение на дневниците"

msgid "OPEN_MOD_URL"
msgstr "Хранилище"

#, fuzzy
msgid "OPEN_ORGANELLES_PAGE"
msgstr "Отваряне на контекстното меню"

msgid "OPEN_ORGANELLE_MENU"
msgstr "Отваряне на контекстното меню"

#, fuzzy
msgid "OPEN_RESEARCH_SCREEN"
msgstr "Отваряне на ръководството"

msgid "OPEN_SAVE_DIRECTORY"
msgstr "Отваряне на папката с записи"

#, fuzzy
msgid "OPEN_SCIENCE_MENU"
msgstr "Отваряне на менюто"

msgid "OPEN_SCREENSHOT_FOLDER"
msgstr "Местоположение на снимките"

msgid "OPEN_THE_MENU"
msgstr "Отваряне на менюто"

msgid "OPEN_TRANSLATION_SITE"
msgstr "Допринасяне към превода"

msgid "OPERATION_PAUSED_DOT"
msgstr "Прекъсната."

msgid "OPPORTUNISM_EXPLANATION"
msgstr ""
"Самонадеяните микроби се съревновават за своята плячка\n"
"и са склонни да използват токсини срещу по-големите микроби.\n"
"Предпазливите микроби не се излагат на опасност за своята плячка."

msgid "OPPORTUNISTIC"
msgstr "Самонадеяно"

msgid "OPTIONS"
msgstr "Настройки"

msgid "OPTIONS_BUTTON_TOOLTIP"
msgstr "Отваряне на настройките"

msgid "ORGANELLES"
msgstr "Органели"

#, fuzzy
msgid "ORGANELLES_BUTTON"
msgstr "Аксон"

#, fuzzy
msgid "ORGANELLES_WILL_BE_UNLOCKED_NEXT_GENERATION"
msgstr "(ВНИМАНИЕ: понижава ефективността на фотосинтезата)"

msgid "ORGANELLE_AXON"
msgstr "Аксон"

#, fuzzy
msgid "ORGANELLE_AXON_DESCRIPTION"
msgstr "Това са фини косъмчета върху клетъчната мембрана. Една клетка може да притежава от десетки до стотици пили, които имат различно предназначение, включително роля в хищничеството. Патогенните микроорганизми използват своите пили за вирулентност или за прикрепване и свързване към тъканите на гостоприемника си, или за нахлуване през клетъчната мембрана, за да достигнат до цитоплазмата. Съществуват различни видове пили, които не са еволюционно свързани помежду си и са резултат от конвергентна еволюция. Един организъм може да притежава няколка вида пили и постоянно да ги променя или заменя."

#, fuzzy
msgid "ORGANELLE_CATEGORY_MULTICELLULAR"
msgstr "Късно многоклетъчно"

msgid "ORGANELLE_MYOFIBRIL"
msgstr "Миофибрила"

#, fuzzy
msgid "ORGANELLE_MYOFIBRIL_DESCRIPTION"
msgstr "Това са фини косъмчета върху клетъчната мембрана. Една клетка може да притежава от десетки до стотици пили, които имат различно предназначение, включително роля в хищничеството. Патогенните микроорганизми използват своите пили за вирулентност или за прикрепване и свързване към тъканите на гостоприемника си, или за нахлуване през клетъчната мембрана, за да достигнат до цитоплазмата. Съществуват различни видове пили, които не са еволюционно свързани помежду си и са резултат от конвергентна еволюция. Един организъм може да притежава няколка вида пили и постоянно да ги променя или заменя."

msgid "ORGANELLE_PILUS"
msgstr "Пробивен пилус"

msgid "ORGANELLE_PILUS_DESCRIPTION"
msgstr "Това са фини косъмчета върху клетъчната мембрана. Една клетка може да притежава от десетки до стотици пили, които имат различно предназначение, включително роля в хищничеството. Патогенните микроорганизми използват своите пили за вирулентност или за прикрепване и свързване към тъканите на гостоприемника си, или за нахлуване през клетъчната мембрана, за да достигнат до цитоплазмата. Съществуват различни видове пили, които не са еволюционно свързани помежду си и са резултат от конвергентна еволюция. Един организъм може да притежава няколка вида пили и постоянно да ги променя или заменя."

msgid "ORGANELLE_PILUS_PROCESSES_DESCRIPTION"
msgstr "Пробожда другите клетки и предпазва от техните токсини."

#, fuzzy
msgid "ORGANELLE_PLURAL"
msgstr "Пробивен пилус"

#, fuzzy
msgid "ORGANELLE_SINGULAR"
msgstr "Пробивен пилус"

#, fuzzy
msgid "ORGANELLE_UNLOCKS_ENABLED"
msgstr ""
"Налични са инсталирани модификации, които не са включени.\n"
"\n"
"Модификациите трябва да бъдат включени след тяхната инсталация, за да се използват от играта."

#, fuzzy
msgid "ORGANELLE_UNLOCKS_ENABLED_EXPLANATION"
msgstr "(ВНИМАНИЕ: понижава ефективността на фотосинтезата)"

msgid "ORGANISM_STATISTICS"
msgstr "Характеристика"

msgid "OR_UNLOCK_CONDITION"
msgstr ""

msgid "OSMOREGULATION"
msgstr "Осморегулация"

msgid "OSMOREGULATION_COST"
msgstr "Осморегулационен разход"

msgid "OSMOREGULATION_COST_MULTIPLIER"
msgstr "Осморегулационен разход"

msgid "OSMOREGULATION_COST_MULTIPLIER_EXPLANATION"
msgstr "(определя разхода на осморегулация на Вашите създания)"

#, fuzzy
msgid "OTHER_COMPOUNDS"
msgstr "Химични съединения"

msgid "OUR_WIKI"
msgstr "нашата Уикипедия"

#, fuzzy
msgid "OUTDATED_NOTICE"
msgstr "Не е започната."

msgid "OUTREACH_TEAM"
msgstr "Представители"

msgid "OUTSIDE_CONTRIBUTORS"
msgstr "Външни сътрудници"

msgid "OVERWRITE_EXISTING_SAVE"
msgstr "Съществуващи записи:"

msgid "OVERWRITE_EXISTING_SAVE_PROMPT"
msgstr "Презаписване на съществуващия запис?"

msgid "OVERWRITE_SPECIES_NAME_CONFIRMATION"
msgstr ""
"Вкаменени създания с това наименование вече съществуват.\n"
"Сигурни ли сте, че искате да ги презапишете?"

msgid "OXYGEN"
msgstr "Кислород"

msgid "OXYTOXISOME"
msgstr "Окситоксизома"

#, fuzzy
msgid "OXYTOXISOME_DESC"
msgstr "Окситоксизомата е видоизменена метаболозома, която произвежда примитивна форма на токсичния агент [thrive:compound type=\"oxytoxy\"]окситоксин[/thrive:compound]."

msgid "OXYTOXISOME_PROCESSES_DESCRIPTION"
msgstr "Превръща [thrive:compound type=\"atp\"]АТФ[/thrive:compound] в [thrive:compound type=\"oxytoxy\"]окситоксин[/thrive:compound]. Количеството зависи от концентрацията на [thrive:compound type=\"oxygen\"]кислород[/thrive:compound] в околната среда. Изстрелва токсини с натискане на [thrive:input]g_fire_toxin[/thrive:input]. Тяхната ефективност зависи от количеството на [thrive:compound type=\"oxytoxy\"]окситоксин[/thrive:compound] в клетката."

msgid "OXYTOXY_NT"
msgstr "Окситоксин"

#, fuzzy
msgid "OXYTOXY_SYNTHESIS"
msgstr "Окситоксиносинтеза"

msgid "PAGEDOWN"
msgstr "Клавиш „Page Down“"

msgid "PAGEUP"
msgstr "Клавиш „Page Up“"

msgid "PAGE_BACK"
msgstr "Назад"

msgid "PAGE_FORWARD"
msgstr "Напред"

msgid "PAGE_TITLE"
msgstr "Заглавие на страницата"

msgid "PAN_CAMERA_DOWN"
msgstr "Преместване надолу"

msgid "PAN_CAMERA_LEFT"
msgstr "Преместване наляво"

msgid "PAN_CAMERA_RESET"
msgstr "Нулиране на камерата"

msgid "PAN_CAMERA_RIGHT"
msgstr "Преместване надясно"

msgid "PAN_CAMERA_UP"
msgstr "Преместване нагоре"

msgid "PASSIVE_REPRODUCTION_PROGRESS"
msgstr "Пасивно усвояване на хранителните вещества"

msgid "PASSIVE_REPRODUCTION_PROGRESS_EXPLANATION"
msgstr "(създанията усвояват хранителните вещества от околната среда)"

msgid "PAST_DEVELOPERS"
msgstr "Бивши разработчици"

#, fuzzy
msgid "PATCH_COLON"
msgstr "Процъфтява:"

msgid "PATCH_EXTINCTION_BOX_TEXT"
msgstr ""
"Вашите създания изчезнаха от тази зона.\n"
"Но това не е краят, може да изберете друга зона за да продължите!"

msgid "PATCH_EXTINCTION_CAPITAL"
msgstr "ИЗМИРАНЕ В ЗОНАТА"

msgid "PATCH_MAP"
msgstr "Карта"

msgid "PATCH_MAP_NAVIGATION_TOOLTIP"
msgstr "Използвайте мишката за да разгледате картата"

msgid "PATCH_NAME"
msgstr "{0} — {1}"

#, fuzzy
msgid "PATCH_NOTES_LAST_PLAYED_INFO"
msgstr "Заглавие на страницата"

msgid "PATCH_NOTES_LAST_PLAYED_INFO_PLURAL"
msgstr ""

msgid "PATCH_NOTES_TITLE"
msgstr "Бележки към изданието"

msgid "PATCH_NOTE_BULLET_POINT"
msgstr "— {0}"

msgid "PATCH_NOTE_CHANGES_HEADING"
msgstr "Промени:"

#, fuzzy
msgid "PATCH_NOTE_LINK_VISIT_TEXT"
msgstr ""
"Вашите създания изчезнаха от тази зона.\n"
"Но това не е краят, може да изберете друга зона за да продължите!"

msgid "PATREON_TOOLTIP"
msgstr "Отваряне на страницата ни в „Patreon“"

msgid "PATRONS"
msgstr "Покровители"

msgid "PAUSED"
msgstr "НА ПАУЗА"

msgid "PAUSE_MENU_RESUME_TOOLTIP"
msgstr "Продължаване на играта"

msgid "PAUSE_PROMPT"
msgstr "[center]Натиснете [thrive:input]g_pause[/thrive:input] за да продължите играта[/center]"

msgid "PAUSE_TOOLTIP"
msgstr "Прекъсване на играта"

msgid "PCK_LOAD_FAILED"
msgstr "Зареждането на основния файл „{0}“ е неуспешно"

msgid "PCK_LOAD_FAILED_DOES_NOT_EXIST"
msgstr "Зареждането на основния файл „{0}“ е неуспешно, защото файлът не съществува"

msgid "PEACEFUL"
msgstr "Пасивно"

#, fuzzy
msgid "PENDING_ENDOSYMBIOSIS_EXPLANATION"
msgstr "В момента „Thrive“ се изпълнява с GLES2. Това не е препоръчително и може да доведе до проблеми. Моля, обновете Вашите графични драйвери или използвайте графичните карти на „AMD“ или „Nvidia“."

msgid "PENDING_ENDOSYMBIOSIS_TITLE"
msgstr ""

msgid "PERCENTAGE_VALUE"
msgstr "{0} %"

msgid "PERFORMANCE"
msgstr "Производителност"

msgid "PERFORM_UNBINDING"
msgstr "Извършване на отделяне"

#, fuzzy
msgid "PER_SECOND_ABBREVIATION"
msgstr "{0} хил"

msgid "PER_SECOND_SLASH"
msgstr "/в секунда"

msgid "PHOSPHATE"
msgstr "Фосфат"

msgid "PHOTOSYNTHESIS"
msgstr "Фотосинтеза"

msgid "PHYSICAL_CONDITIONS"
msgstr "Физически условия"

msgid "PHYSICAL_RESISTANCE"
msgstr "Физическа устойчивост"

msgid "PLACE_ORGANELLE"
msgstr "Добавяне на органел или друг обект"

msgid "PLANET"
msgstr "Планета"

msgid "PLANET_DETAILS_STRING"
msgstr ""
"Земеподобен живот: {0}\n"
"Произход на живота: {1}\n"
"Денонощен цикъл: {2}\n"
"Продължителност на деня: {3} секунди\n"
"Произволен идентификатор на планетата: {4}"

msgid "PLANET_GENERATION_TEASER"
msgstr "Създаването на планетата е в процес на разработка!"

msgid "PLANET_RANDOM_SEED"
msgstr "Произволен идентификатор на планетата"

#, fuzzy
msgid "PLAYER"
msgstr "Вашето създание"

msgid "PLAYER_DEATH_POPULATION_PENALTY"
msgstr "Коефициент на измиране"

msgid "PLAYER_DEATH_POPULATION_PENALTY_EXPLANATION"
msgstr "(определя мащаба на измиране на индивидите от Вашите създания)"

msgid "PLAYER_DIED"
msgstr "измиране"

msgid "PLAYER_DUPLICATE"
msgstr "Удвояване"

msgid "PLAYER_EXTINCT"
msgstr "измиране на създанията"

#, fuzzy
msgid "PLAYER_RELATIVE_MOVEMENT"
msgstr "измиране на създанията"

msgid "PLAYER_REPRODUCED"
msgstr "възпроизвеждане"

msgid "PLAYER_SPEED"
msgstr ""
"Вашата\n"
"скорост"

msgid "PLAYSTATION_3"
msgstr "„PlayStation“ 3"

msgid "PLAYSTATION_4"
msgstr "„PlayStation“ 4"

msgid "PLAYSTATION_5"
msgstr "„PlayStation“ 5"

msgid "PLAY_INTRO_VIDEO"
msgstr "Начално видео"

msgid "PLAY_MICROBE_INTRO_ON_NEW_GAME"
msgstr "Начално видео при започване на нова игра"

msgid "PLAY_WITH_CURRENT_SETTING"
msgstr "Нова игра"

msgid "POPULATION_CAPITAL"
msgstr "ПОПУЛАЦИЯ:"

msgid "POPULATION_COLON"
msgstr "популация:"

msgid "POPULATION_IN_PATCHES"
msgstr "текуща популация в зоните:"

msgid "POPULATION_IN_PATCH_SHORT"
msgstr "{0} ({1})"

msgid "PREDATION_FOOD_SOURCE"
msgstr "{0}"

msgid "PREDICTION_DETAILS_OPEN_TOOLTIP"
msgstr "Отваряне на подробна информация за прогнозата"

msgid "PRESSURE"
msgstr "Налягане"

msgid "PRESSURE_SHORT"
msgstr "Наляг."

msgid "PRESS_KEY_DOT_DOT_DOT"
msgstr "Натиснете клавиш..."

msgid "PREVIEW_IMAGE_DOES_NOT_EXIST"
msgstr "Изображението не съществува"

msgid "PREVIEW_IMAGE_IS_TOO_LARGE"
msgstr "Изображението е твърде голямо"

msgid "PREVIOUS_COLON"
msgstr "предишна:"

msgid "PROCESSING_LOADED_OBJECTS"
msgstr "Обработка на заредените обекти"

msgid "PROCESS_ENVIRONMENT_SEPARATOR"
msgstr "при"

msgid "PROCESS_PANEL_TITLE"
msgstr "Клетъчни процеси"

msgid "PROGRAMMING_TEAM"
msgstr "Програмисти"

msgid "PROJECT_MANAGEMENT_TEAM"
msgstr "Ръководители"

msgid "PROTEINS"
msgstr "Протеини"

msgid "PROTOPLASM"
msgstr "Протоплазма"

msgid "PULL_REQUESTS_PROGRAMMING"
msgstr "Разработчици"

msgid "QUICK_LOAD"
msgstr "Бързо зареждане"

msgid "QUICK_SAVE"
msgstr "Бързо записване"

msgid "QUIT"
msgstr "Изход"

msgid "QUIT_BUTTON_TOOLTIP"
msgstr "Излизане от играта"

msgid "QUIT_GAME_WARNING"
msgstr ""
"Сигурни ли сте, че искате да излезете от играта?\n"
"Всички незапазени промени ще бъдат изгубени."

msgid "RANDOMIZE_SPECIES_NAME"
msgstr "Произволно наименование"

msgid "RANDOM_SEED_TOOLTIP"
msgstr "Идентификаторът трябва да е положително цяло число"

msgid "RAW"
msgstr "НЦ"

msgid "RAW_VALUE_COLON"
msgstr "Стойност:"

msgid "READING_SAVE_DATA"
msgstr "Четене на запазените данни"

msgid "READY"
msgstr "Готова"

msgid "RECOMMENDED_THRIVE_VERSION"
msgstr "Препоръчителна:"

msgid "REDDIT_TOOLTIP"
msgstr "Отваряне на общността ни в „Reddit“"

msgid "REDO"
msgstr "Възстановяване"

msgid "REDO_THE_LAST_ACTION"
msgstr "Възстановяване на последното действие"

msgid "REFRESH"
msgstr "Опресняване"

msgid "REPORT"
msgstr "Отчет"

msgid "REPORT_BUG"
msgstr "Неизправности"

msgid "REPRODUCED"
msgstr "възпроизвеждане"

msgid "REPRODUCTION"
msgstr "Възпроизвеждане"

msgid "REPRODUCTION_ASEXUAL"
msgstr "Асексуално"

msgid "REPRODUCTION_BUDDING"
msgstr "Пъпкуване"

msgid "REPRODUCTION_METHOD"
msgstr "Видове:"

msgid "REQUIRES_NUCLEUS"
msgstr "Нуждае се от ядро"

#, fuzzy
msgid "RESEARCH"
msgstr "Клавиш „Search“"

msgid "RESET"
msgstr "Нулиране"

msgid "RESET_DEADZONES"
msgstr "Нулиране"

msgid "RESET_DISMISSED_POPUPS"
msgstr "Нулиране"

msgid "RESET_INPUTS_TO_DEFAULTS"
msgstr "Възстановяване на контролите по подразбиране?"

msgid "RESET_KEYBINDINGS"
msgstr "Нулиране на контролите"

msgid "RESET_SETTINGS_TO_DEFAULTS"
msgstr "По подразбиране"

msgid "RESET_TO_DEFAULTS"
msgstr "Възстановяване на настройките по подразбиране?"

msgid "RESISTANT_TO_BASIC_ENGULFMENT"
msgstr "Предпазва от повечето ензими"

#, fuzzy
msgid "RESIZE_METABALL_TOOLTIP"
msgstr "Продължаване на играта"

msgid "RESOLUTION"
msgstr "Резолюция:"

msgid "RESOURCE_ABSORBTION_SPEED"
msgstr "Скорост на усвояване на веществата"

msgid "RESOURCE_AMOUNT_SHORT"
msgstr "{0}: {1}"

#, fuzzy
msgid "RESOURCE_ENERGY"
msgstr "Камъни"

msgid "RESOURCE_FOOD"
msgstr "Храна"

msgid "RESOURCE_ROCK"
msgstr "Камъни"

msgid "RESOURCE_WOOD"
msgstr "Дървесина"

msgid "RESPIRATION"
msgstr "Аеробно дишане"

msgid "RESPONSIVE"
msgstr "Бдително"

msgid "RESTART_REQUIRED"
msgstr "Изисква се рестартиране"

msgid "RESUME"
msgstr "Продължаване"

msgid "RESUME_TOOLTIP"
msgstr "Продължаване на играта"

msgid "RETURN_TO_MENU"
msgstr "Главно меню"

msgid "RETURN_TO_MENU_TOOLTIP"
msgstr "Връщане в главното меню"

msgid "RETURN_TO_MENU_WARNING"
msgstr ""
"Сигурни ли сте, че искате да се върнете в главното меню?\n"
"Всички незапазени промени ще бъдат изгубени."

#, fuzzy
msgid "REVEAL_ALL_PATCHES"
msgstr "текущо разпространение в зоните:"

msgid "REVOLUTIONARY_GAMES_SOCIAL_TOOLTIP"
msgstr "Отваряне на официалните сайтове на „Revolutionary Games“"

msgid "RIGHT_ARROW"
msgstr "→"

msgid "RIGHT_MOUSE"
msgstr "Десен бутон"

msgid "RIGID"
msgstr "Твърда"

msgid "RIGIDITY_MEMBRANE_DESCRIPTION"
msgstr "По-твърдата мембрана е по-устойчива, но същевременно тя забавя движението на клетката."

msgid "ROTATE_LEFT"
msgstr "Завъртане наляво"

msgid "ROTATE_RIGHT"
msgstr "Завъртане надясно"

msgid "ROTATION_COLON"
msgstr "Завъртане:"

msgid "RUN_AUTO_EVO_DURING_GAMEPLAY"
msgstr "Автоматична еволюция по време на игра"

msgid "RUN_ONE_STEP"
msgstr "Следваща стъпка"

msgid "RUN_RESULT_BY_SENDING_POPULATION"
msgstr "към {0} се преселиха {1} индивида от популацията в {2}"

msgid "RUN_RESULT_GENE_CODE"
msgstr "генен код:"

msgid "RUN_RESULT_NICHE_FILL"
msgstr "появиха се за да запълнят ниша"

msgid "RUN_RESULT_SELECTION_PRESSURE_SPLIT"
msgstr "появиха се поради селекционен натиск"

msgid "RUN_RESULT_SPLIT_FROM"
msgstr "отделиха се от популацията на {0}"

msgid "RUN_RESULT_SPLIT_OFF_TO"
msgstr "от популацията в следните зони се отделиха {0}:"

msgid "RUN_X_WORLDS"
msgstr "{0} свята"

msgid "RUN_X_WORLDS_TOOLTIP"
msgstr "Симулиране на определен брой светове с предварително определеното количество на поколенията."

msgid "RUSTICYANIN"
msgstr "Рустицианин"

msgid "RUSTICYANIN_DESCRIPTION"
msgstr "Рустицианинът е протеин, който използва [thrive:compound type=\"carbondioxide\"]въглероден диоксид[/thrive:compound] и [thrive:compound type=\"oxygen\"]кислород[/thrive:compound] за да окислява [thrive:compound type=\"iron\"]желязото[/thrive:compound] в процес, който се нарича [b]оксидиране[/b]. В резултат на този процес се освобождава енергия, която клетката може да използва."

msgid "RUSTICYANIN_PROCESSES_DESCRIPTION"
msgstr "Превръща [thrive:compound type=\"iron\"]желязото[/thrive:compound] в [thrive:compound type=\"atp\"]АТФ[/thrive:compound]. Количеството зависи от концентрацията на [thrive:compound type=\"carbondioxide\"]въглероден диоксид[/thrive:compound] и [thrive:compound type=\"oxygen\"]кислород[/thrive:compound] в околната среда."

msgid "SAFE_MODE_EXPLANATION"
msgstr ""
"„Thrive“ е в безопасен режим поради предишно неуспешно стартиране.\n"
"\n"
"Това вероятно е причинено от модификация или от видеоклиповете. Като предпазна мярка, те може да са изключени. Това ще бъде в сила, докато играта не бъде рестартирана.\n"
"\n"
"Преди да рестартирате играта, моля, изключете всички модификации, които може да са проблемни или несъвместими с тази версия на „Thrive“ (може да прочетете дневниците от предишните стартирания, за да проверите коя модификация създава проблеми).\n"
"За проблеми, свързани с видеоклиповете, моля, изберете опцията в стартиращата програма, за принудително изключване на видеоклиповете.\n"
"\n"
"Ако проблемът продължи, ще трябва да рестартирате и да причините срив на играта няколко пъти, за да се върнете в безопасен режим."

msgid "SAFE_MODE_TITLE"
msgstr "Играта е стартирана в безопасен режим"

msgid "SAVE"
msgstr "Запазване"

msgid "SAVE_AND_CONTINUE"
msgstr "Запазване на промените"

msgid "SAVE_AUTOSAVE"
msgstr "Автоматичен запис"

msgid "SAVE_DELETE_WARNING"
msgstr "Изтриването на записа не може да бъде отменено, сигурни ли сте, че искате да изтриете „{0}“?"

msgid "SAVE_ERROR_INCLUDE_JSON_DEBUG_NOTE"
msgstr ""

#, fuzzy
msgid "SAVE_ERROR_TURN_ON_JSON_DEBUG_MODE"
msgstr "Режим за отстраняване на грешки:"

msgid "SAVE_FAILED"
msgstr "Запазването е неуспешно"

msgid "SAVE_GAME"
msgstr "Запазване"

msgid "SAVE_GAME_BUTTON_TOOLTIP"
msgstr "Запазване на текущата игра"

msgid "SAVE_HAS_DIFFERENT_VERSION"
msgstr "Записът е с различна версия"

msgid "SAVE_HAS_DIFFERENT_VERSION_TEXT"
msgstr ""
"Версията на записа не съвпада с версията на играта.\n"
"Моля, заредете записа ръчно от менюто."

msgid "SAVE_HAS_INVALID_GAME_STATE"
msgstr "Записът съдържа невалидно състояние на играта"

msgid "SAVE_INVALID"
msgstr "Невалиден запис"

msgid "SAVE_IS_INVALID"
msgstr "Записът е невалиден"

msgid "SAVE_IS_UPGRADEABLE_DESCRIPTION"
msgstr ""
"Този запис е от стара версия на „Thrive“, но може да бъде надграден.\n"
"Преди това ще бъде създадено резервно копие.\n"
"Ако пропуснете надграждането, зареждането ще продължи.\n"
"Искате ли да продължите?"

msgid "SAVE_LOAD_ALREADY_LOADED_FREE_FAILURE"
msgstr ". Неуспешно освобождаване на заредените ресурси: {0}"

msgid "SAVE_MANUAL"
msgstr "Ръчен запис"

msgid "SAVE_QUICKSAVE"
msgstr "Бърз запис"

msgid "SAVE_SPACE_USED"
msgstr "Използвано място:"

msgid "SAVE_UPGRADE_FAILED"
msgstr "Надграждането на записа е неуспешно"

msgid "SAVE_UPGRADE_FAILED_DESCRIPTION"
msgstr "Надграждането на записа е неуспешно поради следната грешка:"

msgid "SAVING_DATA_FAILED_DUE_TO"
msgstr "Запазването на информацията е неуспешно поради следната грешка: {0}"

msgid "SAVING_DOT_DOT_DOT"
msgstr "Запазване..."

msgid "SAVING_FAILED_WITH_EXCEPTION"
msgstr "Запазването е неуспешно! Възникна грешка"

msgid "SAVING_NOT_POSSIBLE"
msgstr "Запазването в момента не е възможно поради:"

msgid "SAVING_SUCCEEDED"
msgstr "Запазването е успешно"

msgid "SCALING_NONE"
msgstr "Изключено"

msgid "SCALING_ON"
msgstr "Включено"

msgid "SCALING_ON_INVERSE"
msgstr "Обратно"

#, fuzzy
msgid "SCREEN_EFFECT"
msgstr "Странични ефекти:"

#, fuzzy
msgid "SCREEN_EFFECT_GAMEBOY"
msgstr "Странични ефекти:"

#, fuzzy
msgid "SCREEN_EFFECT_GAMEBOY_COLOR"
msgstr "Странични ефекти:"

msgid "SCREEN_EFFECT_GREYSCALE"
msgstr ""

#, fuzzy
msgid "SCREEN_EFFECT_NONE"
msgstr "Наименования на органелите"

#, fuzzy
msgid "SCREEN_RELATIVE_MOVEMENT"
msgstr "за да увеличи скоростта"

msgid "SCROLLLOCK"
msgstr "Клавиш „Scroll Lock“"

msgid "SEARCH_DOT_DOT_DOT"
msgstr "Търсене..."

msgid "SEARCH_PLACEHOLDER"
msgstr ""

msgid "SEARCH_RADIUS"
msgstr "Обхват на търсенето:"

msgid "SEA_FLOOR"
msgstr "Морско дъно"

msgid "SECRETE_SLIME"
msgstr "Освобождаване на слуз"

#, fuzzy
msgid "SECRETE_SLIME_TOOLTIP"
msgstr "Освобождаване на слуз"

msgid "SEED_LABEL"
msgstr "Идентификатор: {0}"

msgid "SELECTED_COLON"
msgstr "Избрани:"

msgid "SELECTED_MOD"
msgstr "Избрана:"

msgid "SELECTED_SAVE_IS_INCOMPATIBLE_PROMPT"
msgstr "Избраният запис е несъвместим"

msgid "SELECTED_SAVE_IS_INCOMPATIBLE_PROTOTYPE_PROMPT"
msgstr "Избраният запис е от следващите етапи на играта и е несъвместим"

msgid "SELECTED_SAVE_IS_UPGRADEABLE_PROMPT"
msgstr "Избраният запис може да бъде надграден"

msgid "SELECT_A_GENERATION"
msgstr "Избиране на поколение"

msgid "SELECT_A_PATCH"
msgstr "Изберете зона"

msgid "SELECT_A_SPECIES"
msgstr "Избиране на създания"

#, fuzzy
msgid "SELECT_A_TECHNOLOGY"
msgstr "Изберете зона"

msgid "SELECT_CELL_TYPE_FROM_EDITOR"
msgstr "Изберете клетка от редактора за да промените нейните свойства"

msgid "SELECT_ENZYME"
msgstr "Избиране на ензим:"

msgid "SELECT_OPTION"
msgstr "Изберете команда"

msgid "SELECT_PREVIEW_IMAGE"
msgstr "Избиране на изображение"

#, fuzzy
msgid "SELECT_SPACE_STRUCTURE_TITLE"
msgstr "Структура"

msgid "SELECT_STRUCTURE_POPUP_TITLE"
msgstr ""

msgid "SELECT_TISSUE_TYPE_FROM_EDITOR"
msgstr "Изберете тъкан от редактора за да промените нейните свойства"

#, fuzzy
msgid "SELECT_VACUOLE_COMPOUND_COLON"
msgstr "Избрани:"

msgid "SEPTEMBER"
msgstr "Септември"

msgid "SESSILE"
msgstr "Мудно"

msgid "SETTING_ONLY_APPLIES_TO_NEW_GAMES"
msgstr "Промяната на тази стойност се прилага при започване на нова игра"

msgid "SFX_VOLUME"
msgstr "Ефекти"

msgid "SHIFT"
msgstr "Клавиш „Shift“"

#, fuzzy
msgid "SHOW_DAMAGE_EFFECT"
msgstr "Подлежи на уточняване"

msgid "SHOW_HELP"
msgstr "Отваряне на ръководството"

msgid "SHOW_NEW_PATCH_NOTES"
msgstr "Бележки към изданието"

#, fuzzy
msgid "SHOW_NEW_PATCH_NOTES_TOOLTIP"
msgstr "{0} — {1}"

msgid "SHOW_TUTORIALS"
msgstr "Показване на упътването"

msgid "SHOW_TUTORIALS_IN_NEW_CURRENT_OPTION"
msgstr "Упътване (в текущата игра)"

msgid "SHOW_TUTORIALS_IN_NEW_GAMES_OPTION"
msgstr "Упътване (при започване на нова игра)"

msgid "SHOW_UNSAVED_PROGRESS_WARNING"
msgstr "Предупреждение при излизане от играта"

msgid "SHOW_UNSAVED_PROGRESS_WARNING_TOOLTIP"
msgstr "Превключване на предупреждението при излизане от играта."

msgid "SHOW_WEB_NEWS_FEED"
msgstr "Новини (от Интернет)"

#, fuzzy
msgid "SIDEROPHORE_ACTION_TOOLTIP"
msgstr "Отваряне на страницата ни в „Patreon“"

msgid "SIGNALING_AGENT"
msgstr "Сигнализиращ агент"

#, fuzzy
msgid "SIGNALING_AGENTS_ACTION_TOOLTIP"
msgstr "Сигнализиращият агент се използва от клетките за отделяне на вещества, благодарение на които те могат да излъчват различни видове сигнали помежду си."

msgid "SIGNALING_AGENT_DESCRIPTION"
msgstr "Сигнализиращият агент се използва от клетките за отделяне на вещества, благодарение на които те могат да излъчват различни видове сигнали помежду си."

msgid "SIGNALING_AGENT_PROCESSES_DESCRIPTION"
msgstr "Излъчва различни видове сигнали чрез командното меню, с задържане на [thrive:input]g_pack_commands[/thrive:input]."

msgid "SIGNAL_COMMAND_AGGRESSION"
msgstr "Бъдете агресивни"

msgid "SIGNAL_COMMAND_FLEE"
msgstr "Разпръснете се"

msgid "SIGNAL_COMMAND_FOLLOW"
msgstr "Следвайте ме"

msgid "SIGNAL_COMMAND_NONE"
msgstr "Продължавайте"

msgid "SIGNAL_COMMAND_TO_ME"
msgstr "Приближете се"

msgid "SIGNAL_TO_EMIT"
msgstr "Сигнал за излъчване"

msgid "SILICA"
msgstr "Силициева"

msgid "SILICA_MEMBRANE_DESCRIPTION"
msgstr "Това е мембрана с здрава стена от силициев диоксид, която осигурява най-добрата защита и се нуждае от по-малко енергия за да не се деформира. Недостатъците ѝ са, че клетката става прекалено бавна, както и усвояването на хранителните вещества."

msgid "SIZE_COLON"
msgstr "Размер:"

msgid "SLIDESHOW"
msgstr "Слайдшоу"

msgid "SLIME_JET"
msgstr "Порозома"

msgid "SLIME_JET_DESCRIPTION"
msgstr "Порозомата произвежда полизахаридни вещества, подобни на слуз. Повечето клетки използват слузта за придвижване, но някои от тях освобождават тези вещества под високо налягане след себе си. Тези слузести струи увеличават тяхната скорост и забавят преследвачите, които нямат порозоми."

msgid "SLIME_JET_PROCESSES_DESCRIPTION"
msgstr "Превръща [thrive:compound type=\"glucose\"]глюкозата[/thrive:compound] в [thrive:compound type=\"mucilage\"]слуз[/thrive:compound]. Освобождава съхранената [thrive:compound type=\"mucilage\"]слуз[/thrive:compound] с натискане на [thrive:input]g_secrete_slime[/thrive:input], което увеличава скоростта на клетката и забавя нейните преследвачи."

msgid "SMALL_IRON_CHUNK"
msgstr "Малък железен фрагмент"

#, fuzzy
msgid "SMALL_PHOSPHATE_CHUNK"
msgstr "Малък железен фрагмент"

msgid "SOCIETY_STAGE"
msgstr "Цивилизация"

msgid "SOUND"
msgstr "Звук"

msgid "SOUND_TEAM"
msgstr "Композитори"

msgid "SOUND_TEAM_LEAD"
msgstr "Водещ композитор"

msgid "SOUND_TEAM_LEADS"
msgstr "Водещи композитори"

msgid "SPACE"
msgstr "Интервал"

msgid "SPACE_STAGE"
msgstr "Космическа колонизация"

#, fuzzy
msgid "SPACE_STRUCTURE_HAS_RESOURCES"
msgstr "Структура"

#, fuzzy
msgid "SPACE_STRUCTURE_NO_EXTRA_DESCRIPTION"
msgstr "Структура"

msgid "SPACE_STRUCTURE_WAITING_CONSTRUCTION"
msgstr ""

msgid "SPAWN_AMMONIA"
msgstr "Създаване на амоняк"

msgid "SPAWN_ENEMY"
msgstr "Съперничество"

msgid "SPAWN_ENEMY_CHEAT_FAIL"
msgstr "Съперничеството в тази зона не е възможно, защото няма други създания"

msgid "SPAWN_GLUCOSE"
msgstr "Създаване на глюкоза"

msgid "SPAWN_PHOSPHATES"
msgstr "Създаване на фосфат"

msgid "SPECIAL_MOUSE_1"
msgstr "Специален бутон №1"

msgid "SPECIAL_MOUSE_2"
msgstr "Специален бутон №2"

msgid "SPECIES"
msgstr "Създания"

msgid "SPECIES_COLON"
msgstr "Има създания:"

msgid "SPECIES_DETAIL_TEXT"
msgstr ""
"[b]Създания[/b]\n"
"  {0}:{1}\n"
"[b]Поколение[/b]\n"
"  {2}\n"
"[b]Популация[/b]\n"
"  {3}\n"
"[b]Цвят[/b]\n"
"  #{4}\n"
"[b]Поведение[/b]\n"
"  {5}"

msgid "SPECIES_HAS_A_MUTATION"
msgstr "претърпяха мутация"

msgid "SPECIES_LIST"
msgstr "Списък на създанията"

msgid "SPECIES_NAME_DOT_DOT_DOT"
msgstr "Наименование..."

msgid "SPECIES_NAME_TOO_LONG_POPUP"
msgstr "Наименованието е твърде дълго!"

msgid "SPECIES_POPULATION"
msgstr "Популация на създанията"

msgid "SPECIES_PRESENT"
msgstr "Настоящи създания"

#, fuzzy
msgid "SPECIES_TO_FIND"
msgstr "Има създания:"

msgid "SPECIES_WITH_POPULATION"
msgstr "{0}: {1} индивида"

msgid "SPEED"
msgstr "Скорост"

msgid "SPEED_COLON"
msgstr "Скорост:"

msgid "SPREAD_TO_PATCHES"
msgstr "текущо разпространение в зоните:"

#, fuzzy
msgid "SPRINT"
msgstr "Клавиш „Print Screen“"

#, fuzzy
msgid "SPRINT_ACTION_TOOLTIP"
msgstr "Отваряне на страницата ни в „Patreon“"

msgid "STAGE_MENU_BUTTON_TOOLTIP"
msgstr "Отваряне на менюто"

#, fuzzy
msgid "START"
msgstr "Започната"

msgid "STARTING"
msgstr "Започната"

msgid "START_CALIBRATION"
msgstr "Калибриране"

#, fuzzy
msgid "START_GAME"
msgstr "Запазване"

#, fuzzy
msgid "START_RESEARCH"
msgstr "Изисква се рестартиране"

msgid "STATISTICS"
msgstr "Статистика"

#, fuzzy
msgid "STAT_ATP_PRODUCTION_REDUCTION"
msgstr "ПРОИЗВОДСТВОТО НА АТФ Е НЕДОСТАТЪЧНО!"

#, fuzzy
msgid "STAT_BASE_MOVEMENT_REDUCTION"
msgstr "Базово движение"

msgid "STAT_DAMAGE"
msgstr ""

msgid "STAT_DAMAGE_PER_OXYGEN"
msgstr ""

msgid "STEAM_CLIENT_INIT_FAILED"
msgstr "Стартирането на „Steam“ е неуспешно"

msgid "STEAM_ERROR_ACCOUNT_DOES_NOT_OWN_PRODUCT"
msgstr "Вашият профил в „Steam“ не притежава лиценз за „Thrive“"

msgid "STEAM_ERROR_ACCOUNT_READ_ONLY"
msgstr "Вашият профил в „Steam“ е в режим само за четене, поради скорошна промяна на профилите"

msgid "STEAM_ERROR_ALREADY_UPLOADED"
msgstr "„Steam“ отчита, че файлът вече е качен, моля, опреснете съдържанието"

msgid "STEAM_ERROR_BANNED"
msgstr "Вашият профил в „Steam“ не може да качва ново съдържание"

msgid "STEAM_ERROR_CLOUD_LIMIT_EXCEEDED"
msgstr "Квотата за съхранение в облака на „Steam“ или максималния размер на файла са превишени"

msgid "STEAM_ERROR_DUPLICATE_NAME"
msgstr "„Steam“ отчита грешка за повтарящо се наименование"

msgid "STEAM_ERROR_FILE_NOT_FOUND"
msgstr "Файлът не съществува"

msgid "STEAM_ERROR_INSUFFICIENT_PRIVILEGE"
msgstr "Вашият профил в „Steam“ временно не може да качва ново съдържание. Моля, свържете се с поддръжката на „Steam“."

msgid "STEAM_ERROR_INVALID_PARAMETER"
msgstr "Предаден е невалиден параметър на „Steam“"

msgid "STEAM_ERROR_LOCKING_FAILED"
msgstr "„Steam“ не успя да придобие заключването на „UGC“"

msgid "STEAM_ERROR_NOT_LOGGED_IN"
msgstr "Не сте влезли в „Steam“"

msgid "STEAM_ERROR_TIMEOUT"
msgstr "Времето за изчакване на „Steam“ изтече, моля, опитайте отново"

msgid "STEAM_ERROR_UNAVAILABLE"
msgstr "„Steam“ не е достъпен в момента, моля, опитайте отново"

msgid "STEAM_ERROR_UNKNOWN"
msgstr "Неизвестна грешка на „Steam“"

msgid "STEAM_INIT_FAILED"
msgstr "Стартирането на „Steam“ е неуспешно"

#, fuzzy
msgid "STEAM_INIT_FAILED_DESCRIPTION"
msgstr "Надграждането на записа е неуспешно поради следната грешка:"

msgid "STEAM_TOOLTIP"
msgstr "Отваряне на страницата ни в „Steam“"

msgid "STEM_CELL_NAME"
msgstr "Стволова"

msgid "STOP"
msgstr "Спиране"

msgid "STORAGE"
msgstr "Съхранение"

msgid "STORAGE_COLON"
msgstr "Съхранение:"

msgid "STORAGE_STATISTICS_SECONDS_OF_COMPOUND"
msgstr ""

msgid "STORE_LOGGED_IN_AS"
msgstr "Влезли сте като: {0}"

msgid "STRAIN_BAR_VISIBILITY"
msgstr ""

#, fuzzy
msgid "STRATEGY_STAGES"
msgstr "Микробен етап"

msgid "STRICT_NICHE_COMPETITION"
msgstr "Стриктно съперничество (разликите между стойностите на усвояване са преувеличени)"

msgid "STRUCTURAL"
msgstr "Строеж"

msgid "STRUCTURE"
msgstr "Структура"

msgid "STRUCTURE_ASCENSION_GATE"
msgstr ""

#, fuzzy
msgid "STRUCTURE_DYSON_SWARM"
msgstr "Структура"

msgid "STRUCTURE_HAS_REQUIRED_RESOURCES_TO_BUILD"
msgstr ""

msgid "STRUCTURE_HUNTER_GATHERER_LODGE"
msgstr ""

msgid "STRUCTURE_IN_PROGRESS_CONSTRUCTION"
msgstr ""

msgid "STRUCTURE_REQUIRED_RESOURCES_TO_FINISH"
msgstr ""

msgid "STRUCTURE_SELECTION_MENU_ENTRY"
msgstr ""

msgid "STRUCTURE_SELECTION_MENU_ENTRY_NOT_ENOUGH_RESOURCES"
msgstr ""

msgid "STRUCTURE_SOCIETY_CENTER"
msgstr ""

msgid "STRUCTURE_STEAM_POWERED_FACTORY"
msgstr ""

msgid "SUCCESSFUL_KILL"
msgstr "успешно убийство"

msgid "SUCCESSFUL_SCAVENGE"
msgstr "успешно плячкосване"

msgid "SUCCESS_BUT_MISSING_ID"
msgstr "Идентификационният № липсва"

msgid "SUICIDE_BUTTON_TOOLTIP"
msgstr "Извършване на самоубийство"

msgid "SUNLIGHT"
msgstr "Слънчева светлина"

msgid "SUPPORTER_PATRONS"
msgstr "Поддръжници"

msgid "SURVIVAL_TITLE"
msgstr ""

msgid "SWITCH_TO_FRONT_CAMERA"
msgstr "Превключване на предната камера"

msgid "SWITCH_TO_RIGHT_CAMERA"
msgstr "Превключване на дясната камера"

msgid "SWITCH_TO_TOP_CAMERA"
msgstr "Превключване на горната камера"

msgid "SYSREQ"
msgstr "Клавиш „SysRq“"

msgid "TAB_SECONDARY_SWITCH_LEFT"
msgstr "Вторичен ляв раздел"

msgid "TAB_SECONDARY_SWITCH_RIGHT"
msgstr "Вторичен десен раздел"

msgid "TAB_SWITCH_LEFT"
msgstr "Ляв раздел"

msgid "TAB_SWITCH_RIGHT"
msgstr "Десен раздел"

msgid "TAGS_IS_WHITESPACE"
msgstr "Етикетите са празни"

msgid "TAKE_SCREENSHOT"
msgstr "Снимка на екрана"

#, fuzzy
msgid "TARGET_TYPE_COLON"
msgstr "Вид:"

msgid "TECHNOLOGY_ASCENSION"
msgstr ""

msgid "TECHNOLOGY_HUNTER_GATHERING"
msgstr ""

msgid "TECHNOLOGY_LEVEL_ADVANCED_SPACE"
msgstr ""

msgid "TECHNOLOGY_LEVEL_INDUSTRIAL"
msgstr ""

msgid "TECHNOLOGY_LEVEL_PRE_SOCIETY"
msgstr ""

msgid "TECHNOLOGY_LEVEL_PRIMITIVE"
msgstr ""

msgid "TECHNOLOGY_LEVEL_SCIFI"
msgstr ""

#, fuzzy
msgid "TECHNOLOGY_LEVEL_SPACE_AGE"
msgstr "Средно"

msgid "TECHNOLOGY_REQUIRED_LEVEL"
msgstr ""

msgid "TECHNOLOGY_ROCKETRY"
msgstr ""

msgid "TECHNOLOGY_SIMPLE_STONE_TOOLS"
msgstr ""

msgid "TECHNOLOGY_SOCIETY_CENTER"
msgstr ""

msgid "TECHNOLOGY_STEAM_POWER"
msgstr ""

msgid "TECHNOLOGY_UNLOCKED_NOTICE"
msgstr ""

msgid "TEMPERATURE"
msgstr "Температура"

msgid "TEMPERATURE_SHORT"
msgstr "Темп."

msgid "TESTING_TEAM"
msgstr "Изпитатели"

msgid "THANKS_FOR_BUYING_THRIVE"
msgstr ""
"Благодарим Ви за покупката на „Thrive“!\n"
"\n"
"Ако не сте закупили това копие на играта, моля, направете го [color=#3796e1][url={0}]тук[/url][/color] или разгледайте нашия [color=#3796e1][url=https ://revolutionarygamesstudio.com/releases/]уебсайт[/url][/color].\n"
"\n"
"Ако искате да включите стартиращата програма, преди стартирането на „Thrive“, може да натиснете бутона в главното меню на играта, за да отворите програмата и след това да изключите плавния режим от нейните настройки."

msgid "THANKS_FOR_PLAYING"
msgstr ""
"Благодарим Ви за отделеното време!\n"
"\n"
"Ще се радваме да споделите за „Thrive“ и на Вашите приятели."

msgid "THANK_YOU_TITLE"
msgstr "Благодарим Ви"

msgid "THEORY_TEAM"
msgstr "Теоретици"

msgid "THERMOPLAST"
msgstr "Термопласт"

msgid "THERMOPLAST_DESCRIPTION"
msgstr "Термопластът е структура с двойна мембрана, съдържаща термочувствителни пигменти, събрани заедно в мембранни торбички. Той е прокариот, който е бил асимилиран от еукариотния си приемник. Пигментите в него използват енергията от топлината в околната среда за да произвеждат [thrive:compound type=\"atp\"]АТФ[/thrive:compound] от вода в процес, който се нарича [b]термосинтеза[/b]. Количеството на произведения [thrive:compound type=\"atp\"]АТФ[/thrive:compound] зависи от [thrive:compound type=\"temperature\"]температурата[/thrive:compound]."

msgid "THERMOPLAST_PROCESSES_DESCRIPTION"
msgstr "Произвежда [thrive:compound type=\"atp\"]АТФ[/thrive:compound], чрез температурните градиенти. Количеството зависи от [thrive:compound type=\"temperature\"]температурата[/thrive:compound] в околната среда."

msgid "THERMOSYNTHASE"
msgstr "Термосинтаза"

msgid "THERMOSYNTHASE_DESCRIPTION"
msgstr "Термосинтазата е протеин, който се сгъва и свързва с АДП при загряване или се разгъва и го превръща в [thrive:compound type=\"atp\"]АТФ[/thrive:compound] при охлаждане, благодарение на топлинната конвекция в процес, който се нарича [b]термосинтеза[/b]. Количеството на произведения [thrive:compound type=\"atp\"]АТФ[/thrive:compound] зависи от [thrive:compound type=\"temperature\"]температурата[/thrive:compound]."

msgid "THERMOSYNTHASE_PROCESSES_DESCRIPTION"
msgstr "Произвежда [thrive:compound type=\"atp\"]АТФ[/thrive:compound], чрез температурните градиенти. Количеството зависи от [thrive:compound type=\"temperature\"]температурата[/thrive:compound] в околната среда."

msgid "THERMOSYNTHESIS"
msgstr "Термосинтеза"

msgid "THE_AMOUNT_OF_GLUCOSE_HAS_BEEN_REDUCED"
msgstr "Глюкозата се понижи на {0} от предишното си състояние."

msgid "THE_DISTURBANCE"
msgstr "Смущението"

#, fuzzy
msgid "THE_PATCH_MAP_BUTTON"
msgstr "Карта"

#, fuzzy
msgid "THE_WORLD_TITLE"
msgstr "Свят"

msgid "THIS_IS_LOCAL_MOD"
msgstr "Тази модификация е от локален източник"

msgid "THIS_IS_WORKSHOP_MOD"
msgstr "Тази модификация е изтеглена от „Steam Workshop“"

msgid "THREADS"
msgstr "Нишки:"

msgid "THRIVEOPEDIA"
msgstr "Трайвопедия"

msgid "THRIVEOPEDIA_CURRENT_WORLD_PAGE_TITLE"
msgstr "Текущ свят"

msgid "THRIVEOPEDIA_EVOLUTIONARY_TREE_PAGE_TITLE"
msgstr "Еволюционно дърво"

msgid "THRIVEOPEDIA_HINT_IN_GAME"
msgstr "Отваряне на Трайвопедията"

msgid "THRIVEOPEDIA_HOME_INFO"
msgstr ""
"Трайвопедията е централният източник на информация за съдържанието в „Thrive“. Тук ще намерите отговорите на всички въпроси, свързани с играта, Вашият текущ свят или с проекта за разработка на „Thrive“.\n"
"\n"
"В момента, Трайвопедията е сравнително празна, но все пак може да прегледате някои страници, използвайки навигацията. Обърнете внимание, че страниците, свързани с конкретния запис, който се използва, ще се покажат само когато Трайвопедията е отворена през менюто в играта.\n"
"\n"
"За повече информация, посетете следните връзки:\n"
"\n"
"[color=#3796e1][url=https://revolutionarygamesstudio.com/]Официален сайт[/url][/color]\n"
"[color=#3796e1][url=https://wiki.revolutionarygamesstudio.com/wiki/Main_Page]Частна Уикипедия[/url][/color]\n"
"[color=#3796e1][url=https://thrive.fandom.com/wiki/Thrive_Wiki]Обществена Уикипедия[/url][/color]"

msgid "THRIVEOPEDIA_HOME_PAGE_TITLE"
msgstr "Начало"

msgid "THRIVEOPEDIA_MUSEUM_PAGE_TITLE"
msgstr "Музей"

msgid "THRIVEOPEDIA_PATCH_MAP_PAGE_TITLE"
msgstr "Карта на зоните"

msgid "THRIVE_LICENSES"
msgstr "Лицензи на „Thrive“"

msgid "THYLAKOID"
msgstr "Тилакоид"

msgid "THYLAKOIDS"
msgstr "Тилакоиди"

msgid "THYLAKOIDS_DESCRIPTION"
msgstr "Тилакоидите са струпвания от протеини и фоточувствителни пигменти. Те използват енергията от [thrive:compound type=\"sunlight\"]светлината[/thrive:compound] за да произвеждат [thrive:compound type=\"glucose\"]глюкоза[/thrive:compound] от вода и газообразен [thrive:compound type=\"carbondioxide\"]въглероден диоксид[/thrive:compound] в процес, който се нарича [b]фотосинтеза[/b]. Благодарение на пигментите, те получават отличителен цвят. Количеството на произведената [thrive:compound type=\"glucose\"]глюкоза[/thrive:compound] зависи от концентрацията на [thrive:compound type=\"carbondioxide\"]въглеродния диоксид[/thrive:compound] и количеството [thrive:compound type=\"sunlight\"]светлина[/thrive:compound]. Понеже тилакоидите са скачени с цитоплазма, тя извършва известна [b]гликолиза[/b]."

msgid "TIDEPOOL"
msgstr "Приливен басейн"

msgid "TIMELINE"
msgstr "Хронология"

msgid "TIMELINE_GLOBAL_FILTER_TOOLTIP"
msgstr "Световни събития"

msgid "TIMELINE_LOCAL_FILTER_TOOLTIP"
msgstr "Местни събития"

msgid "TIMELINE_NICHE_FILL"
msgstr "[b][u]{0}[/u][/b] се отделиха от [b][u]{1}[/u][/b] за да запълнят ниша"

msgid "TIMELINE_SELECTION_PRESSURE_SPLIT"
msgstr "[b][u]{0}[/u][/b] се отделиха от [b][u]{1}[/u][/b] поради селекционен натиск"

#, fuzzy
msgid "TIMELINE_SPECIES_BECAME_MULTICELLULAR"
msgstr ""
"Събирайте глюкоза (белите облаци), като се движите през нея.\n"
"\n"
"Вашата клетка се нуждае от глюкоза за да оцелее.\n"
"\n"
"Следвайте напътствията за да намерите глюкозата."

msgid "TIMELINE_SPECIES_EXTINCT"
msgstr "[b][u]{0}[/u][/b] изчезнаха!"

msgid "TIMELINE_SPECIES_EXTINCT_LOCAL"
msgstr "[b][u]{0}[/u][/b] изчезнаха от тази зона"

msgid "TIMELINE_SPECIES_MIGRATED_FROM"
msgstr "Част от популацията на [b][u]{0}[/u][/b] се пресели в тази зона от {1}"

msgid "TIMELINE_SPECIES_MIGRATED_TO"
msgstr "Част от популацията на [b][u]{0}[/u][/b] се пресели в {1}"

msgid "TIMELINE_SPECIES_POPULATION_DECREASE"
msgstr "Популацията на [b][u]{0}[/u][/b] се понижи на {1} индивида"

msgid "TIMELINE_SPECIES_POPULATION_INCREASE"
msgstr "Популацията на [b][u]{0}[/u][/b] се увеличи на {1} индивида"

msgid "TIME_INDICATOR_TOOLTIP"
msgstr "Изминало време: {0:#,#} години"

msgid "TIME_OF_DAY"
msgstr ""

msgid "TITLE_COLON"
msgstr "Заглавие:"

msgid "TOGGLE_BINDING"
msgstr "Свързване"

#, fuzzy
msgid "TOGGLE_BINDING_TOOLTIP"
msgstr "Свързване"

msgid "TOGGLE_DEBUG_PANEL"
msgstr "Превключване на отстраняването на грешки"

msgid "TOGGLE_ENGULF"
msgstr "Поглъщане"

#, fuzzy
msgid "TOGGLE_ENGULF_TOOLTIP"
msgstr "Поглъщане"

msgid "TOGGLE_FPS"
msgstr "Превключване на ЧКС"

msgid "TOGGLE_FULLSCREEN"
msgstr "Превключване на резолюцията"

msgid "TOGGLE_HUD_HIDE"
msgstr "Превключване на потребителския интерфейс"

#, fuzzy
msgid "TOGGLE_INVENTORY"
msgstr "Свързване"

msgid "TOGGLE_METRICS"
msgstr "Превключване на показателите за производителност"

#, fuzzy
msgid "TOGGLE_MUCOCYST_DEFENCE"
msgstr "Превключване на резолюцията"

msgid "TOGGLE_NAVIGATION_TREE"
msgstr "Превключване на навигацията"

msgid "TOGGLE_PAUSE"
msgstr "Прекъсване на играта"

msgid "TOGGLE_UNBINDING"
msgstr "Отделяне"

msgid "TOOLS"
msgstr "Инструменти"

msgid "TOOL_HAND_AXE"
msgstr "Ръчна брадва"

msgid "TOO_MANY_RECENT_VERSIONS_TO_SHOW"
msgstr ""

#, fuzzy
msgid "TOTAL_GATHERED_ENERGY_COLON"
msgstr "Изминало време:"

msgid "TOTAL_SAVES"
msgstr "Брой записи:"

msgid "TOXIN_CHANNEL_INHIBITOR"
msgstr ""

#, fuzzy
msgid "TOXIN_CHANNEL_INHIBITOR_DESCRIPTION"
msgstr "Токсичната вакуола е видоизменена вакуола, която произвежда, съхранява и изстрелва [thrive:compound type=\"oxytoxy\"]окситоксин[/thrive:compound]. Всяка токсична вакуола увеличава скоростта на изстрелване на токсините."

#, fuzzy
msgid "TOXIN_CYTOTOXIN"
msgstr "Зависи от включването на „Земеподобен живот“"

#, fuzzy
msgid "TOXIN_CYTOTOXIN_DESCRIPTION"
msgstr "Токсичната вакуола е видоизменена вакуола, която произвежда, съхранява и изстрелва [thrive:compound type=\"oxytoxy\"]окситоксин[/thrive:compound]. Всяка токсична вакуола увеличава скоростта на изстрелване на токсините."

msgid "TOXIN_FIRE_RATE_TOXICITY_COLON"
msgstr ""

#, fuzzy
msgid "TOXIN_MACROLIDE"
msgstr ""
"Токсична\n"
"вакуола"

#, fuzzy
msgid "TOXIN_MACROLIDE_DESCRIPTION"
msgstr "Токсичната вакуола е видоизменена вакуола, която произвежда, съхранява и изстрелва [thrive:compound type=\"oxytoxy\"]окситоксин[/thrive:compound]. Всяка токсична вакуола увеличава скоростта на изстрелване на токсините."

msgid "TOXIN_OXYGEN_METABOLISM_INHIBITOR"
msgstr ""

#, fuzzy
msgid "TOXIN_OXYGEN_METABOLISM_INHIBITOR_DESCRIPTION"
msgstr "Метаболозомите са струпвания от протеини, увити в протеинови обвивки. Те превръщат [thrive:compound type=\"glucose\"]глюкозата[/thrive:compound] в [thrive:compound type=\"atp\"]АТФ[/thrive:compound], много по-бързо от цитоплазмата в процес, който се нарича [b]аеробно дишане[/b]. За да функционират се нуждаят от [thrive:compound type=\"oxygen\"]кислород[/thrive:compound], когато той не е достатъчен произвеждането на [thrive:compound type=\"atp\"]АТФ[/thrive:compound] се забавя. Понеже метаболозомите са скачени с цитоплазма, тя извършва известна [b]гликолиза[/b]."

#, fuzzy
msgid "TOXIN_OXYTOXY_DESCRIPTION"
msgstr "Токсичната вакуола е видоизменена вакуола, която произвежда, съхранява и изстрелва [thrive:compound type=\"oxytoxy\"]окситоксин[/thrive:compound]. Всяка токсична вакуола увеличава скоростта на изстрелване на токсините."

msgid "TOXIN_PREFER_FIRE_RATE"
msgstr ""

msgid "TOXIN_PREFER_TOXICITY"
msgstr ""

#, fuzzy
msgid "TOXIN_PROPERTIES_HEADING"
msgstr "Токсична устойчивост"

msgid "TOXIN_RESISTANCE"
msgstr "Токсична устойчивост"

#, fuzzy
msgid "TOXIN_TOXICITY_CUSTOMIZATION_TOOLTIP"
msgstr "Вкаменете тези създания, за да ги запазите в музея. Може да го посетите от Трайвопедията или да заредите създанията в редактора."

#, fuzzy
msgid "TOXIN_TYPE_COLON"
msgstr "Вид:"

#, fuzzy
msgid "TOXIN_TYPE_CUSTOMIZATION_EXPLANATION"
msgstr "Вкаменете тези създания, за да ги запазите в музея. Може да го посетите от Трайвопедията или да заредите създанията в редактора."

msgid "TOXIN_VACUOLE"
msgstr ""
"Токсична\n"
"вакуола"

#, fuzzy
msgid "TOXIN_VACUOLE_DESCRIPTION"
msgstr "Токсичната вакуола е видоизменена вакуола, която произвежда, съхранява и изстрелва [thrive:compound type=\"oxytoxy\"]окситоксин[/thrive:compound]. Всяка токсична вакуола увеличава скоростта на изстрелване на токсините."

msgid "TOXIN_VACUOLE_PROCESSES_DESCRIPTION"
msgstr "Превръща [thrive:compound type=\"atp\"]АТФ[/thrive:compound] в [thrive:compound type=\"oxytoxy\"]окситоксин[/thrive:compound]. Количеството зависи от концентрацията на [thrive:compound type=\"oxygen\"]кислород[/thrive:compound] в околната среда. Изстрелва токсини с натискане на [thrive:input]g_fire_toxin[/thrive:input]. Тяхната ефективност зависи от количеството на [thrive:compound type=\"oxytoxy\"]окситоксин[/thrive:compound] в клетката."

msgid "TO_BE_IMPLEMENTED"
msgstr "В процес на разработка."

msgid "TRANSLATORS"
msgstr "Преводачи"

msgid "TRANSPARENCY"
msgstr "Прозрачност"

msgid "TRY_FOSSILISING_SOME_SPECIES"
msgstr "Трябва да направите няколко вкаменелости!"

msgid "TRY_MAKING_A_SAVE"
msgstr "Трябва да направите поне един запис!"

msgid "TRY_TAKING_SOME_SCREENSHOTS"
msgstr "Трябва да направите няколко снимки!"

msgid "TUTORIAL"
msgstr "Упътване"

msgid "TUTORIAL_EARLY_MULTICELLULAR_STAGE_WELCOME"
msgstr ""
"Добре дошли в ранния многоклетъчен етап!\n"
"\n"
"Вашите създания процъфтяха по време на микробния етап.\n"
"\n"
"Играта следва основните принципи на микробния етап. Трябва да еволюирате Вашите създания и да стигнете до редактора.\n"
"\n"
"В този етап, може да промените местоположението на клетките в клетъчната колония и да ги специализирате в редактора. Клетките в колонията не могат да споделят [thrive:compound type=\"atp\"]АТФ[/thrive:compound] помежду си.\n"
"\n"
"Ако Вашите създания се възпроизвеждат чрез пъпкуване (по подразбиране), техните клетки постепенно ще се увеличават, докато достигнат максималния си размер."

#, fuzzy
msgid "TUTORIAL_MICROBE_EDITOR_ATP_BALANCE_INTRO"
msgstr ""
"Това е картата на зоните.\n"
"\n"
"Тук може да видите полезна информация за различните зони, в които живеят микробите.\n"
"\n"
"Ако изберете зона, съседна на Вашето местообитание, което е подчертано в зелено, може да натиснете бутона „Преселване“ за да се придвижите в нея.\n"
"\n"
"Изберете зона за да продължите."

msgid "TUTORIAL_MICROBE_EDITOR_AUTO-EVO_PREDICTION"
msgstr ""
"Това е прогнозата за бъдещата популация на Вашите създания. Тези стойности са изчислени на база симулацията от [b]автоматичната еволюция[/b].\n"
"\n"
"Те не включват резултатите от Вашето индивидуално представяне.\n"
"\n"
"Вашите създания трябва да поддържат размера на популацията си във всяко едно местообитание.\n"
"\n"
"За да продължите, натиснете бутона с въпросителния знак долу вдясно."

msgid "TUTORIAL_MICROBE_EDITOR_CELL_TEXT"
msgstr ""
"Това е клетъчният редактор, тук може да добавяте или премахвате органели от Вашите създания, чрез наличните [b]мутационни точки[/b] (МТ) [thrive:icon]MP[/thrive:icon]. Всяко поколение разполага със [b]100 MT[/b] [thrive:icon]MP[/thrive:icon].\n"
"\n"
"Шестоъгълникът от цитоплазма в центъра на екрана е Вашата [b]клетка[/b].\n"
"\n"
"За да продължите, изберете органел от панела вляво. След това, натиснете с мишката до шестоъгълника за да го добавите към Вашето създание. Може да завъртите органелите чрез натискане на [thrive:input]e_rotate_left[/thrive:input] или [thrive:input]e_rotate_right[/thrive:input]."

#, fuzzy
msgid "TUTORIAL_MICROBE_EDITOR_CHEMORECEPTOR"
msgstr ""
"Това е клетъчният редактор, тук може да добавяте или премахвате органели от Вашите създания, чрез наличните мутационни точки (МТ). Всяко поколение разполага със 100 MT.\n"
"\n"
"Шестоъгълникът от цитоплазма в центъра на екрана е Вашата клетка.\n"
"\n"
"За да продължите, изберете органел от панела вляво. След това, натиснете с мишката до шестоъгълника за да го добавите към Вашето създание. Може да завъртите органелите чрез натискане на [thrive:input]e_rotate_left[/thrive:input] или [thrive:input]e_rotate_right[/thrive:input]."

msgid "TUTORIAL_MICROBE_EDITOR_ENDING_TEXT"
msgstr ""
"Това е основната информация за микробния редактор. Може да преименувате Вашите създания, като натиснете с мишката върху текущото им наименование долу вляво.\n"
"\n"
"Разгледайте и останалите раздели в редактора, под [b]индикатора на МТ [thrive:icon]MP[/thrive:icon][/b], ако искате да направите допълнителни промени по Вашата клетка.\n"
"\n"
"За да оцелеете трябва да намерите надежден източник на [thrive:compound type=\"АТФ\"][/thrive:compound], защото концентрацията на [thrive:compound type=\"глюкоза\"][/thrive:compound] ще се [b]понижи драстично[/b].\n"
"\n"
"Успех!"

#, fuzzy
msgid "TUTORIAL_MICROBE_EDITOR_FLAGELLUM"
msgstr ""
"Това е клетъчният редактор, тук може да добавяте или премахвате органели от Вашите създания, чрез наличните мутационни точки (МТ). Всяко поколение разполага със 100 MT.\n"
"\n"
"Шестоъгълникът от цитоплазма в центъра на екрана е Вашата клетка.\n"
"\n"
"За да продължите, изберете органел от панела вляво. След това, натиснете с мишката до шестоъгълника за да го добавите към Вашето създание. Може да завъртите органелите чрез натискане на [thrive:input]e_rotate_left[/thrive:input] или [thrive:input]e_rotate_right[/thrive:input]."

#, fuzzy
msgid "TUTORIAL_MICROBE_EDITOR_MODIFY_ORGANELLE"
msgstr ""
"Премахването на органели също струва МТ, освен ако не са добавени в текущата сесия на редактора.\n"
"\n"
"Може да премахнете органелите като натиснете с десния бутон на мишката върху тях и изберете „Премахване“ в контекстното меню.\n"
"\n"
"Ако направите грешка, може да отмените Вашите промени в редактора.\n"
"\n"
"Натиснете бутона „Отмяна“ за да продължите."

#, fuzzy
msgid "TUTORIAL_MICROBE_EDITOR_NEGATIVE_ATP_BALANCE"
msgstr ""
"Това е картата на зоните.\n"
"\n"
"Тук може да видите полезна информация за различните зони, в които живеят микробите.\n"
"\n"
"Ако изберете зона, съседна на Вашето местообитание, което е подчертано в зелено, може да натиснете бутона „Преселване“ за да се придвижите в нея.\n"
"\n"
"Изберете зона за да продължите."

#, fuzzy
msgid "TUTORIAL_MICROBE_EDITOR_NO_CHANGES_MADE"
msgstr ""
"Това е основната информация за микробния редактор. Може да преименувате Вашите създания, като натиснете с мишката върху текущото им наименование долу вляво.\n"
"\n"
"Разгледайте и останалите раздели в редактора, ако искате да направите допълнителни промени по Вашата клетка.\n"
"\n"
"За да оцелеете трябва да намерите надежден източник на енергия, защото концентрацията на глюкоза ще се понижи драстично.\n"
"\n"
"Успех!"

msgid "TUTORIAL_MICROBE_EDITOR_PATCH_TEXT"
msgstr ""
"Това е [b]картата на зоните[/b].\n"
"\n"
"Тук може да видите полезна информация за различните зони, в които живеят микробите.\n"
"\n"
"Ако изберете зона, съседна на Вашето местообитание, което е подчертано в зелено, може да натиснете бутона „Преселване“ за да се придвижите в нея.\n"
"\n"
"Изберете зона за да продължите."

msgid "TUTORIAL_MICROBE_EDITOR_REMOVE_ORGANELLE_TEXT"
msgstr ""
"Премахването на органели също струва [b]МТ[/b] [thrive:icon]MP[/thrive:icon], [u]освен ако не са добавени в текущата сесия на редактора[/u].\n"
"\n"
"Може да премахнете органелите като натиснете с десния бутон на мишката върху тях и изберете „Премахване“ в [b]контекстното меню[/b].\n"
"\n"
"Ако направите грешка, може да отмените Вашите промени в редактора.\n"
"\n"
"Натиснете бутона „Отмяна“ за да продължите."

msgid "TUTORIAL_MICROBE_EDITOR_SELECT_ORGANELLE_TEXT"
msgstr ""
"Важно е да разберете какви ефекти има даден органел върху Вашата клетка, преди да го поставите, защото той може да окаже негативно влияние върху нея.\n"
"\n"
"Обърнете внимание на производството на АТФ, за да сте сигурни, че Вашата клетка ще оцелее. Горната лента винаги трябва да е по-дълга от долната лента.\n"
"\n"
"Натиснете бутона „Възстановяване“ (до бутона „Отмяна“) за да продължите."

msgid "TUTORIAL_MICROBE_EDITOR_STAY_SMALL"
msgstr ""
"Трябва да се [b]съсредоточите[/b] върху един или два източника на [thrive:compound type=\"АТФ\"][/thrive:compound], така че да не е необходимо да събирате всички хранителни вещества, за да оцелее Вашата клетка.\n"
"\n"
"Преценете внимателно дали добавянето на даден органел е от полза, защото всяка структура се нуждае от [thrive:compound type=\"АТФ\"][/thrive:compound], за да поддържа [thrive:icon]OsmoIcon[/thrive:icon] и изисква повече хранителни вещества за възпроизвеждането на Вашата клетка.\n"
"\n"
"Възможно е да не правите никакви промени и просто да се отправите към морската повърхност, преди да еволюирате [b]фотосинтезиращите[/b] органели."

msgid "TUTORIAL_MICROBE_STAGE_EDITOR_BUTTON_TUTORIAL"
msgstr ""
"Разполагате с достатъчно хранителни вещества за възпроизвеждането на Вашата клетка.\n"
"\n"
"Вашите създания могат да еволюират.\n"
"\n"
"Натиснете бутона на редактора, който се намира долу вдясно."

msgid "TUTORIAL_MICROBE_STAGE_ENGULFED_TEXT"
msgstr ""
"Вашата клетка е погълната. Напредъкът на усвояването е показан в лентата на здравето. Вашата клетка ще умре, след неговото завършване или бъде достигнато максималното време на изчакване.\n"
"\n"
"Натиснете бутона за извършване на самоубийство, за да пропуснете този процес, но не забравяйте, че винаги има шанс да се спасите!"

msgid "TUTORIAL_MICROBE_STAGE_ENGULFMENT_FULL_TEXT"
msgstr ""
"Вашата клетка може да погълне определено количество обекти наведнъж, което зависи от нейния размер.\n"
"\n"
"Поглъщането не е възможно, ако мястото за съхранение е пълно. За да продължите, изчакайте, докато погълнатите обекти бъдат усвоени."

msgid "TUTORIAL_MICROBE_STAGE_ENGULFMENT_TEXT"
msgstr ""
"Поглъщайте обектите, като се придвижвате към тях в режим на поглъщане, с натискане на [thrive:input]g_toggle_engulf[/thrive:input].\n"
"\n"
"След като поглъщането приключи, спрете режима на поглъщане.\n"
"\n"
"Следвайте линията от Вашата клетка до най-близкия обект, който може да погълнете."

msgid "TUTORIAL_MICROBE_STAGE_HELP_MENU_AND_ZOOM"
msgstr ""
"Ако все още изпитвате затруднения, отворете ръководството (въпросителния знак) долу вляво.\n"
"\n"
"Още един съвет — може да промените размера на изгледа с колелцето на мишката."

msgid "TUTORIAL_MICROBE_STAGE_LEAVE_COLONY_TEXT"
msgstr ""
"Разполагате с достатъчно [thrive:compound type=\"ammonia\"]амоняк[/thrive:compound] и [thrive:compound type=\"phosphates\"]фосфат[/thrive:compound], но възпроизвеждането не е възможно, докато сте част от клетъчната колония.\n"
"\n"
"За да се възпроизведете, трябва да напуснете клетъчната колония.\n"
"За разпадане на клетъчната колония, натиснете [thrive:input]g_unbind_all[/thrive:input]."

msgid "TUTORIAL_MICROBE_STAGE_REPRODUCE_TEXT"
msgstr ""
"За възпроизвеждане, органелите на клетката трябва да се удвоят. Това се случва постепенно, но събирането на [thrive:compound type=\"амоняк\"][/thrive:compound] и [thrive:compound type=\"фосфат\"][/thrive:compound] ускорява този процес.\n"
"\n"
"Наблюдавайте запълването на индикаторите около бутона на редактора долу вдясно."

msgid "TUTORIAL_MICROBE_STAGE_UNBIND_TEXT"
msgstr ""
"Вие сте в режим на отделяне. В този режим, може да натиснете с мишката върху членовете на клетъчната колония за да ги отделите от нея.\n"
"\n"
"За разпадане на цялата клетъчна колония, може да натиснете с мишката върху Вашата клетка или да натиснете [thrive:input]g_unbind_all[/thrive:input]."

msgid "TUTORIAL_VIEW_NOW"
msgstr "Преглед"

msgid "TWITTER_TOOLTIP"
msgstr "Отваряне на страницата ни в „Twitter“"

msgid "TWO_TIMES"
msgstr "2 пъти"

msgid "TYPE_COLON"
msgstr "Вид:"

msgid "UNAPPLIED_MOD_CHANGES"
msgstr "Промените не са приложени"

msgid "UNAPPLIED_MOD_CHANGES_DESCRIPTION"
msgstr "Трябва да приложите Вашите промени за смяна на модификациите."

msgid "UNBIND_ALL"
msgstr "Разпадане"

#, fuzzy
msgid "UNBIND_ALL_TOOLTIP"
msgstr "Разпадане"

msgid "UNBIND_HELP_TEXT"
msgstr "Режим на отделяне"

msgid "UNCERTAIN_VERSION_WARNING"
msgstr "Версия за отстраняване на грешки"

msgid "UNDERWATERCAVE"
msgstr "Подводна пещера"

#, fuzzy
msgid "UNDISCOVERED_ORGANELLES"
msgstr "Несвързани органели"

#, fuzzy
msgid "UNDISCOVERED_PATCH"
msgstr "Текущо местообитание"

msgid "UNDO"
msgstr "Отмяна"

msgid "UNDO_THE_LAST_ACTION"
msgstr "Отмяна на последното действие"

#, fuzzy
msgid "UNIT_ACTION_CONSTRUCT"
msgstr "Мутационна скорост"

#, fuzzy
msgid "UNIT_ACTION_MOVE"
msgstr "Мутационна скорост"

msgid "UNIT_SIMPLE_ROCKET"
msgstr ""

msgid "UNKNOWN"
msgstr "Неизвестен клавиш"

msgid "UNKNOWN_DISPLAY_DRIVER"
msgstr "Неизвестен"

msgid "UNKNOWN_MOUSE"
msgstr "Неизвестен бутон"

#, fuzzy
msgid "UNKNOWN_ORGANELLE_SYMBOL"
msgstr "Добавяне на органел или друг обект"

#, fuzzy
msgid "UNKNOWN_PATCH"
msgstr "Неизвестен клавиш"

#, fuzzy
msgid "UNKNOWN_SHORT"
msgstr "Неизвестен клавиш"

msgid "UNKNOWN_VERSION"
msgstr "Неизвестна версия"

msgid "UNKNOWN_WORKSHOP_ID"
msgstr "Неизвестен идентификационен № за работилницата"

#, fuzzy
msgid "UNLIMIT_GROWTH_SPEED"
msgstr "Ограничаване на растежа"

#, fuzzy
msgid "UNLOCKED_NEW_ORGANELLE"
msgstr "Добавяне на органел или друг обект"

#, fuzzy
msgid "UNLOCK_ALL_ORGANELLES"
msgstr "Няколко органела"

msgid "UNLOCK_CONDITION_ATP_PRODUCTION_ABOVE"
msgstr ""

msgid "UNLOCK_CONDITION_COMPOUND_IS_ABOVE"
msgstr ""

msgid "UNLOCK_CONDITION_COMPOUND_IS_BELOW"
msgstr ""

msgid "UNLOCK_CONDITION_COMPOUND_IS_BETWEEN"
msgstr ""

msgid "UNLOCK_CONDITION_DIGESTED_MICROBES_ABOVE"
msgstr ""

msgid "UNLOCK_CONDITION_ENGULFED_MICROBES_ABOVE"
msgstr ""

msgid "UNLOCK_CONDITION_EXCESS_ATP_ABOVE"
msgstr ""

msgid "UNLOCK_CONDITION_PLAYER_DEATH_COUNT_ABOVE"
msgstr ""

msgid "UNLOCK_CONDITION_REPRODUCED_WITH"
msgstr ""

msgid "UNLOCK_CONDITION_REPRODUCED_WITH_IN_A_ROW"
msgstr ""

msgid "UNLOCK_CONDITION_REPRODUCE_IN_BIOME"
msgstr ""

#, fuzzy
msgid "UNLOCK_CONDITION_SPEED_BELOW"
msgstr "Хранителна скорост:"

msgid "UNLOCK_WITH_ANY_OF_FOLLOWING"
msgstr ""

msgid "UNSAVED_CHANGE_WARNING"
msgstr ""
"Вашите промени не са запазени и ще бъдат отхвърлени.\n"
"Искате ли да продължите?"

msgid "UNTITLED"
msgstr "Неозаглавено"

msgid "UPGRADE_CILIA_PULL"
msgstr "Придърпващи реснички"

#, fuzzy
msgid "UPGRADE_CILIA_PULL_DESCRIPTION"
msgstr "Ресничките са подобни на камшичетата, но те увеличават само скоростта на завъртане на клетките."

#, fuzzy
msgid "UPGRADE_COST"
msgstr "{0} МТ"

#, fuzzy
msgid "UPGRADE_DESCRIPTION_NONE"
msgstr "Позволява разграждането на повечето видове мембрани. Произвеждането на този ензим е възможно и без помощта на лизозомата, но добавянето му подобрява хранителната ефективност на клетката."

msgid "UPGRADE_NAME_NONE"
msgstr ""

#, fuzzy
msgid "UPGRADE_PILUS_INJECTISOME"
msgstr "Ресничките са подобни на камшичетата, но те увеличават само скоростта на завъртане на клетките."

#, fuzzy
msgid "UPGRADE_PILUS_INJECTISOME_DESCRIPTION"
msgstr "Ресничките са подобни на камшичетата, но те увеличават само скоростта на завъртане на клетките."

#, fuzzy
msgid "UPGRADE_SLIME_JET_MUCOCYST"
msgstr "{0} МТ"

#, fuzzy
msgid "UPGRADE_SLIME_JET_MUCOCYST_DESCRIPTION"
msgstr "Превръща [thrive:compound type=\"glucose\"]глюкозата[/thrive:compound] в [thrive:compound type=\"mucilage\"]слуз[/thrive:compound]. Освобождава съхранената [thrive:compound type=\"mucilage\"]слуз[/thrive:compound] с натискане на [thrive:input]g_secrete_slime[/thrive:input], което увеличава скоростта на клетката и забавя нейните преследвачи."

msgid "UPLOAD"
msgstr "Качване"

msgid "UPLOADING_DOT_DOT_DOT"
msgstr "Качване..."

msgid "UPLOAD_SUCCEEDED"
msgstr "Качването е успешно"

msgid "USED_LIBRARIES_LICENSES"
msgstr "Лицензи и използвани материали"

msgid "USED_RENDERER_NAME"
msgstr "Визуализатор:"

msgid "USES_FEATURE"
msgstr "Да"

msgid "USE_AUTO_HARMONY"
msgstr "Използване на „Harmony“"

msgid "USE_AUTO_HARMONY_TOOLTIP"
msgstr "Автоматично зареждане на „Harmony“ от „Assembly“"

msgid "USE_A_CUSTOM_USERNAME"
msgstr "Персонализирано потребителско име"

msgid "USE_MANUAL_THREAD_COUNT"
msgstr "Ръчно определяне на броя на фоновите нишки"

#, fuzzy
msgid "USE_MANUAL_THREAD_COUNT_NATIVE"
msgstr "Ръчно определяне на броя на фоновите нишки"

msgid "USE_VIRTUAL_WINDOW_SIZE"
msgstr "Използване на виртуалния размер"

msgid "VACUOLE"
msgstr "Вакуола"

msgid "VACUOLE_DESCRIPTION"
msgstr "Вакуолата е вътрешен мембранен органел, който се използва като място за съхранение на хранителните вещества в клетката. Състои се от няколко секреторни мехурчета — малки мембранни структури, които са слети заедно. Изпълнена е с вода, която съдържа молекули, ензими и други вещества. Формата на вакуолата е течна и може да варира между различните клетки."

msgid "VACUOLE_IS_SPECIALIZED"
msgstr ""

#, fuzzy
msgid "VACUOLE_NOT_SPECIALIZED_DESCRIPTION"
msgstr "Увеличава мястото за съхранение на хранителните вещества в клетката."

msgid "VACUOLE_PROCESSES_DESCRIPTION"
msgstr "Увеличава мястото за съхранение на хранителните вещества в клетката."

#, fuzzy
msgid "VACUOLE_SPECIALIZED_DESCRIPTION"
msgstr "Увеличава мястото за съхранение на хранителните вещества в клетката."

msgid "VALUE_WITH_UNIT"
msgstr "{0} {1}"

msgid "VERSION_COLON"
msgstr "Версия:"

msgid "VERTICAL_COLON"
msgstr "Вертикална:"

msgid "VERTICAL_WITH_AXIS_NAME_COLON"
msgstr "Вертикална ос: {0}"

msgid "VIDEO_MEMORY"
msgstr "Използвана графична памет:"

msgid "VIDEO_MEMORY_MIB"
msgstr "{0} МиБ"

msgid "VIEWER"
msgstr "Преглед"

msgid "VIEW_ALL"
msgstr "Всички версии"

#, fuzzy
msgid "VIEW_CELL_PROCESSES"
msgstr "Подлежи на уточняване"

#, fuzzy
msgid "VIEW_ONLINE"
msgstr "Всички версии"

msgid "VIEW_PATCH_NOTES"
msgstr "Бележки към изданието"

#, fuzzy
msgid "VIEW_PATCH_NOTES_TOOLTIP"
msgstr "{0} — {1}"

msgid "VIEW_PENDING_ACTIONS"
msgstr ""

msgid "VIEW_SOURCE_CODE"
msgstr "Изходен код"

msgid "VIP_PATRONS"
msgstr "Значими поддръжници"

msgid "VISIBLE"
msgstr "Видима"

msgid "VISIBLE_WHEN_CLOSE_TO_FULL"
msgstr ""

msgid "VISIBLE_WHEN_OVER_ZERO"
msgstr ""

msgid "VISIT_SUGGESTIONS_SITE"
msgstr "Предложения"

msgid "VOLCANIC_VENT"
msgstr "Вулканичен комин"

msgid "VOLUMEDOWN"
msgstr "Клавиш „Volume Down“"

msgid "VOLUMEMUTE"
msgstr "Клавиш „Volume Mute“"

msgid "VOLUMEUP"
msgstr "Клавиш „Volume Up“"

msgid "VSYNC"
msgstr "Вертикална синхронизация"

msgid "WAITING_FOR_AUTO_EVO"
msgstr "Изчакване на автоматичната еволюция:"

msgid "WELCOME_TO_THRIVEOPEDIA"
msgstr "Добре дошли в Трайвопедията"

msgid "WENT_EXTINCT_FROM_PLANET"
msgstr "изчезнаха от планетата"

msgid "WENT_EXTINCT_IN"
msgstr "изчезнаха от {0}"

msgid "WHEEL_DOWN"
msgstr "Колелце надолу"

msgid "WHEEL_LEFT"
msgstr "Колелце наляво"

msgid "WHEEL_RIGHT"
msgstr "Колелце надясно"

msgid "WHEEL_UP"
msgstr "Колелце нагоре"

#, fuzzy
msgid "WIKI"
msgstr "нашата Уикипедия"

#, fuzzy
msgid "WIKI_2D"
msgstr "нашата Уикипедия"

msgid "WIKI_2D_BRACKET_EARLY_COMMA_3D_BRACKET_LATE"
msgstr ""

#, fuzzy
msgid "WIKI_3D"
msgstr "нашата Уикипедия"

#, fuzzy
msgid "WIKI_3D_COMMA_SANDBOX"
msgstr "Подлежи на уточняване"

#, fuzzy
msgid "WIKI_3D_COMMA_STRATEGY"
msgstr "Подлежи на уточняване"

#, fuzzy
msgid "WIKI_3D_COMMA_STRATEGY_COMMA_SPACE"
msgstr "Подлежи на уточняване"

#, fuzzy
msgid "WIKI_8_BRACKET_16"
msgstr "["

#, fuzzy
msgid "WIKI_ASCENSION"
msgstr "Подлежи на уточняване"

#, fuzzy
msgid "WIKI_ASCENSION_CURRENT_DEVELOPMENT"
msgstr "Текущи разработчици"

#, fuzzy
msgid "WIKI_ASCENSION_FEATURES"
msgstr "Подлежи на уточняване"

#, fuzzy
msgid "WIKI_ASCENSION_INTRO"
msgstr "Подлежи на уточняване"

#, fuzzy
msgid "WIKI_ASCENSION_OVERVIEW"
msgstr "Подлежи на уточняване"

#, fuzzy
msgid "WIKI_ASCENSION_TRANSITIONS"
msgstr "Поздравления!"

#, fuzzy
msgid "WIKI_ASCENSION_UI"
msgstr "Подлежи на уточняване"

#, fuzzy
msgid "WIKI_AWAKENING_STAGE_CURRENT_DEVELOPMENT"
msgstr "Това е първата стъпка към многоклетъчните организми. Свързващият агент позволява свързването с други клетки. Клетките в клетъчните колонии споделят химичните съединения помежду си, но не могат да се възпроизвеждат."

#, fuzzy
msgid "WIKI_AWAKENING_STAGE_FEATURES"
msgstr "Пробуждане"

#, fuzzy
msgid "WIKI_AWAKENING_STAGE_INTRO"
msgstr "Свързващ агент"

#, fuzzy
msgid "WIKI_AWAKENING_STAGE_OVERVIEW"
msgstr "Пробуждане"

#, fuzzy
msgid "WIKI_AWAKENING_STAGE_TRANSITIONS"
msgstr "Пробуждане"

#, fuzzy
msgid "WIKI_AWAKENING_STAGE_UI"
msgstr "Пробуждане"

#, fuzzy
msgid "WIKI_AWARE_STAGE_CURRENT_DEVELOPMENT"
msgstr "Това е първата стъпка към многоклетъчните организми. Свързващият агент позволява свързването с други клетки. Клетките в клетъчните колонии споделят химичните съединения помежду си, но не могат да се възпроизвеждат."

#, fuzzy
msgid "WIKI_AWARE_STAGE_FEATURES"
msgstr "Осъзнаване"

#, fuzzy
msgid "WIKI_AWARE_STAGE_INTRO"
msgstr "Подлежи на уточняване"

#, fuzzy
msgid "WIKI_AWARE_STAGE_OVERVIEW"
msgstr "Осъзнаване"

#, fuzzy
msgid "WIKI_AWARE_STAGE_TRANSITIONS"
msgstr "Нитрогеназа"

#, fuzzy
msgid "WIKI_AWARE_STAGE_UI"
msgstr "Осъзнаване"

#, fuzzy
msgid "WIKI_AXON_EFFECTS"
msgstr "Подлежи на уточняване"

#, fuzzy
msgid "WIKI_AXON_INTRO"
msgstr "Подлежи на уточняване"

#, fuzzy
msgid "WIKI_AXON_MODIFICATIONS"
msgstr "Подлежи на уточняване"

#, fuzzy
msgid "WIKI_AXON_PROCESSES"
msgstr "Подлежи на уточняване"

#, fuzzy
msgid "WIKI_AXON_REQUIREMENTS"
msgstr "Подлежи на уточняване"

msgid "WIKI_AXON_SCIENTIFIC_BACKGROUND"
msgstr "Подлежи на уточняване"

#, fuzzy
msgid "WIKI_AXON_STRATEGY"
msgstr "Подлежи на уточняване"

#, fuzzy
msgid "WIKI_AXON_UPGRADES"
msgstr "Подлежи на уточняване"

#, fuzzy
msgid "WIKI_BACTERIAL_CHEMOSYNTHESIS_COMMA_GLYCOLYSIS"
msgstr "Окситоксиносинтеза"

#, fuzzy
msgid "WIKI_BINDING_AGENT_EFFECTS"
msgstr "Това е първата стъпка към многоклетъчните организми. Свързващият агент позволява свързването с други клетки. Клетките в клетъчните колонии споделят химичните съединения помежду си, но не могат да се възпроизвеждат."

#, fuzzy
msgid "WIKI_BINDING_AGENT_INTRO"
msgstr "Свързващ агент"

#, fuzzy
msgid "WIKI_BINDING_AGENT_MODIFICATIONS"
msgstr "Това е първата стъпка към многоклетъчните организми. Свързващият агент позволява свързването с други клетки. Клетките в клетъчните колонии споделят химичните съединения помежду си, но не могат да се възпроизвеждат."

#, fuzzy
msgid "WIKI_BINDING_AGENT_PROCESSES"
msgstr "Свързването е възможно само с индивиди от Вашите създания чрез доближаване до тях. Режимът на свързване се включва с натискане на [thrive:input]g_toggle_binding[/thrive:input]. Клетъчната колония може да се разпадне с натискане на [thrive:input]g_unbind_all[/thrive:input]. Докато сте част от нея, възпроизвеждането не е възможно."

#, fuzzy
msgid "WIKI_BINDING_AGENT_REQUIREMENTS"
msgstr "Това е първата стъпка към многоклетъчните организми. Свързващият агент позволява свързването с други клетки. Клетките в клетъчните колонии споделят химичните съединения помежду си, но не могат да се възпроизвеждат."

msgid "WIKI_BINDING_AGENT_SCIENTIFIC_BACKGROUND"
msgstr "Подлежи на уточняване"

#, fuzzy
msgid "WIKI_BINDING_AGENT_STRATEGY"
msgstr "Това е първата стъпка към многоклетъчните организми. Свързващият агент позволява свързването с други клетки. Клетките в клетъчните колонии споделят химичните съединения помежду си, но не могат да се възпроизвеждат."

#, fuzzy
msgid "WIKI_BINDING_AGENT_UPGRADES"
msgstr "Това е първата стъпка към многоклетъчните организми. Свързващият агент позволява свързването с други клетки. Клетките в клетъчните колонии споделят химичните съединения помежду си, но не могат да се възпроизвеждат."

msgid "WIKI_BIOLUMINESCENT_VACUOLE_EFFECTS"
msgstr "Подлежи на уточняване"

msgid "WIKI_BIOLUMINESCENT_VACUOLE_INTRO"
msgstr "Подлежи на уточняване"

msgid "WIKI_BIOLUMINESCENT_VACUOLE_MODIFICATIONS"
msgstr "Подлежи на уточняване"

msgid "WIKI_BIOLUMINESCENT_VACUOLE_PROCESSES"
msgstr "Подлежи на уточняване"

msgid "WIKI_BIOLUMINESCENT_VACUOLE_REQUIREMENTS"
msgstr "Подлежи на уточняване"

msgid "WIKI_BIOLUMINESCENT_VACUOLE_SCIENTIFIC_BACKGROUND"
msgstr "Подлежи на уточняване"

msgid "WIKI_BIOLUMINESCENT_VACUOLE_STRATEGY"
msgstr "Подлежи на уточняване"

msgid "WIKI_BIOLUMINESCENT_VACUOLE_UPGRADES"
msgstr "Подлежи на уточняване"

msgid "WIKI_BODY_PLAN_EDITOR_COMMA_CELL_EDITOR"
msgstr ""

#, fuzzy
msgid "WIKI_CHEMOPLAST_EFFECTS"
msgstr "Подлежи на уточняване"

#, fuzzy
msgid "WIKI_CHEMOPLAST_INTRO"
msgstr "Подлежи на уточняване"

#, fuzzy
msgid "WIKI_CHEMOPLAST_MODIFICATIONS"
msgstr "Подлежи на уточняване"

#, fuzzy
msgid "WIKI_CHEMOPLAST_PROCESSES"
msgstr "Подлежи на уточняване"

#, fuzzy
msgid "WIKI_CHEMOPLAST_REQUIREMENTS"
msgstr "Подлежи на уточняване"

msgid "WIKI_CHEMOPLAST_SCIENTIFIC_BACKGROUND"
msgstr "Подлежи на уточняване"

#, fuzzy
msgid "WIKI_CHEMOPLAST_STRATEGY"
msgstr "Подлежи на уточняване"

#, fuzzy
msgid "WIKI_CHEMOPLAST_UPGRADES"
msgstr "Подлежи на уточняване"

msgid "WIKI_CHEMORECEPTOR_EFFECTS"
msgstr "Подлежи на уточняване"

msgid "WIKI_CHEMORECEPTOR_INTRO"
msgstr "Подлежи на уточняване"

msgid "WIKI_CHEMORECEPTOR_MODIFICATIONS"
msgstr "Подлежи на уточняване"

msgid "WIKI_CHEMORECEPTOR_PROCESSES"
msgstr "Подлежи на уточняване"

msgid "WIKI_CHEMORECEPTOR_REQUIREMENTS"
msgstr "Подлежи на уточняване"

msgid "WIKI_CHEMORECEPTOR_SCIENTIFIC_BACKGROUND"
msgstr "Подлежи на уточняване"

msgid "WIKI_CHEMORECEPTOR_STRATEGY"
msgstr "Подлежи на уточняване"

msgid "WIKI_CHEMORECEPTOR_UPGRADES"
msgstr "Подлежи на уточняване"

#, fuzzy
msgid "WIKI_CHEMOSYNTHESIZING_PROTEINS_EFFECTS"
msgstr "Хемосинтезиращи протеини"

#, fuzzy
msgid "WIKI_CHEMOSYNTHESIZING_PROTEINS_INTRO"
msgstr "Хемосинтезиращи протеини"

#, fuzzy
msgid "WIKI_CHEMOSYNTHESIZING_PROTEINS_MODIFICATIONS"
msgstr "Хемосинтезиращите протеини са малки струпвания в цитоплазмата, които превръщат [thrive:compound type=\"hydrogensulfide\"]сероводорода[/thrive:compound], газообразния [thrive:compound type=\"carbondioxide\"]въглероден диоксид[/thrive:compound] и водата в [thrive:compound type=\"glucose\"]глюкоза[/thrive:compound] в процес, който се нарича [b]сероводородна хемосинтеза[/b]. Количеството на произведената [thrive:compound type=\"glucose\"]глюкоза[/thrive:compound] зависи от концентрацията на [thrive:compound type=\"carbondioxide\"]въглероден диоксид[/thrive:compound]. Понеже хемосинтезиращите протеини са скачени с цитоплазма, тя извършва известна [b]гликолиза[/b]."

#, fuzzy
msgid "WIKI_CHEMOSYNTHESIZING_PROTEINS_PROCESSES"
msgstr "Превръщат [thrive:compound type=\"hydrogensulfide\"]сероводорода[/thrive:compound] в [thrive:compound type=\"glucose\"]глюкоза[/thrive:compound]. Количеството зависи от концентрацията на [thrive:compound type=\"carbondioxide\"]въглероден диоксид[/thrive:compound] в околната среда. Също така, превръщат [thrive:compound type=\"glucose\"]глюкозата[/thrive:compound] в [thrive:compound type=\"atp\"]АТФ[/thrive:compound]."

#, fuzzy
msgid "WIKI_CHEMOSYNTHESIZING_PROTEINS_REQUIREMENTS"
msgstr ""
"Хемосинте-\n"
"зиращи протеини"

msgid "WIKI_CHEMOSYNTHESIZING_PROTEINS_SCIENTIFIC_BACKGROUND"
msgstr "Подлежи на уточняване"

#, fuzzy
msgid "WIKI_CHEMOSYNTHESIZING_PROTEINS_STRATEGY"
msgstr "Хемосинтезиращи протеини"

#, fuzzy
msgid "WIKI_CHEMOSYNTHESIZING_PROTEINS_UPGRADES"
msgstr "Хемосинтезиращи протеини"

#, fuzzy
msgid "WIKI_CHLOROPLAST_EFFECTS"
msgstr "Подлежи на уточняване"

#, fuzzy
msgid "WIKI_CHLOROPLAST_INTRO"
msgstr "Подлежи на уточняване"

#, fuzzy
msgid "WIKI_CHLOROPLAST_MODIFICATIONS"
msgstr "Подлежи на уточняване"

#, fuzzy
msgid "WIKI_CHLOROPLAST_PROCESSES"
msgstr "Подлежи на уточняване"

#, fuzzy
msgid "WIKI_CHLOROPLAST_REQUIREMENTS"
msgstr "Подлежи на уточняване"

msgid "WIKI_CHLOROPLAST_SCIENTIFIC_BACKGROUND"
msgstr "Подлежи на уточняване"

#, fuzzy
msgid "WIKI_CHLOROPLAST_STRATEGY"
msgstr "Подлежи на уточняване"

#, fuzzy
msgid "WIKI_CHLOROPLAST_UPGRADES"
msgstr "Подлежи на уточняване"

#, fuzzy
msgid "WIKI_CHROMATOPHORE_PHOTOSYNTHESIS_COMMA_GLYCOLYSIS"
msgstr "Окситоксиносинтеза"

#, fuzzy
msgid "WIKI_CILIA_EFFECTS"
msgstr "Подлежи на уточняване"

#, fuzzy
msgid "WIKI_CILIA_INTRO"
msgstr "Подлежи на уточняване"

#, fuzzy
msgid "WIKI_CILIA_MODIFICATIONS"
msgstr "Подлежи на уточняване"

#, fuzzy
msgid "WIKI_CILIA_PROCESSES"
msgstr "Подлежи на уточняване"

#, fuzzy
msgid "WIKI_CILIA_REQUIREMENTS"
msgstr "Подлежи на уточняване"

#, fuzzy
msgid "WIKI_CILIA_SCIENTIFIC_BACKGROUND"
msgstr "Подлежи на уточняване"

#, fuzzy
msgid "WIKI_CILIA_STRATEGY"
msgstr "Подлежи на уточняване"

#, fuzzy
msgid "WIKI_CILIA_UPGRADES"
msgstr "Подлежи на уточняване"

#, fuzzy
msgid "WIKI_COMPOUNDS_BUTTON"
msgstr "Това е вътрешността на клетката. Цитоплазмата е комбинация от разтворени във вода йони, протеини и други вещества. Една от функциите, които изпълнява е [b]гликолизата[/b] — превръщането на [thrive:compound type=\"glucose\"]глюкоза[/thrive:compound] в [thrive:compound type=\"atp\"]АТФ[/thrive:compound]. Клетките, които нямат органели, разчитат на цитоплазмата за да произвеждат енергия. Също така, цитоплазмата служи за съхранение на молекули в клетката за да може тя да увеличава размера си."

#, fuzzy
msgid "WIKI_COMPOUNDS_DEVELOPMENT"
msgstr "Има химични съединения:"

#, fuzzy
msgid "WIKI_COMPOUNDS_INTRO"
msgstr "Това е вътрешността на клетката. Цитоплазмата е комбинация от разтворени във вода йони, протеини и други вещества. Една от функциите, които изпълнява е [b]гликолизата[/b] — превръщането на [thrive:compound type=\"glucose\"]глюкоза[/thrive:compound] в [thrive:compound type=\"atp\"]АТФ[/thrive:compound]. Клетките, които нямат органели, разчитат на цитоплазмата за да произвеждат енергия. Също така, цитоплазмата служи за съхранение на молекули в клетката за да може тя да увеличава размера си."

#, fuzzy
msgid "WIKI_COMPOUNDS_TYPES_OF_COMPOUNDS"
msgstr "Пиршество"

#, fuzzy
msgid "WIKI_COMPOUND_SYSTEM_DEVELOPMENT_COMPOUNDS_LIST"
msgstr "Има химични съединения:"

#, fuzzy
msgid "WIKI_COMPOUND_SYSTEM_DEVELOPMENT_INTRO"
msgstr "Има химични съединения:"

#, fuzzy
msgid "WIKI_COMPOUND_SYSTEM_DEVELOPMENT_MICROBE_STAGE"
msgstr "Има химични съединения:"

#, fuzzy
msgid "WIKI_COMPOUND_SYSTEM_DEVELOPMENT_OVERVIEW"
msgstr "Има химични съединения:"

#, fuzzy
msgid "WIKI_CYTOPLASM_EFFECTS"
msgstr "Това е вътрешността на клетката. Цитоплазмата е комбинация от разтворени във вода йони, протеини и други вещества. Една от функциите, които изпълнява е [b]гликолизата[/b] — превръщането на [thrive:compound type=\"glucose\"]глюкоза[/thrive:compound] в [thrive:compound type=\"atp\"]АТФ[/thrive:compound]. Клетките, които нямат органели, разчитат на цитоплазмата за да произвеждат енергия. Също така, цитоплазмата служи за съхранение на молекули в клетката за да може тя да увеличава размера си."

#, fuzzy
msgid "WIKI_CYTOPLASM_INTRO"
msgstr "Това е вътрешността на клетката. Цитоплазмата е комбинация от разтворени във вода йони, протеини и други вещества. Една от функциите, които изпълнява е [b]гликолизата[/b] — превръщането на [thrive:compound type=\"glucose\"]глюкоза[/thrive:compound] в [thrive:compound type=\"atp\"]АТФ[/thrive:compound]. Клетките, които нямат органели, разчитат на цитоплазмата за да произвеждат енергия. Също така, цитоплазмата служи за съхранение на молекули в клетката за да може тя да увеличава размера си."

#, fuzzy
msgid "WIKI_CYTOPLASM_MODIFICATIONS"
msgstr "Това е вътрешността на клетката. Цитоплазмата е комбинация от разтворени във вода йони, протеини и други вещества. Една от функциите, които изпълнява е [b]гликолизата[/b] — превръщането на [thrive:compound type=\"glucose\"]глюкоза[/thrive:compound] в [thrive:compound type=\"atp\"]АТФ[/thrive:compound]. Клетките, които нямат органели, разчитат на цитоплазмата за да произвеждат енергия. Също така, цитоплазмата служи за съхранение на молекули в клетката за да може тя да увеличава размера си."

#, fuzzy
msgid "WIKI_CYTOPLASM_PROCESSES"
msgstr "Превръща [thrive:compound type=\"glucose\"]глюкозата[/thrive:compound] в [thrive:compound type=\"atp\"]АТФ[/thrive:compound]."

#, fuzzy
msgid "WIKI_CYTOPLASM_REQUIREMENTS"
msgstr "Подлежи на уточняване"

msgid "WIKI_CYTOPLASM_SCIENTIFIC_BACKGROUND"
msgstr "Подлежи на уточняване"

msgid "WIKI_CYTOPLASM_STRATEGY"
msgstr "Подлежи на уточняване"

#, fuzzy
msgid "WIKI_CYTOPLASM_UPGRADES"
msgstr "Подлежи на уточняване"

#, fuzzy
msgid "WIKI_DEVELOPMENT"
msgstr "Частна Уикипедия"

#, fuzzy
msgid "WIKI_DEVELOPMENT_INFO_BUTTON"
msgstr "Аксон"

#, fuzzy
msgid "WIKI_DEVELOPMENT_ROOT_INTRO"
msgstr "Аксон"

#, fuzzy
msgid "WIKI_EDITORS_AND_MUTATIONS_GENERATIONS_AND_EDITOR_SESSIONS"
msgstr "Митохондрия"

#, fuzzy
msgid "WIKI_EDITORS_AND_MUTATIONS_INTRO"
msgstr "Митохондрия"

#, fuzzy
msgid "WIKI_EDITORS_AND_MUTATIONS_MUTATIONS_AND_MUTATION_POINTS"
msgstr "Митохондрия"

#, fuzzy
msgid "WIKI_ENVIRONMENTAL_CONDITIONS_ENVIRONMENTAL_GASSES"
msgstr "Митохондрия"

#, fuzzy
msgid "WIKI_ENVIRONMENTAL_CONDITIONS_INTRO"
msgstr "Митохондрия"

#, fuzzy
msgid "WIKI_ENVIRONMENTAL_CONDITIONS_PHYSICAL_CONDITIONS"
msgstr "(определя концентрацията на глюкоза в околната среда след всяко отваряне на редактора)"

#, fuzzy
msgid "WIKI_ENVIRONMENTAL_CONDITIONS_THE_DAY/NIGHT_CYCLE"
msgstr "Митохондрия"

#, fuzzy
msgid "WIKI_FLAGELLUM_EFFECTS"
msgstr "Подлежи на уточняване"

#, fuzzy
msgid "WIKI_FLAGELLUM_INTRO"
msgstr "Подлежи на уточняване"

#, fuzzy
msgid "WIKI_FLAGELLUM_MODIFICATIONS"
msgstr "Подлежи на уточняване"

#, fuzzy
msgid "WIKI_FLAGELLUM_PROCESSES"
msgstr "Подлежи на уточняване"

#, fuzzy
msgid "WIKI_FLAGELLUM_REQUIREMENTS"
msgstr "Подлежи на уточняване"

msgid "WIKI_FLAGELLUM_SCIENTIFIC_BACKGROUND"
msgstr "Подлежи на уточняване"

#, fuzzy
msgid "WIKI_FLAGELLUM_STRATEGY"
msgstr "Подлежи на уточняване"

#, fuzzy
msgid "WIKI_FLAGELLUM_UPGRADES"
msgstr "Подлежи на уточняване"

#, fuzzy
msgid "WIKI_GLYCOLYSIS_COMMA_ANAEROBIC_NITROGEN_FIXATION"
msgstr "Анаеробна азотна фиксация"

#, fuzzy
msgid "WIKI_HEADING_APPENDICES"
msgstr "Пробуждане"

#, fuzzy
msgid "WIKI_HEADING_COMPOUNDS_LIST"
msgstr "Пробуждане"

#, fuzzy
msgid "WIKI_HEADING_CONCEPT_ART"
msgstr "Пробуждане"

#, fuzzy
msgid "WIKI_HEADING_CURRENT_DEVELOPMENT"
msgstr "Текущи разработчици"

#, fuzzy
msgid "WIKI_HEADING_DEVELOPMENT"
msgstr "Пробуждане"

#, fuzzy
msgid "WIKI_HEADING_EDITOR"
msgstr "Пробуждане"

#, fuzzy
msgid "WIKI_HEADING_EFFECTS"
msgstr "Пробуждане"

#, fuzzy
msgid "WIKI_HEADING_ENVIRONMENTAL_GASSES"
msgstr "Нитрогеназа"

#, fuzzy
msgid "WIKI_HEADING_FEATURES"
msgstr "Пробуждане"

#, fuzzy
msgid "WIKI_HEADING_FOG_OF_WAR"
msgstr "Пробуждане"

#, fuzzy
msgid "WIKI_HEADING_GAMEPLAY"
msgstr "Пробуждане"

#, fuzzy
msgid "WIKI_HEADING_GDD"
msgstr "Пробуждане"

#, fuzzy
msgid "WIKI_HEADING_GENERATIONS_AND_EDITOR_SESSIONS"
msgstr "Пробуждане"

#, fuzzy
msgid "WIKI_HEADING_MICROBE_STAGE"
msgstr "Пробуждане"

#, fuzzy
msgid "WIKI_HEADING_MODIFICATIONS"
msgstr "Подлежи на уточняване"

#, fuzzy
msgid "WIKI_HEADING_MUTATIONS_AND_MUTATION_POINTS"
msgstr "Митохондрия"

#, fuzzy
msgid "WIKI_HEADING_OVERVIEW"
msgstr "Пробуждане"

#, fuzzy
msgid "WIKI_HEADING_PATCHES"
msgstr "Пробуждане"

#, fuzzy
msgid "WIKI_HEADING_PHYSICAL_CONDITIONS"
msgstr "Физически условия"

#, fuzzy
msgid "WIKI_HEADING_PROCESSES"
msgstr "Подлежи на уточняване"

#, fuzzy
msgid "WIKI_HEADING_REPRODUCTION_IN_THE_MICROBE_STAGE"
msgstr "Пробуждане"

#, fuzzy
msgid "WIKI_HEADING_REQUIREMENTS"
msgstr "Подлежи на уточняване"

#, fuzzy
msgid "WIKI_HEADING_SCIENTIFIC_BACKGROUND"
msgstr "Подлежи на уточняване"

#, fuzzy
msgid "WIKI_HEADING_STRATEGY"
msgstr "Пробуждане"

#, fuzzy
msgid "WIKI_HEADING_THE_DAY/NIGHT_CYCLE"
msgstr "Пробуждане"

#, fuzzy
msgid "WIKI_HEADING_THE_PATCH_MAP"
msgstr "Пробуждане"

#, fuzzy
msgid "WIKI_HEADING_TRANSITIONS"
msgstr "Пробуждане"

#, fuzzy
msgid "WIKI_HEADING_TYPES_OF_COMPOUNDS"
msgstr "Пиршество"

#, fuzzy
msgid "WIKI_HEADING_UI"
msgstr "Пробуждане"

#, fuzzy
msgid "WIKI_HEADING_UPGRADES"
msgstr "Пробуждане"

#, fuzzy
msgid "WIKI_INDUSTRIAL_STAGE_CURRENT_DEVELOPMENT"
msgstr "Това е първата стъпка към многоклетъчните организми. Свързващият агент позволява свързването с други клетки. Клетките в клетъчните колонии споделят химичните съединения помежду си, но не могат да се възпроизвеждат."

#, fuzzy
msgid "WIKI_INDUSTRIAL_STAGE_FEATURES"
msgstr "Индустриализация"

#, fuzzy
msgid "WIKI_INDUSTRIAL_STAGE_INTRO"
msgstr "Свързващ агент"

#, fuzzy
msgid "WIKI_INDUSTRIAL_STAGE_OVERVIEW"
msgstr "Индустриализация"

#, fuzzy
msgid "WIKI_INDUSTRIAL_STAGE_TRANSITIONS"
msgstr "Индустриализация"

#, fuzzy
msgid "WIKI_INDUSTRIAL_STAGE_UI"
msgstr "Индустриализация"

msgid "WIKI_INJECTISOME_PILUS"
msgstr ""

#, fuzzy
msgid "WIKI_LYSOSOME_EFFECTS"
msgstr "Подлежи на уточняване"

#, fuzzy
msgid "WIKI_LYSOSOME_INTRO"
msgstr "Лизозомата е мембранен органел, съдържащ хидролази, които разграждат различните биомолекули. Тя позволява усвояването на обектите, погълнати чрез ендоцитоза и изхвърлянето на отпадъчните продукти на клетката в процес, който се нарича [b]автофагия[/b]."

#, fuzzy
msgid "WIKI_LYSOSOME_MODIFICATIONS"
msgstr "Лизозомата е мембранен органел, съдържащ хидролази, които разграждат различните биомолекули. Тя позволява усвояването на обектите, погълнати чрез ендоцитоза и изхвърлянето на отпадъчните продукти на клетката в процес, който се нарича [b]автофагия[/b]."

#, fuzzy
msgid "WIKI_LYSOSOME_PROCESSES"
msgstr "Съдържа храносмилателни ензими. Нейните свойства определят вида на ензима, който се използва за усвояването на обектите от клетката. Ензимите подобряват хранителната ефективност на клетката."

#, fuzzy
msgid "WIKI_LYSOSOME_REQUIREMENTS"
msgstr "Подлежи на уточняване"

msgid "WIKI_LYSOSOME_SCIENTIFIC_BACKGROUND"
msgstr "Подлежи на уточняване"

#, fuzzy
msgid "WIKI_LYSOSOME_STRATEGY"
msgstr "Подлежи на уточняване"

#, fuzzy
msgid "WIKI_LYSOSOME_UPGRADES"
msgstr "Подлежи на уточняване"

#, fuzzy
msgid "WIKI_MECHANICS"
msgstr "Добавяне на органел или друг обект"

#, fuzzy
msgid "WIKI_MECHANICS_ROOT_INTRO"
msgstr "Аксон"

#, fuzzy
msgid "WIKI_METABOLOSOMES_EFFECTS"
msgstr "Метаболозомите са струпвания от протеини, увити в протеинови обвивки. Те превръщат [thrive:compound type=\"glucose\"]глюкозата[/thrive:compound] в [thrive:compound type=\"atp\"]АТФ[/thrive:compound], много по-бързо от цитоплазмата в процес, който се нарича [b]аеробно дишане[/b]. За да функционират се нуждаят от [thrive:compound type=\"oxygen\"]кислород[/thrive:compound], когато той не е достатъчен произвеждането на [thrive:compound type=\"atp\"]АТФ[/thrive:compound] се забавя. Понеже метаболозомите са скачени с цитоплазма, тя извършва известна [b]гликолиза[/b]."

#, fuzzy
msgid "WIKI_METABOLOSOMES_INTRO"
msgstr "Метаболозоми"

#, fuzzy
msgid "WIKI_METABOLOSOMES_MODIFICATIONS"
msgstr "Метаболозомите са струпвания от протеини, увити в протеинови обвивки. Те превръщат [thrive:compound type=\"glucose\"]глюкозата[/thrive:compound] в [thrive:compound type=\"atp\"]АТФ[/thrive:compound], много по-бързо от цитоплазмата в процес, който се нарича [b]аеробно дишане[/b]. За да функционират се нуждаят от [thrive:compound type=\"oxygen\"]кислород[/thrive:compound], когато той не е достатъчен произвеждането на [thrive:compound type=\"atp\"]АТФ[/thrive:compound] се забавя. Понеже метаболозомите са скачени с цитоплазма, тя извършва известна [b]гликолиза[/b]."

#, fuzzy
msgid "WIKI_METABOLOSOMES_PROCESSES"
msgstr "Превръщат [thrive:compound type=\"glucose\"]глюкозата[/thrive:compound] в [thrive:compound type=\"atp\"]АТФ[/thrive:compound]. Количеството зависи от концентрацията на [thrive:compound type=\"oxygen\"]кислород[/thrive:compound] в околната среда."

#, fuzzy
msgid "WIKI_METABOLOSOMES_REQUIREMENTS"
msgstr "Метаболозомите са струпвания от протеини, увити в протеинови обвивки. Те превръщат [thrive:compound type=\"glucose\"]глюкозата[/thrive:compound] в [thrive:compound type=\"atp\"]АТФ[/thrive:compound], много по-бързо от цитоплазмата в процес, който се нарича [b]аеробно дишане[/b]. За да функционират се нуждаят от [thrive:compound type=\"oxygen\"]кислород[/thrive:compound], когато той не е достатъчен произвеждането на [thrive:compound type=\"atp\"]АТФ[/thrive:compound] се забавя. Понеже метаболозомите са скачени с цитоплазма, тя извършва известна [b]гликолиза[/b]."

#, fuzzy
msgid "WIKI_METABOLOSOMES_SCIENTIFIC_BACKGROUND"
msgstr "Метаболозомите са струпвания от протеини, увити в протеинови обвивки. Те превръщат [thrive:compound type=\"glucose\"]глюкозата[/thrive:compound] в [thrive:compound type=\"atp\"]АТФ[/thrive:compound], много по-бързо от цитоплазмата в процес, който се нарича [b]аеробно дишане[/b]. За да функционират се нуждаят от [thrive:compound type=\"oxygen\"]кислород[/thrive:compound], когато той не е достатъчен произвеждането на [thrive:compound type=\"atp\"]АТФ[/thrive:compound] се забавя. Понеже метаболозомите са скачени с цитоплазма, тя извършва известна [b]гликолиза[/b]."

#, fuzzy
msgid "WIKI_METABOLOSOMES_STRATEGY"
msgstr "Подлежи на уточняване"

#, fuzzy
msgid "WIKI_METABOLOSOMES_UPGRADES"
msgstr "Метаболозомите са струпвания от протеини, увити в протеинови обвивки. Те превръщат [thrive:compound type=\"glucose\"]глюкозата[/thrive:compound] в [thrive:compound type=\"atp\"]АТФ[/thrive:compound], много по-бързо от цитоплазмата в процес, който се нарича [b]аеробно дишане[/b]. За да функционират се нуждаят от [thrive:compound type=\"oxygen\"]кислород[/thrive:compound], когато той не е достатъчен произвеждането на [thrive:compound type=\"atp\"]АТФ[/thrive:compound] се забавя. Понеже метаболозомите са скачени с цитоплазма, тя извършва известна [b]гликолиза[/b]."

#, fuzzy
msgid "WIKI_MICROBE_STAGE_APPENDICES"
msgstr ""
"На далечна извънземна планета, след дълъг период на вулканична активност и метеоритни удари, се заражда нов феномен.\n"
"\n"
"Живот.\n"
"\n"
"Обикновени микроби обитават дълбините на океана. Вие сте последният универсален общ предшественик (ПУОП) на тази планета.\n"
"\n"
"За да оцелеете в този враждебен свят, трябва да се приспособите и да еволюирате Вашите създания."

#, fuzzy
msgid "WIKI_MICROBE_STAGE_BUTTON"
msgstr ""
"На далечна извънземна планета, след дълъг период на вулканична активност и метеоритни удари, се заражда нов феномен.\n"
"\n"
"Живот.\n"
"\n"
"Обикновени микроби обитават дълбините на океана. Вие сте последният универсален общ предшественик (ПУОП) на тази планета.\n"
"\n"
"За да оцелеете в този враждебен свят, трябва да се приспособите и да еволюирате Вашите създания."

#, fuzzy
msgid "WIKI_MICROBE_STAGE_EDITOR"
msgstr "Микробен редактор"

#, fuzzy
msgid "WIKI_MICROBE_STAGE_GAMEPLAY"
msgstr ""
"На далечна извънземна планета, след дълъг период на вулканична активност и метеоритни удари, се заражда нов феномен.\n"
"\n"
"Живот.\n"
"\n"
"Обикновени микроби обитават дълбините на океана. Вие сте последният универсален общ предшественик (ПУОП) на тази планета.\n"
"\n"
"За да оцелеете в този враждебен свят, трябва да се приспособите и да еволюирате Вашите създания."

#, fuzzy
msgid "WIKI_MICROBE_STAGE_GDD"
msgstr "Микробен етап"

#, fuzzy
msgid "WIKI_MICROBE_STAGE_INTRO"
msgstr ""
"На далечна извънземна планета, след дълъг период на вулканична активност и метеоритни удари, се заражда нов феномен.\n"
"\n"
"Живот.\n"
"\n"
"Обикновени микроби обитават дълбините на океана. Вие сте последният универсален общ предшественик (ПУОП) на тази планета.\n"
"\n"
"За да оцелеете в този враждебен свят, трябва да се приспособите и да еволюирате Вашите създания."

#, fuzzy
msgid "WIKI_MITOCHONDRION_EFFECTS"
msgstr "Това е основният източник на енергия на клетката. Митохондрията е структура с двойна мембрана, изпълнена с протеини и ензими. Тя е прокариот, който е бил асимилиран от еукариотния си приемник. Митохондрията превръща по много ефективен начин [thrive:compound type=\"glucose\"]глюкозата[/thrive:compound] в [thrive:compound type=\"atp\"]АТФ[/thrive:compound] в процес, който се нарича [b]аеробно дишане[/b]. За да функционира се нуждае от [thrive:compound type=\"oxygen\"]кислород[/thrive:compound], когато той не е достатъчен произвеждането на [thrive:compound type=\"atp\"]АТФ[/thrive:compound] се забавя."

#, fuzzy
msgid "WIKI_MITOCHONDRION_INTRO"
msgstr "Митохондрия"

#, fuzzy
msgid "WIKI_MITOCHONDRION_MODIFICATIONS"
msgstr "Това е основният източник на енергия на клетката. Митохондрията е структура с двойна мембрана, изпълнена с протеини и ензими. Тя е прокариот, който е бил асимилиран от еукариотния си приемник. Митохондрията превръща по много ефективен начин [thrive:compound type=\"glucose\"]глюкозата[/thrive:compound] в [thrive:compound type=\"atp\"]АТФ[/thrive:compound] в процес, който се нарича [b]аеробно дишане[/b]. За да функционира се нуждае от [thrive:compound type=\"oxygen\"]кислород[/thrive:compound], когато той не е достатъчен произвеждането на [thrive:compound type=\"atp\"]АТФ[/thrive:compound] се забавя."

#, fuzzy
msgid "WIKI_MITOCHONDRION_PROCESSES"
msgstr "Превръща [thrive:compound type=\"glucose\"]глюкозата[/thrive:compound] в [thrive:compound type=\"atp\"]АТФ[/thrive:compound]. Количеството зависи от концентрацията на [thrive:compound type=\"oxygen\"]кислород[/thrive:compound] в околната среда."

#, fuzzy
msgid "WIKI_MITOCHONDRION_REQUIREMENTS"
msgstr "Това е основният източник на енергия на клетката. Митохондрията е структура с двойна мембрана, изпълнена с протеини и ензими. Тя е прокариот, който е бил асимилиран от еукариотния си приемник. Митохондрията превръща по много ефективен начин [thrive:compound type=\"glucose\"]глюкозата[/thrive:compound] в [thrive:compound type=\"atp\"]АТФ[/thrive:compound] в процес, който се нарича [b]аеробно дишане[/b]. За да функционира се нуждае от [thrive:compound type=\"oxygen\"]кислород[/thrive:compound], когато той не е достатъчен произвеждането на [thrive:compound type=\"atp\"]АТФ[/thrive:compound] се забавя."

msgid "WIKI_MITOCHONDRION_SCIENTIFIC_BACKGROUND"
msgstr "Подлежи на уточняване"

#, fuzzy
msgid "WIKI_MITOCHONDRION_STRATEGY"
msgstr "Подлежи на уточняване"

#, fuzzy
msgid "WIKI_MITOCHONDRION_UPGRADES"
msgstr "Това е основният източник на енергия на клетката. Митохондрията е структура с двойна мембрана, изпълнена с протеини и ензими. Тя е прокариот, който е бил асимилиран от еукариотния си приемник. Митохондрията превръща по много ефективен начин [thrive:compound type=\"glucose\"]глюкозата[/thrive:compound] в [thrive:compound type=\"atp\"]АТФ[/thrive:compound] в процес, който се нарича [b]аеробно дишане[/b]. За да функционира се нуждае от [thrive:compound type=\"oxygen\"]кислород[/thrive:compound], когато той не е достатъчен произвеждането на [thrive:compound type=\"atp\"]АТФ[/thrive:compound] се забавя."

#, fuzzy
msgid "WIKI_MULTICELLULAR_STAGE_CONCEPT_ART"
msgstr "Многоклетъчен етап"

#, fuzzy
msgid "WIKI_MULTICELLULAR_STAGE_CURRENT_DEVELOPMENT"
msgstr ""
"Добре дошли в ранния многоклетъчен етап!\n"
"\n"
"Вашите създания процъфтяха по време на микробния етап.\n"
"\n"
"Играта следва основните принципи на микробния етап. Трябва да еволюирате Вашите създания и да стигнете до редактора.\n"
"\n"
"В този етап, може да промените местоположението на клетките в клетъчната колония и да ги специализирате в редактора. Клетките в колонията не могат да споделят [thrive:compound type=\"atp\"]АТФ[/thrive:compound] помежду си.\n"
"\n"
"Ако Вашите създания се възпроизвеждат чрез пъпкуване (по подразбиране), техните клетки постепенно ще се увеличават, докато достигнат максималния си размер."

#, fuzzy
msgid "WIKI_MULTICELLULAR_STAGE_FEATURES"
msgstr "Многоклетъчен етап"

#, fuzzy
msgid "WIKI_MULTICELLULAR_STAGE_INTRO"
msgstr "Многоклетъчен етап"

#, fuzzy
msgid "WIKI_MULTICELLULAR_STAGE_OVERVIEW"
msgstr "Многоклетъчен етап"

#, fuzzy
msgid "WIKI_MULTICELLULAR_STAGE_TRANSITIONS"
msgstr "Многоклетъчен етап"

#, fuzzy
msgid "WIKI_MULTICELLULAR_STAGE_UI"
msgstr "Многоклетъчен етап"

#, fuzzy
msgid "WIKI_MYOFIBRIL_EFFECTS"
msgstr "Подлежи на уточняване"

#, fuzzy
msgid "WIKI_MYOFIBRIL_INTRO"
msgstr "Подлежи на уточняване"

#, fuzzy
msgid "WIKI_MYOFIBRIL_MODIFICATIONS"
msgstr "Подлежи на уточняване"

#, fuzzy
msgid "WIKI_MYOFIBRIL_PROCESSES"
msgstr "Подлежи на уточняване"

#, fuzzy
msgid "WIKI_MYOFIBRIL_REQUIREMENTS"
msgstr "Подлежи на уточняване"

msgid "WIKI_MYOFIBRIL_SCIENTIFIC_BACKGROUND"
msgstr "Подлежи на уточняване"

#, fuzzy
msgid "WIKI_MYOFIBRIL_STRATEGY"
msgstr "Подлежи на уточняване"

#, fuzzy
msgid "WIKI_MYOFIBRIL_UPGRADES"
msgstr "Подлежи на уточняване"

#, fuzzy
msgid "WIKI_NATION_EDITOR"
msgstr "Активиране на редактора"

#, fuzzy
msgid "WIKI_NITROGEN-FIXING_PLASTID_EFFECTS"
msgstr "Подлежи на уточняване"

#, fuzzy
msgid "WIKI_NITROGEN-FIXING_PLASTID_INTRO"
msgstr "Подлежи на уточняване"

#, fuzzy
msgid "WIKI_NITROGEN-FIXING_PLASTID_MODIFICATIONS"
msgstr "Подлежи на уточняване"

#, fuzzy
msgid "WIKI_NITROGEN-FIXING_PLASTID_PROCESSES"
msgstr "Подлежи на уточняване"

#, fuzzy
msgid "WIKI_NITROGEN-FIXING_PLASTID_REQUIREMENTS"
msgstr "Подлежи на уточняване"

msgid "WIKI_NITROGEN-FIXING_PLASTID_SCIENTIFIC_BACKGROUND"
msgstr "Подлежи на уточняване"

#, fuzzy
msgid "WIKI_NITROGEN-FIXING_PLASTID_STRATEGY"
msgstr "Подлежи на уточняване"

#, fuzzy
msgid "WIKI_NITROGEN-FIXING_PLASTID_UPGRADES"
msgstr "Подлежи на уточняване"

#, fuzzy
msgid "WIKI_NITROGENASE_EFFECTS"
msgstr "Подлежи на уточняване"

#, fuzzy
msgid "WIKI_NITROGENASE_INTRO"
msgstr "Подлежи на уточняване"

#, fuzzy
msgid "WIKI_NITROGENASE_MODIFICATIONS"
msgstr "Подлежи на уточняване"

#, fuzzy
msgid "WIKI_NITROGENASE_PROCESSES"
msgstr "Подлежи на уточняване"

#, fuzzy
msgid "WIKI_NITROGENASE_REQUIREMENTS"
msgstr "Подлежи на уточняване"

msgid "WIKI_NITROGENASE_SCIENTIFIC_BACKGROUND"
msgstr "Подлежи на уточняване"

#, fuzzy
msgid "WIKI_NITROGENASE_STRATEGY"
msgstr "Подлежи на уточняване"

#, fuzzy
msgid "WIKI_NITROGENASE_UPGRADES"
msgstr "Подлежи на уточняване"

#, fuzzy
msgid "WIKI_NO"
msgstr "нашата Уикипедия"

msgid "WIKI_NONE_COMMA_THIS_IS_THE_LAST_STAGE"
msgstr ""

#, fuzzy
msgid "WIKI_NUCLEUS_EFFECTS"
msgstr "Подлежи на уточняване"

#, fuzzy
msgid "WIKI_NUCLEUS_INTRO"
msgstr "Подлежи на уточняване"

#, fuzzy
msgid "WIKI_NUCLEUS_MODIFICATIONS"
msgstr "Подлежи на уточняване"

#, fuzzy
msgid "WIKI_NUCLEUS_PROCESSES"
msgstr "Подлежи на уточняване"

#, fuzzy
msgid "WIKI_NUCLEUS_REQUIREMENTS"
msgstr "Подлежи на уточняване"

msgid "WIKI_NUCLEUS_SCIENTIFIC_BACKGROUND"
msgstr "Подлежи на уточняване"

#, fuzzy
msgid "WIKI_NUCLEUS_STRATEGY"
msgstr "Подлежи на уточняване"

#, fuzzy
msgid "WIKI_NUCLEUS_UPGRADES"
msgstr "Подлежи на уточняване"

#, fuzzy
msgid "WIKI_ORGANELLES_ROOT_INTRO"
msgstr "Аксон"

#, fuzzy
msgid "WIKI_OXYTOXISOME_EFFECTS"
msgstr "Подлежи на уточняване"

msgid "WIKI_OXYTOXISOME_INTRO"
msgstr "Подлежи на уточняване"

msgid "WIKI_OXYTOXISOME_MODIFICATIONS"
msgstr "Подлежи на уточняване"

#, fuzzy
msgid "WIKI_OXYTOXISOME_PROCESSES"
msgstr "Подлежи на уточняване"

msgid "WIKI_OXYTOXISOME_REQUIREMENTS"
msgstr "Подлежи на уточняване"

msgid "WIKI_OXYTOXISOME_SCIENTIFIC_BACKGROUND"
msgstr "Подлежи на уточняване"

#, fuzzy
msgid "WIKI_OXYTOXISOME_STRATEGY"
msgstr "Подлежи на уточняване"

msgid "WIKI_OXYTOXISOME_UPGRADES"
msgstr "Подлежи на уточняване"

#, fuzzy
msgid "WIKI_OXYTOXY_SYNTHESIS_COMMA_GLYCOLYSIS"
msgstr "Окситоксиносинтеза"

#, fuzzy
msgid "WIKI_PAGE_ASCENSION"
msgstr "Рустицианин"

#, fuzzy
msgid "WIKI_PAGE_AWAKENING_STAGE"
msgstr "Пробуждане"

#, fuzzy
msgid "WIKI_PAGE_AWARE_STAGE"
msgstr "Осъзнаване"

#, fuzzy
msgid "WIKI_PAGE_AXON"
msgstr "Рустицианин"

#, fuzzy
msgid "WIKI_PAGE_BINDING_AGENT"
msgstr "Свързващ агент"

#, fuzzy
msgid "WIKI_PAGE_BIOLUMINESCENT_VACUOLE"
msgstr "Биолуминесцентна вакуола"

#, fuzzy
msgid "WIKI_PAGE_CHEMOPLAST"
msgstr "Хемопласт"

#, fuzzy
msgid "WIKI_PAGE_CHEMORECEPTOR"
msgstr "Хеморецептор"

#, fuzzy
msgid "WIKI_PAGE_CHEMOSYNTHESIZING_PROTEINS"
msgstr "Хемосинтезиращи протеини"

#, fuzzy
msgid "WIKI_PAGE_CHLOROPLAST"
msgstr "Хлоропласт"

#, fuzzy
msgid "WIKI_PAGE_CILIA"
msgstr "Пробуждане"

#, fuzzy
msgid "WIKI_PAGE_COMPOUNDS"
msgstr "Цитоплазма"

#, fuzzy
msgid "WIKI_PAGE_COMPOUND_SYSTEM_DEVELOPMENT"
msgstr "Има химични съединения:"

#, fuzzy
msgid "WIKI_PAGE_CYTOPLASM"
msgstr "Цитоплазма"

#, fuzzy
msgid "WIKI_PAGE_DEVELOPMENT_ROOT"
msgstr "Добавяне на органел или друг обект"

#, fuzzy
msgid "WIKI_PAGE_EDITORS_AND_MUTATIONS"
msgstr "Митохондрия"

#, fuzzy
msgid "WIKI_PAGE_ENVIRONMENTAL_CONDITIONS"
msgstr "Митохондрия"

#, fuzzy
msgid "WIKI_PAGE_FLAGELLUM"
msgstr "Камшиче"

#, fuzzy
msgid "WIKI_PAGE_INDUSTRIAL_STAGE"
msgstr "Индустриализация"

#, fuzzy
msgid "WIKI_PAGE_LYSOSOME"
msgstr "Лизозома"

#, fuzzy
msgid "WIKI_PAGE_MECHANICS_ROOT"
msgstr "Добавяне на органел или друг обект"

#, fuzzy
msgid "WIKI_PAGE_METABOLOSOMES"
msgstr "Метаболозоми"

#, fuzzy
msgid "WIKI_PAGE_MICROBE_STAGE"
msgstr "Нитрогеназа"

#, fuzzy
msgid "WIKI_PAGE_MITOCHONDRION"
msgstr "Митохондрия"

#, fuzzy
msgid "WIKI_PAGE_MULTICELLULAR_STAGE"
msgstr "Многоклетъчен етап"

#, fuzzy
msgid "WIKI_PAGE_MYOFIBRIL"
msgstr "Миофибрила"

#, fuzzy
msgid "WIKI_PAGE_NITROGEN-FIXING_PLASTID"
msgstr "Пластид за азотна фиксация"

#, fuzzy
msgid "WIKI_PAGE_NITROGENASE"
msgstr "Нитрогеназа"

#, fuzzy
msgid "WIKI_PAGE_NUCLEUS"
msgstr "Нуждае се от ядро"

#, fuzzy
msgid "WIKI_PAGE_ORGANELLES_ROOT"
msgstr "Добавяне на органел или друг обект"

#, fuzzy
msgid "WIKI_PAGE_OXYTOXISOME"
msgstr "Окситоксизома"

#, fuzzy
msgid "WIKI_PAGE_PERFORATOR_PILUS"
msgstr "Подлежи на уточняване"

#, fuzzy
msgid "WIKI_PAGE_PROTOPLASM"
msgstr "Протоплазма"

#, fuzzy
msgid "WIKI_PAGE_REPRODUCTION"
msgstr "Протоплазма"

#, fuzzy
msgid "WIKI_PAGE_RUSTICYANIN"
msgstr "Рустицианин"

#, fuzzy
msgid "WIKI_PAGE_SIGNALING_AGENT"
msgstr "Сигнализиращ агент"

#, fuzzy
msgid "WIKI_PAGE_SLIME_JET"
msgstr "Порозома"

#, fuzzy
msgid "WIKI_PAGE_SOCIETY_STAGE"
msgstr "Цивилизация"

#, fuzzy
msgid "WIKI_PAGE_SPACE_STAGE"
msgstr "Порозома"

#, fuzzy
msgid "WIKI_PAGE_STAGES_ROOT"
msgstr "Добавяне на органел или друг обект"

#, fuzzy
msgid "WIKI_PAGE_THERMOPLAST"
msgstr "Термопласт"

#, fuzzy
msgid "WIKI_PAGE_THERMOSYNTHASE"
msgstr "Термосинтаза"

#, fuzzy
msgid "WIKI_PAGE_THE_PATCH_MAP"
msgstr "Термопласт"

#, fuzzy
msgid "WIKI_PAGE_THYLAKOIDS"
msgstr "Тилакоиди"

#, fuzzy
msgid "WIKI_PAGE_TOXIN_VACUOLE"
msgstr ""
"Токсична\n"
"вакуола"

#, fuzzy
msgid "WIKI_PAGE_VACUOLE"
msgstr ""
"Токсична\n"
"вакуола"

#, fuzzy
msgid "WIKI_PERFORATOR_PILUS_EFFECTS"
msgstr "Подлежи на уточняване"

#, fuzzy
msgid "WIKI_PERFORATOR_PILUS_INTRO"
msgstr "Подлежи на уточняване"

#, fuzzy
msgid "WIKI_PERFORATOR_PILUS_MODIFICATIONS"
msgstr "Подлежи на уточняване"

#, fuzzy
msgid "WIKI_PERFORATOR_PILUS_PROCESSES"
msgstr "Подлежи на уточняване"

#, fuzzy
msgid "WIKI_PERFORATOR_PILUS_REQUIREMENTS"
msgstr "Подлежи на уточняване"

#, fuzzy
msgid "WIKI_PERFORATOR_PILUS_SCIENTIFIC_BACKGROUND"
msgstr "Подлежи на уточняване"

#, fuzzy
msgid "WIKI_PERFORATOR_PILUS_STRATEGY"
msgstr "Подлежи на уточняване"

#, fuzzy
msgid "WIKI_PERFORATOR_PILUS_UPGRADES"
msgstr "Подлежи на уточняване"

#, fuzzy
msgid "WIKI_PROTEIN_RESPIRATION"
msgstr "Аеробно дишане"

msgid "WIKI_PROTOPLASM_EFFECTS"
msgstr "Подлежи на уточняване"

msgid "WIKI_PROTOPLASM_INTRO"
msgstr "Подлежи на уточняване"

msgid "WIKI_PROTOPLASM_MODIFICATIONS"
msgstr "Подлежи на уточняване"

msgid "WIKI_PROTOPLASM_PROCESSES"
msgstr "Подлежи на уточняване"

msgid "WIKI_PROTOPLASM_REQUIREMENTS"
msgstr "Подлежи на уточняване"

msgid "WIKI_PROTOPLASM_SCIENTIFIC_BACKGROUND"
msgstr "Подлежи на уточняване"

msgid "WIKI_PROTOPLASM_STRATEGY"
msgstr "Подлежи на уточняване"

msgid "WIKI_PROTOPLASM_UPGRADES"
msgstr "Подлежи на уточняване"

#, fuzzy
msgid "WIKI_PULLING_CILIA"
msgstr "Пробуждане"

#, fuzzy
msgid "WIKI_REPRODUCTION_BUTTON"
msgstr "Подлежи на уточняване"

#, fuzzy
msgid "WIKI_REPRODUCTION_INTRO"
msgstr "Подлежи на уточняване"

#, fuzzy
msgid "WIKI_REPRODUCTION_REPRODUCTION_IN_THE_MICROBE_STAGE"
msgstr "Подлежи на уточняване"

msgid "WIKI_ROOT_BODY"
msgstr ""

msgid "WIKI_ROOT_HEADING"
msgstr ""

#, fuzzy
msgid "WIKI_RUSTICYANIN_EFFECTS"
msgstr "Подлежи на уточняване"

#, fuzzy
msgid "WIKI_RUSTICYANIN_INTRO"
msgstr "Подлежи на уточняване"

#, fuzzy
msgid "WIKI_RUSTICYANIN_MODIFICATIONS"
msgstr "Подлежи на уточняване"

#, fuzzy
msgid "WIKI_RUSTICYANIN_PROCESSES"
msgstr "Подлежи на уточняване"

#, fuzzy
msgid "WIKI_RUSTICYANIN_REQUIREMENTS"
msgstr "Подлежи на уточняване"

msgid "WIKI_RUSTICYANIN_SCIENTIFIC_BACKGROUND"
msgstr "Подлежи на уточняване"

#, fuzzy
msgid "WIKI_RUSTICYANIN_STRATEGY"
msgstr "Подлежи на уточняване"

#, fuzzy
msgid "WIKI_RUSTICYANIN_UPGRADES"
msgstr "Подлежи на уточняване"

#, fuzzy
msgid "WIKI_SIGNALING_AGENT_EFFECTS"
msgstr "Подлежи на уточняване"

#, fuzzy
msgid "WIKI_SIGNALING_AGENT_INTRO"
msgstr "Подлежи на уточняване"

#, fuzzy
msgid "WIKI_SIGNALING_AGENT_MODIFICATIONS"
msgstr "Подлежи на уточняване"

#, fuzzy
msgid "WIKI_SIGNALING_AGENT_PROCESSES"
msgstr "Подлежи на уточняване"

#, fuzzy
msgid "WIKI_SIGNALING_AGENT_REQUIREMENTS"
msgstr "Подлежи на уточняване"

msgid "WIKI_SIGNALING_AGENT_SCIENTIFIC_BACKGROUND"
msgstr "Подлежи на уточняване"

#, fuzzy
msgid "WIKI_SIGNALING_AGENT_STRATEGY"
msgstr "Подлежи на уточняване"

#, fuzzy
msgid "WIKI_SIGNALING_AGENT_UPGRADES"
msgstr "Подлежи на уточняване"

#, fuzzy
msgid "WIKI_SLIME_JET_EFFECTS"
msgstr "Подлежи на уточняване"

#, fuzzy
msgid "WIKI_SLIME_JET_INTRO"
msgstr "Подлежи на уточняване"

#, fuzzy
msgid "WIKI_SLIME_JET_MODIFICATIONS"
msgstr "Подлежи на уточняване"

#, fuzzy
msgid "WIKI_SLIME_JET_PROCESSES"
msgstr "Подлежи на уточняване"

#, fuzzy
msgid "WIKI_SLIME_JET_REQUIREMENTS"
msgstr "Подлежи на уточняване"

msgid "WIKI_SLIME_JET_SCIENTIFIC_BACKGROUND"
msgstr "Подлежи на уточняване"

#, fuzzy
msgid "WIKI_SLIME_JET_STRATEGY"
msgstr "Подлежи на уточняване"

#, fuzzy
msgid "WIKI_SLIME_JET_UPGRADES"
msgstr "Подлежи на уточняване"

#, fuzzy
msgid "WIKI_SOCIETY_STAGE_CURRENT_DEVELOPMENT"
msgstr "Това е първата стъпка към многоклетъчните организми. Свързващият агент позволява свързването с други клетки. Клетките в клетъчните колонии споделят химичните съединения помежду си, но не могат да се възпроизвеждат."

#, fuzzy
msgid "WIKI_SOCIETY_STAGE_FEATURES"
msgstr "Цивилизация"

#, fuzzy
msgid "WIKI_SOCIETY_STAGE_INTRO"
msgstr "Подлежи на уточняване"

#, fuzzy
msgid "WIKI_SOCIETY_STAGE_OVERVIEW"
msgstr "Цивилизация"

#, fuzzy
msgid "WIKI_SOCIETY_STAGE_TRANSITIONS"
msgstr "Цивилизация"

#, fuzzy
msgid "WIKI_SOCIETY_STAGE_UI"
msgstr "Цивилизация"

#, fuzzy
msgid "WIKI_SPACE_STAGE_CURRENT_DEVELOPMENT"
msgstr "Това е първата стъпка към многоклетъчните организми. Свързващият агент позволява свързването с други клетки. Клетките в клетъчните колонии споделят химичните съединения помежду си, но не могат да се възпроизвеждат."

#, fuzzy
msgid "WIKI_SPACE_STAGE_FEATURES"
msgstr "Порозома"

#, fuzzy
msgid "WIKI_SPACE_STAGE_INTRO"
msgstr "Подлежи на уточняване"

#, fuzzy
msgid "WIKI_SPACE_STAGE_OVERVIEW"
msgstr "Космическа колонизация"

#, fuzzy
msgid "WIKI_SPACE_STAGE_TRANSITIONS"
msgstr "Нитрогеназа"

#, fuzzy
msgid "WIKI_SPACE_STAGE_UI"
msgstr "Космическа колонизация"

#, fuzzy
msgid "WIKI_STAGES_ROOT_INTRO"
msgstr "Аксон"

#, fuzzy
msgid "WIKI_TBA"
msgstr "нашата Уикипедия"

#, fuzzy
msgid "WIKI_THERMOPLAST_EFFECTS"
msgstr "Подлежи на уточняване"

#, fuzzy
msgid "WIKI_THERMOPLAST_INTRO"
msgstr "Подлежи на уточняване"

#, fuzzy
msgid "WIKI_THERMOPLAST_MODIFICATIONS"
msgstr "Подлежи на уточняване"

#, fuzzy
msgid "WIKI_THERMOPLAST_PROCESSES"
msgstr "Подлежи на уточняване"

#, fuzzy
msgid "WIKI_THERMOPLAST_REQUIREMENTS"
msgstr "Подлежи на уточняване"

msgid "WIKI_THERMOPLAST_SCIENTIFIC_BACKGROUND"
msgstr "Подлежи на уточняване"

#, fuzzy
msgid "WIKI_THERMOPLAST_STRATEGY"
msgstr "Подлежи на уточняване"

#, fuzzy
msgid "WIKI_THERMOPLAST_UPGRADES"
msgstr "Подлежи на уточняване"

#, fuzzy
msgid "WIKI_THERMOSYNTHASE_EFFECTS"
msgstr "Подлежи на уточняване"

#, fuzzy
msgid "WIKI_THERMOSYNTHASE_INTRO"
msgstr "Подлежи на уточняване"

#, fuzzy
msgid "WIKI_THERMOSYNTHASE_MODIFICATIONS"
msgstr "Подлежи на уточняване"

#, fuzzy
msgid "WIKI_THERMOSYNTHASE_PROCESSES"
msgstr "Подлежи на уточняване"

#, fuzzy
msgid "WIKI_THERMOSYNTHASE_REQUIREMENTS"
msgstr "Подлежи на уточняване"

msgid "WIKI_THERMOSYNTHASE_SCIENTIFIC_BACKGROUND"
msgstr "Подлежи на уточняване"

#, fuzzy
msgid "WIKI_THERMOSYNTHASE_STRATEGY"
msgstr "Подлежи на уточняване"

#, fuzzy
msgid "WIKI_THERMOSYNTHASE_UPGRADES"
msgstr "Подлежи на уточняване"

#, fuzzy
msgid "WIKI_THE_PATCH_MAP_FOG_OF_WAR"
msgstr "Подлежи на уточняване"

#, fuzzy
msgid "WIKI_THE_PATCH_MAP_INTRO"
msgstr "Подлежи на уточняване"

#, fuzzy
msgid "WIKI_THE_PATCH_MAP_PATCHES"
msgstr "Подлежи на уточняване"

#, fuzzy
msgid "WIKI_THE_PATCH_MAP_THE_PATCH_MAP"
msgstr "Подлежи на уточняване"

#, fuzzy
msgid "WIKI_THYLAKOIDS_EFFECTS"
msgstr "Тилакоидите са струпвания от протеини и фоточувствителни пигменти. Те използват енергията от [thrive:compound type=\"sunlight\"]светлината[/thrive:compound] за да произвеждат [thrive:compound type=\"glucose\"]глюкоза[/thrive:compound] от вода и газообразен [thrive:compound type=\"carbondioxide\"]въглероден диоксид[/thrive:compound] в процес, който се нарича [b]фотосинтеза[/b]. Благодарение на пигментите, те получават отличителен цвят. Количеството на произведената [thrive:compound type=\"glucose\"]глюкоза[/thrive:compound] зависи от концентрацията на [thrive:compound type=\"carbondioxide\"]въглеродния диоксид[/thrive:compound] и количеството [thrive:compound type=\"sunlight\"]светлина[/thrive:compound]. Понеже тилакоидите са скачени с цитоплазма, тя извършва известна [b]гликолиза[/b]."

#, fuzzy
msgid "WIKI_THYLAKOIDS_INTRO"
msgstr "Тилакоидите са струпвания от протеини и фоточувствителни пигменти. Те използват енергията от [thrive:compound type=\"sunlight\"]светлината[/thrive:compound] за да произвеждат [thrive:compound type=\"glucose\"]глюкоза[/thrive:compound] от вода и газообразен [thrive:compound type=\"carbondioxide\"]въглероден диоксид[/thrive:compound] в процес, който се нарича [b]фотосинтеза[/b]. Благодарение на пигментите, те получават отличителен цвят. Количеството на произведената [thrive:compound type=\"glucose\"]глюкоза[/thrive:compound] зависи от концентрацията на [thrive:compound type=\"carbondioxide\"]въглеродния диоксид[/thrive:compound] и количеството [thrive:compound type=\"sunlight\"]светлина[/thrive:compound]. Понеже тилакоидите са скачени с цитоплазма, тя извършва известна [b]гликолиза[/b]."

#, fuzzy
msgid "WIKI_THYLAKOIDS_MODIFICATIONS"
msgstr "Тилакоидите са струпвания от протеини и фоточувствителни пигменти. Те използват енергията от [thrive:compound type=\"sunlight\"]светлината[/thrive:compound] за да произвеждат [thrive:compound type=\"glucose\"]глюкоза[/thrive:compound] от вода и газообразен [thrive:compound type=\"carbondioxide\"]въглероден диоксид[/thrive:compound] в процес, който се нарича [b]фотосинтеза[/b]. Благодарение на пигментите, те получават отличителен цвят. Количеството на произведената [thrive:compound type=\"glucose\"]глюкоза[/thrive:compound] зависи от концентрацията на [thrive:compound type=\"carbondioxide\"]въглеродния диоксид[/thrive:compound] и количеството [thrive:compound type=\"sunlight\"]светлина[/thrive:compound]. Понеже тилакоидите са скачени с цитоплазма, тя извършва известна [b]гликолиза[/b]."

#, fuzzy
msgid "WIKI_THYLAKOIDS_PROCESSES"
msgstr "Тилакоидите са струпвания от протеини и фоточувствителни пигменти. Те използват енергията от [thrive:compound type=\"sunlight\"]светлината[/thrive:compound] за да произвеждат [thrive:compound type=\"glucose\"]глюкоза[/thrive:compound] от вода и газообразен [thrive:compound type=\"carbondioxide\"]въглероден диоксид[/thrive:compound] в процес, който се нарича [b]фотосинтеза[/b]. Благодарение на пигментите, те получават отличителен цвят. Количеството на произведената [thrive:compound type=\"glucose\"]глюкоза[/thrive:compound] зависи от концентрацията на [thrive:compound type=\"carbondioxide\"]въглеродния диоксид[/thrive:compound] и количеството [thrive:compound type=\"sunlight\"]светлина[/thrive:compound]. Понеже тилакоидите са скачени с цитоплазма, тя извършва известна [b]гликолиза[/b]."

#, fuzzy
msgid "WIKI_THYLAKOIDS_REQUIREMENTS"
msgstr "Подлежи на уточняване"

msgid "WIKI_THYLAKOIDS_SCIENTIFIC_BACKGROUND"
msgstr "Подлежи на уточняване"

#, fuzzy
msgid "WIKI_THYLAKOIDS_STRATEGY"
msgstr "Тилакоидите са струпвания от протеини и фоточувствителни пигменти. Те използват енергията от [thrive:compound type=\"sunlight\"]светлината[/thrive:compound] за да произвеждат [thrive:compound type=\"glucose\"]глюкоза[/thrive:compound] от вода и газообразен [thrive:compound type=\"carbondioxide\"]въглероден диоксид[/thrive:compound] в процес, който се нарича [b]фотосинтеза[/b]. Благодарение на пигментите, те получават отличителен цвят. Количеството на произведената [thrive:compound type=\"glucose\"]глюкоза[/thrive:compound] зависи от концентрацията на [thrive:compound type=\"carbondioxide\"]въглеродния диоксид[/thrive:compound] и количеството [thrive:compound type=\"sunlight\"]светлина[/thrive:compound]. Понеже тилакоидите са скачени с цитоплазма, тя извършва известна [b]гликолиза[/b]."

#, fuzzy
msgid "WIKI_THYLAKOIDS_UPGRADES"
msgstr "Тилакоидите са струпвания от протеини и фоточувствителни пигменти. Те използват енергията от [thrive:compound type=\"sunlight\"]светлината[/thrive:compound] за да произвеждат [thrive:compound type=\"glucose\"]глюкоза[/thrive:compound] от вода и газообразен [thrive:compound type=\"carbondioxide\"]въглероден диоксид[/thrive:compound] в процес, който се нарича [b]фотосинтеза[/b]. Благодарение на пигментите, те получават отличителен цвят. Количеството на произведената [thrive:compound type=\"glucose\"]глюкоза[/thrive:compound] зависи от концентрацията на [thrive:compound type=\"carbondioxide\"]въглеродния диоксид[/thrive:compound] и количеството [thrive:compound type=\"sunlight\"]светлина[/thrive:compound]. Понеже тилакоидите са скачени с цитоплазма, тя извършва известна [b]гликолиза[/b]."

#, fuzzy
msgid "WIKI_TOXIN_VACUOLE_EFFECTS"
msgstr "Подлежи на уточняване"

#, fuzzy
msgid "WIKI_TOXIN_VACUOLE_INTRO"
msgstr "Подлежи на уточняване"

#, fuzzy
msgid "WIKI_TOXIN_VACUOLE_MODIFICATIONS"
msgstr "Подлежи на уточняване"

#, fuzzy
msgid "WIKI_TOXIN_VACUOLE_PROCESSES"
msgstr "Подлежи на уточняване"

#, fuzzy
msgid "WIKI_TOXIN_VACUOLE_REQUIREMENTS"
msgstr "Подлежи на уточняване"

msgid "WIKI_TOXIN_VACUOLE_SCIENTIFIC_BACKGROUND"
msgstr "Подлежи на уточняване"

#, fuzzy
msgid "WIKI_TOXIN_VACUOLE_STRATEGY"
msgstr "Подлежи на уточняване"

#, fuzzy
msgid "WIKI_TOXIN_VACUOLE_UPGRADES"
msgstr "Подлежи на уточняване"

msgid "WIKI_VACUOLE_EFFECTS"
msgstr "Подлежи на уточняване"

msgid "WIKI_VACUOLE_INTRO"
msgstr "Подлежи на уточняване"

msgid "WIKI_VACUOLE_MODIFICATIONS"
msgstr "Подлежи на уточняване"

msgid "WIKI_VACUOLE_PROCESSES"
msgstr "Подлежи на уточняване"

msgid "WIKI_VACUOLE_REQUIREMENTS"
msgstr "Подлежи на уточняване"

msgid "WIKI_VACUOLE_SCIENTIFIC_BACKGROUND"
msgstr "Подлежи на уточняване"

#, fuzzy
msgid "WIKI_VACUOLE_STRATEGY"
msgstr "Подлежи на уточняване"

msgid "WIKI_VACUOLE_UPGRADES"
msgstr "Подлежи на уточняване"

#, fuzzy
msgid "WIKI_YES"
msgstr "нашата Уикипедия"

msgid "WILL_YOU_THRIVE"
msgstr "Ще процъфтите ли?"

msgid "WIN_BOX_TITLE"
msgstr "ВАШИТЕ СЪЗДАНИЯ ПРОЦЪФТЯХА!"

msgid "WIN_TEXT"
msgstr "Поздравления, Вие победихте в тази версия на „Thrive“! Може да продължите играта след като този прозорец се затвори или да започнете нова игра в нов свят. Също така, може да използвате свързващия агент за да създадете клетъчна колония и да продължите към следващите етапи на играта."

msgid "WORKSHOP_ITEM_CHANGE_NOTES"
msgstr "Бележки към изданието"

msgid "WORKSHOP_ITEM_CHANGE_NOTES_TOOLTIP"
msgstr "Бележките към изданието на тази версия на модификацията за „Steam Workshop“ (по Ваш избор)"

msgid "WORKSHOP_ITEM_DESCRIPTION"
msgstr "Описание:"

msgid "WORKSHOP_ITEM_PREVIEW"
msgstr "Изображение:"

msgid "WORKSHOP_ITEM_TAGS"
msgstr "Етикети (разделени с запетая):"

msgid "WORKSHOP_ITEM_TITLE"
msgstr "Заглавие:"

msgid "WORKSHOP_ITEM_UPLOAD_SUCCEEDED"
msgstr "Качването на модификацията в „Steam Workshop“ е успешно"

#, fuzzy
msgid "WORKSHOP_ITEM_UPLOAD_SUCCEEDED_TOS_REQUIRED"
msgstr "Качването на модификацията в „Steam Workshop“ е успешно, но трябва да приемете [color=#3796e1][url=https://steamcommunity.com/sharedfiles/workshoplegalagreement]условията за ползване[/url][/color], за да бъде видима"

msgid "WORKSHOP_TERMS_OF_SERVICE_NOTICE"
msgstr "С публикуването на тази модификация, Вие се съгласявате с [color=#3796e1][url=https://steamcommunity.com/sharedfiles/workshoplegalagreement]условията за ползване[/url][/color] на „Steam Workshop“"

msgid "WORKSHOP_VISIBILITY_TOOLTIP"
msgstr "След като модификацията стане видима, тя ще бъде видима за всички"

msgid "WORLD"
msgstr "Свят"

msgid "WORLD_EXPORT_SUCCESS_MESSAGE"
msgstr "Данните за света са експортирани успешно в {0}"

msgid "WORLD_GENERAL_STATISTICS"
msgstr "Обща статистика на текущия свят"

msgid "WORLD_MISC_DETAILS_STRING"
msgstr ""
"Включване на следващите етапи на играта: {0}\n"
"Включване на тайните обекти на играта: {1}"

#, fuzzy
msgid "WORLD_RELATIVE_MOVEMENT"
msgstr "за да увеличи скоростта"

msgid "WORST_PATCH_COLON"
msgstr "Изчезва:"

msgid "XBOX360"
msgstr "„Xbox“ 360"

msgid "XBOX_ONE"
msgstr "„Xbox One“"

msgid "XBOX_SERIES"
msgstr "„Xbox Series X“"

msgid "YEARS"
msgstr "години"

#, fuzzy
msgid "YET_TO_BE_IMPLEMENTED_NOTICE"
msgstr "В процес на разработка."

msgid "YOUTUBE_TOOLTIP"
msgstr "Отваряне на канала ни в „YouTube“"

msgid "YOU_CAN_MAKE_PULL_REQUEST"
msgstr ""
"„Thrive“ е проект с отворен код.\n"
"Може да направите своя принос, без да сте част от екипа на проекта."

msgid "YOU_CAN_SUPPORT_THRIVE_ON_PATREON"
msgstr "Може да подкрепите бъдещата разработка на „Thrive“ в „Patreon“."

msgid "ZOOM_IN"
msgstr "Приближаване"

msgid "ZOOM_OUT"
msgstr "Отдалечаване"

#, fuzzy
#~ msgid "WIKI_CHEMOSYNTHESIS"
#~ msgstr "Хемосинтеза"

#, fuzzy
#~ msgid "ASCENSION"
#~ msgstr "Версия:"

#, fuzzy
#~ msgid "WIKI_CYTOPLASM_GLYCOLYSIS"
#~ msgstr "Цитоплазмена гликолиза"

#, fuzzy
#~ msgid "WIKI_AEROBIC_NITROGEN_FIXATION"
#~ msgstr "Анаеробна азотна фиксация"

#, fuzzy
#~ msgid "WIKI_AWAKENING_STAGE"
#~ msgstr "Пробуждане"

#, fuzzy
#~ msgid "WIKI_AWARE_STAGE"
#~ msgstr "Осъзнаване"

#, fuzzy
#~ msgid "WIKI_GLYCOLYSIS"
#~ msgstr "Гликолиза"

#, fuzzy
#~ msgid "WIKI_INDUSTRIAL_STAGE"
#~ msgstr "Индустриализация"

#, fuzzy
#~ msgid "WIKI_IRON_CHEMOLITHOAUTOTROPHY"
#~ msgstr "Желязна хемолитоавтотрофия"

#, fuzzy
#~ msgid "WIKI_LIPASE"
#~ msgstr "Липаза"

#, fuzzy
#~ msgid "WIKI_MICROBE_EDITOR"
#~ msgstr "Микробен редактор"

#, fuzzy
#~ msgid "WIKI_MICROBE_STAGE"
#~ msgstr "Микробен етап"

#, fuzzy
#~ msgid "WIKI_MUCILAGE_SYNTHESIS"
#~ msgstr "Секреция"

#, fuzzy
#~ msgid "WIKI_MULTICELLULAR_STAGE"
#~ msgstr "Многоклетъчен етап"

#, fuzzy
#~ msgid "WIKI_NONE"
#~ msgstr "Подлежи на уточняване"

#, fuzzy
#~ msgid "WIKI_OXYTOXY_SYNTHESIS"
#~ msgstr "Окситоксиносинтеза"

#, fuzzy
#~ msgid "WIKI_PHOTOSYNTHESIS"
#~ msgstr "Фотосинтеза"

#, fuzzy
#~ msgid "WIKI_RUSTICYANIN"
#~ msgstr "Рустицианин"

#, fuzzy
#~ msgid "WIKI_SOCIETY_STAGE"
#~ msgstr "Цивилизация"

#, fuzzy
#~ msgid "WIKI_SPACE_STAGE"
#~ msgstr "Космическа колонизация"

#, fuzzy
#~ msgid "WIKI_THERMOSYNTHESIS"
#~ msgstr "Термосинтеза"

#, fuzzy
#~ msgid "NO"
#~ msgstr "Няма"

#, fuzzy
#~ msgid "YES"
#~ msgstr "години"

#, fuzzy
#~ msgid "STAGES_BUTTON"
#~ msgstr "Изтриването не може да бъде отменено, сигурни ли сте, че искате да изтриете този запис?"

#, fuzzy
#~ msgid "EDITING"
#~ msgstr "Хитинова"

#~ msgid "ALLOW_SPECIES_TO_NOT_MIGRATE"
#~ msgstr "Без преселване на създанията (ако няма подходящо преселване)"

#~ msgid "ALLOW_SPECIES_TO_NOT_MUTATE"
#~ msgstr "Без мутации на създанията (ако няма подходяща мутация)"

#~ msgid "BIODIVERSITY_ATTEMPT_FILL_CHANCE"
#~ msgstr "Вероятност за създаване на нови създания в зони с ниско биоразнообразие"

#~ msgid "BIODIVERSITY_FROM_NEIGHBOUR_PATCH_CHANCE"
#~ msgstr "Вероятност за създаване на нови създания, увеличаващи биоразнообразието, от съседна зона"

#~ msgid "BIODIVERSITY_NEARBY_PATCH_IS_FREE_POPULATION"
#~ msgstr "Създанията от съседна зона, увеличаващи биоразнообразието, получават допълнителна популация"

#~ msgid "BIODIVERSITY_SPLIT_IS_MUTATED"
#~ msgstr "Създанията, увеличаващи биоразнообразието, претърпяват мутация при създаването си"

#~ msgid "LOW_BIODIVERSITY_LIMIT"
#~ msgstr "Брой на създанията за създаване на зона с ниско биоразнообразие"

#~ msgid "MAXIMUM_SPECIES_IN_PATCH"
#~ msgstr "Максимален брой на създанията преди измиране в зоната"

#~ msgid "NEW_BIODIVERSITY_INCREASING_SPECIES_POPULATION"
#~ msgstr "Начална популация на създанията, увеличаващи биоразнообразието"

#~ msgid "PROTECT_MIGRATIONS_FROM_SPECIES_CAP"
#~ msgstr "Защитаване на новите преселени популации от максималния брой на обектите"

#~ msgid "PROTECT_NEW_CELLS_FROM_SPECIES_CAP"
#~ msgstr "Защитаване на новите създания от максималния брой на обектите"

#~ msgid "REFUND_MIGRATIONS_IN_EXTINCTIONS"
#~ msgstr "Възстановяване на преселената популация при измиране в зоната за преселване"

#~ msgid "SPECIES_SPLIT_BY_MUTATION_THRESHOLD_POPULATION_AMOUNT"
#~ msgstr "Минимална популация за отделяне на създанията с няколко подходящи мутации"

#~ msgid "SPECIES_SPLIT_BY_MUTATION_THRESHOLD_POPULATION_FRACTION"
#~ msgstr "Минимална част от популацията за отделяне на създанията с мутации"

#~ msgid "USE_BIODIVERSITY_FORCE_SPLIT"
#~ msgstr "Създанията, увеличаващи биоразнообразието, използват популацията на техните съперници"

#~ msgid "NOT_FOUND_CHUNK"
#~ msgstr "Грешка: Фрагментът не е намерен"

#~ msgid "BASSBOOST"
#~ msgstr "Клавиш „Bassboost“"

#~ msgid "BASSDOWN"
#~ msgstr "Клавиш „Bass Down“"

#~ msgid "BASSUP"
#~ msgstr "Клавиш „Bass Up“"

#~ msgid "DIRECTIONL"
#~ msgstr "Наляво"

#~ msgid "DIRECTIONR"
#~ msgstr "Надясно"

#~ msgid "HYPERL"
#~ msgstr "Клавиш „Hyper Left“"

#~ msgid "HYPERR"
#~ msgstr "Клавиш „Hyper Right“"

#~ msgid "SUPERL"
#~ msgstr "Клавиш „Super Left“"

#~ msgid "SUPERR"
#~ msgstr "Клавиш „Super Right“"

#~ msgid "TREBLEDOWN"
#~ msgstr "Клавиш „Treble Down“"

#~ msgid "TREBLEUP"
#~ msgstr "Клавиш „Treble Up“"

#~ msgid "UNKNOWN_ON_WINDOWS"
#~ msgstr "Неизвестна"

#~ msgid "GLES2"
#~ msgstr "GLES2"

#~ msgid "SIXTEEN_TIMES"
#~ msgstr "16 пъти"

#~ msgid "TOTAL_POPULATION_COLON"
#~ msgstr "Обща популация:"

#~ msgid "QUESTION"
#~ msgstr "?"

#, fuzzy
#~ msgid "TARGET_TIME"
#~ msgstr "Вид:"

#, fuzzy
#~ msgid "ENABLED"
#~ msgstr "Включени"

#~ msgid "PANGONIAN_REGION_NAME"
#~ msgstr "Пангония"

#~ msgid "PATCH_MAP_TYPE"
#~ msgstr "Карта на зоните"

#~ msgid "PATCH_MAP_TYPE_CLASSIC"
#~ msgstr "Класическа"

#~ msgid "PATCH_MAP_TYPE_EXPLANATION"
#~ msgstr "(произволна или класическа карта на зоните)"

#~ msgid "PATCH_MAP_TYPE_PROCEDURAL"
#~ msgstr "Произволна"

#~ msgid "LOOKING_AT"
#~ msgstr "В тази посока:"

#~ msgid "SPECIES_N_TIMES"
#~ msgstr "{0} ({1} индивида)"

#~ msgid "BECOME_AWARE"
#~ msgstr "Осъзнаване"

#~ msgid "CONFIRM_NORMAL"
#~ msgstr "Готово"

#~ msgid "DO_NOT_SHOW_AGAIN"
#~ msgstr "Не предупреждавай за това отново"

#~ msgid "STUFF_AT"
#~ msgstr "Неща при {0:F1}, {1:F1}:"

#~ msgid "SPECIES_DETAILS"
#~ msgstr "Подробности"

#~ msgid "CURRENT_GENERATION_COLON"
#~ msgstr "Текущо поколение:"

#~ msgid "STATISTICS_BUTTON_TOOLTIP"
#~ msgstr "Отваряне на статистиката"

#~ msgid "MACROSCOPIC_PROTOTYPE_INFO"
#~ msgstr "Макроскопичен стадий"

#~ msgid "MACROSCOPIC_PROTOYPE_WARNING"
#~ msgstr ""
#~ "Поздравления, достигнахте макроскопичния стадий на многоклетъчния етап!\n"
#~ "\n"
#~ "Триизмерното движение на Вашето създание не е възможно в тази версия на „Thrive“. В момента може да използвате само многоклетъчния редактор."

#~ msgid "RESET_INPUTS"
#~ msgstr "Нулиране на контролите"

#~ msgid "INVULNERABLE_TO_ENGULFMENT"
#~ msgstr "Предпазва от поглъщане"

#, fuzzy
#~ msgid "AUTO_GPU_NAME"
#~ msgstr "Потребителско име:"

#~ msgid "TINY"
#~ msgstr "Миниатюрен"

#~ msgid "HUGE"
#~ msgstr "Огромен"

#~ msgid "VERY_SMALL"
#~ msgstr "Много малък"

#~ msgid "SMALL"
#~ msgstr "Малък"

#~ msgid "VERY_LARGE"
#~ msgstr "Много голям"

#~ msgid "EXTREME"
#~ msgstr "Екстремен"

#~ msgid "AUTO-EVO_POPULATION_CHANGED"
#~ msgstr "популацията на „{0}“ се промени с {1} индивида поради {2} на създанията"

#~ msgid "DELETE_ALL_OLD_SAVE_WARNING"
#~ msgstr ""
#~ "Изтриването на старите автоматични и бързи записи не може да бъде отменено, сигурни ли сте?\n"
#~ " - автоматични записи: {0}\n"
#~ " - бързи записи: {1}"

#~ msgid "MOBILITY"
#~ msgstr "Подвижност"

#~ msgid "PATCH_PANGONIAN_VENTS"
#~ msgstr "Пангонски вулканични отвори"

#~ msgid "PATCH_PANGONIAN_MESOPELAGIC"
#~ msgstr "Пангонски мезопелагиал"

#~ msgid "PATCH_PANGONIAN_EPIPELAGIC"
#~ msgstr "Пангонски епипелагиал"

#~ msgid "PATCH_PANGONIAN_TIDEPOOL"
#~ msgstr "Пангонски приливен басейн"

#~ msgid "PATHCH_PANGONIAN_ABYSSOPELAGIC"
#~ msgstr "Пангонски абисал"

#~ msgid "PATCH_PANGONIAN_COAST"
#~ msgstr "Пангонско крайбрежие"

#~ msgid "PATCH_PANGONIAN_ESTUARY"
#~ msgstr "Пангонски естуар"

#~ msgid "PATCH_CAVE"
#~ msgstr "Пещера"

#~ msgid "PATCH_ICE_SHELF"
#~ msgstr "Шелфов ледник"

#~ msgid "PATCH_PANGONIAN_SEAFLOOR"
#~ msgstr "Пангонско морско дъно"

#~ msgid "FRAME_DELTA"
#~ msgstr "Δ: {0}"

#~ msgid "LOADING_DOT"
#~ msgstr "Зареждане..."

#~ msgid "PREVIOUS"
#~ msgstr "предишна:"

#~ msgid "RUN_RESULT_POP_IN_PATCHES"
#~ msgstr "текуща популация в зоните:"

#~ msgid "SAVING"
#~ msgstr "Запазване..."

#~ msgid "OVERWRITE_EXISTING_SAVE_TITLE"
#~ msgstr "Презаписване на съществуващия запис?"

#~ msgid "SAVING_FAILED"
#~ msgstr "Запазването е неуспешно! Отчетена е грешка"

#~ msgid "TYPE"
#~ msgstr "Тип:"

#~ msgid "EDITOR_TUTORIAL_PATCH_TEXT"
#~ msgstr ""
#~ "Това е картата на зоните.\n"
#~ "Тук може да видите различните зони, в които живеят микробите.\n"
#~ "Вашето местообитание е подчертано.\n"
#~ "Изберете дадена зона с мишката за повече подробности.\n"
#~ "\n"
#~ "Ако изберете зона, съседна на Вашата, може да натиснете бутона „Преселване“ за да се придвижите в нея. По този начин, Вашата популация се разпространява в различните зони.\n"
#~ "\n"
#~ "Изберете зона за да продължите."

#~ msgid "EDITOR_TUTORIAL_CELL_TEXT"
#~ msgstr ""
#~ "Това е микробният редактор, тук може да добавяте или премахвате органели от Вашите създания, чрез наличните мутационни точки (МТ).\n"
#~ "\n"
#~ "Също така, може да променяте и другите характеристики по Вашите създания, чрез останалите раздели в редактора.\n"
#~ "\n"
#~ "За да продължите, изберете органел от панела вляво (например цитоплазмата). След това, натиснете с мишката до шестоъгълника за да го добавите към Вашето създание."

#~ msgid "VIEW_NOW"
#~ msgstr "Преглед"

#, fuzzy
#~ msgid "TOTAL_EXTINCTION"
#~ msgstr "изчезнаха от {0}"

#, fuzzy
#~ msgid "LOCAL_EXTINCTION"
#~ msgstr "измиране на създанията"

#~ msgid "MARINE_SNOW_FOOD_SOURCE"
#~ msgstr "Морски сняг"

#~ msgid "Cancel"
#~ msgstr "Отказ"

#~ msgid "SAVING_ERROR"
#~ msgstr "Грешка при запазването"

#~ msgid "BEHAVIOR"
#~ msgstr "Поведение"

#, fuzzy
#~ msgid "TRY_NEW_GAME"
#~ msgstr "Нова игра"

#~ msgid "MICROBE_PATCH_LABEL"
#~ msgstr "Зона: „{0}“"

#, fuzzy
#~ msgid "COLOR"
#~ msgstr "Цвят"

#~ msgid "TURNS"
#~ msgstr "Превръща"

#~ msgid "INTO"
#~ msgstr "в"

#~ msgid "DOT_RATE_SCALES"
#~ msgstr ". Количеството зависи"

#~ msgid "OXYGEN_DOT"
#~ msgstr "Кислород."

#~ msgid "PRODUCES"
#~ msgstr "Произвежда"

#~ msgid "DOT_RATE_SCALES_WITH"
#~ msgstr ". Количеството зависи от"

#~ msgid "CONCENTRATION_OF"
#~ msgstr "концентрацията на"

#~ msgid "AND"
#~ msgstr "и"

#~ msgid "INTENSITY_OF"
#~ msgstr "количеството"

#~ msgid "DOT_RATE_SCALES_WITH_CONCENTRATION_OF"
#~ msgstr ". Количеството зависи от концентрацията на"

#~ msgid "ALSO_TURNS"
#~ msgstr "Също така, превръща"

#~ msgid "DOT_RATE"
#~ msgstr ". Количеството"

#~ msgid "SCALES_WITH_CONCENTRATION_OF"
#~ msgstr "зависи от концентрацията на"

#~ msgid "OXYTOXY"
#~ msgstr "Окситокси"

#~ msgid "DOT_CAN_RELEASE"
#~ msgstr ". Освобождава"

#~ msgid "TOXINS_BY_PRESSING_E"
#~ msgstr "токсини с натискане на „Е“. Количеството зависи от"

#~ msgid "USES"
#~ msgstr "Използва"

#~ msgid "INREASE_STORAGE_SPACE"
#~ msgstr "Увеличава мястото за съхранение на клетката."

#~ msgid "DOT_CAN"
#~ msgstr ". Освобождава"

#~ msgid "RELEASE_TOXINS_BY_PRESSING"
#~ msgstr "токсини с натискане на"

#~ msgid "E_DOT"
#~ msgstr "„Е“."

#~ msgid "BIOLUMESCENT_VACUOLE"
#~ msgstr ""
#~ "Биолуминес-\n"
#~ "центна вакуола"

#, fuzzy
#~ msgid "END"
#~ msgstr "и"

#~ msgid "LEFT"
#~ msgstr "Стрелка наляво"

#~ msgid "UP"
#~ msgstr "Стрелка нагоре"

#~ msgid "RIGHT"
#~ msgstr "Стрелка надясно"

#~ msgid "DOWN"
#~ msgstr "Стрелка надолу"

#~ msgid "FORWARD"
#~ msgstr "Напред"

#~ msgid "EXCLAM"
#~ msgstr "!"

#~ msgid "QUOTEDBL"
#~ msgstr "\""

#~ msgid "DOLLAR"
#~ msgstr "$"

#~ msgid "AMPERSAND"
#~ msgstr "&"

#~ msgid "APOSTROPHE"
#~ msgstr "'"

#~ msgid "PARENLEFT"
#~ msgstr "("

#~ msgid "PARENRIGHT"
#~ msgstr ")"

#~ msgid "PLUS"
#~ msgstr "+"

#~ msgid "COMMA"
#~ msgstr ","

#~ msgid "MINUS"
#~ msgstr "-"

#~ msgid "PERIOD"
#~ msgstr "."

#~ msgid "SLASH"
#~ msgstr "/"

#~ msgid "KEY0"
#~ msgstr "0"

#~ msgid "KEY1"
#~ msgstr "1"

#~ msgid "KEY2"
#~ msgstr "2"

#~ msgid "KEY3"
#~ msgstr "3"

#~ msgid "KEY4"
#~ msgstr "4"

#~ msgid "KEY5"
#~ msgstr "5"

#~ msgid "KEY6"
#~ msgstr "6"

#~ msgid "KEY7"
#~ msgstr "7"

#~ msgid "KEY8"
#~ msgstr "8"

#~ msgid "KEY9"
#~ msgstr "9"

#~ msgid "COLON"
#~ msgstr ":"

#~ msgid "SEMICOLON"
#~ msgstr ";"

#~ msgid "LESS"
#~ msgstr "<"

#~ msgid "EQUAL"
#~ msgstr "="

#~ msgid "AT"
#~ msgstr "@"

#, fuzzy
#~ msgid "BRACKETRIGHT"
#~ msgstr "Завъртане надясно"

#, fuzzy
#~ msgid "QUOTELEFT"
#~ msgstr "Завъртане наляво"

#, fuzzy
#~ msgid "BRACELEFT"
#~ msgstr "Завъртане наляво"

#, fuzzy
#~ msgid "BRACERIGHT"
#~ msgstr "Завъртане надясно"

#, fuzzy
#~ msgid "EXCLAMDOWN"
#~ msgstr "Колелце надолу"

#, fuzzy
#~ msgid "YEN"
#~ msgstr "Кислород"

#~ msgid "SECTION"
#~ msgstr "§"

#, fuzzy
#~ msgid "COPYRIGHT"
#~ msgstr "Надясно"

#, fuzzy
#~ msgid "MU"
#~ msgstr "Заглушаване"

#, fuzzy
#~ msgid "AE"
#~ msgstr "Запазване"

#, fuzzy
#~ msgid "ETH"
#~ msgstr "измиране"

#~ msgid "DIVISION"
#~ msgstr "÷"

#, fuzzy
#~ msgid "BACKTAB"
#~ msgstr "Назад"

#~ msgid "CARBON"
#~ msgstr "Въглероден"

#~ msgid "DIOXIDE"
#~ msgstr "диоксид"

#~ msgid "PLASTID"
#~ msgstr "Пластид"

#~ msgid "PATCH_PANGONIAN_BATHYPELAGIC"
#~ msgstr "Пангонски батиал"

#~ msgid "SPEED_OF_THE_CELL"
#~ msgstr "на движение на клетката."

#~ msgid "NOT_RUNNING_DOT"
#~ msgstr "Не се изпълнява."

#~ msgid "TUTORIAL_MICROBE_STAGE_ENGULED_TEXT"
#~ msgstr ""
#~ "Вашата клетка е погълната, това означава, че поглъщащата клетка ще започне храносмилането си.\n"
#~ "\n"
#~ "Напредъкът на храносмилането се показва в лентата на здравето (долу вдясно) като процент. Вашата клетка ще умре, след като той достигне 100% или бъде достигнато максималното време на изчакване.\n"
#~ "\n"
#~ "Натиснете бутона за извършване на самоубийство, за да пропуснете този процес, но не забравяйте, че винаги има шанс да се спасите!"<|MERGE_RESOLUTION|>--- conflicted
+++ resolved
@@ -7,15 +7,9 @@
 msgstr ""
 "Project-Id-Version: PROJECT VERSION\n"
 "Report-Msgid-Bugs-To: EMAIL@ADDRESS\n"
-<<<<<<< HEAD
-"POT-Creation-Date: 2024-09-17 13:19+0300\n"
-"PO-Revision-Date: 2024-09-08 07:30+0000\n"
-"Last-Translator: Teashrock <kajitsu22@gmail.com>\n"
-=======
-"POT-Creation-Date: 2024-09-16 20:19+0300\n"
+"POT-Creation-Date: 2024-09-17 15:30+0300\n"
 "PO-Revision-Date: 2024-09-17 07:03+0000\n"
 "Last-Translator: Anonymous <noreply@weblate.org>\n"
->>>>>>> 1cf25597
 "Language-Team: Bulgarian <https://translate.revolutionarygamesstudio.com/projects/thrive/thrive-game/bg/>\n"
 "Language: bg\n"
 "MIME-Version: 1.0\n"
@@ -6280,9 +6274,8 @@
 msgid "WIKI_3D"
 msgstr "нашата Уикипедия"
 
-#, fuzzy
 msgid "WIKI_3D_COMMA_SANDBOX"
-msgstr "Подлежи на уточняване"
+msgstr ""
 
 #, fuzzy
 msgid "WIKI_3D_COMMA_STRATEGY"
@@ -6312,9 +6305,8 @@
 msgid "WIKI_ASCENSION_INTRO"
 msgstr "Подлежи на уточняване"
 
-#, fuzzy
 msgid "WIKI_ASCENSION_OVERVIEW"
-msgstr "Подлежи на уточняване"
+msgstr ""
 
 #, fuzzy
 msgid "WIKI_ASCENSION_TRANSITIONS"
@@ -6348,9 +6340,8 @@
 msgid "WIKI_AWAKENING_STAGE_UI"
 msgstr "Пробуждане"
 
-#, fuzzy
 msgid "WIKI_AWARE_STAGE_CURRENT_DEVELOPMENT"
-msgstr "Това е първата стъпка към многоклетъчните организми. Свързващият агент позволява свързването с други клетки. Клетките в клетъчните колонии споделят химичните съединения помежду си, но не могат да се възпроизвеждат."
+msgstr ""
 
 #, fuzzy
 msgid "WIKI_AWARE_STAGE_FEATURES"
@@ -6632,25 +6623,20 @@
 msgid "WIKI_COMPOUNDS_INTRO"
 msgstr "Това е вътрешността на клетката. Цитоплазмата е комбинация от разтворени във вода йони, протеини и други вещества. Една от функциите, които изпълнява е [b]гликолизата[/b] — превръщането на [thrive:compound type=\"glucose\"]глюкоза[/thrive:compound] в [thrive:compound type=\"atp\"]АТФ[/thrive:compound]. Клетките, които нямат органели, разчитат на цитоплазмата за да произвеждат енергия. Също така, цитоплазмата служи за съхранение на молекули в клетката за да може тя да увеличава размера си."
 
-#, fuzzy
 msgid "WIKI_COMPOUNDS_TYPES_OF_COMPOUNDS"
-msgstr "Пиршество"
-
-#, fuzzy
+msgstr ""
+
 msgid "WIKI_COMPOUND_SYSTEM_DEVELOPMENT_COMPOUNDS_LIST"
-msgstr "Има химични съединения:"
-
-#, fuzzy
+msgstr ""
+
 msgid "WIKI_COMPOUND_SYSTEM_DEVELOPMENT_INTRO"
-msgstr "Има химични съединения:"
-
-#, fuzzy
+msgstr ""
+
 msgid "WIKI_COMPOUND_SYSTEM_DEVELOPMENT_MICROBE_STAGE"
-msgstr "Има химични съединения:"
-
-#, fuzzy
+msgstr ""
+
 msgid "WIKI_COMPOUND_SYSTEM_DEVELOPMENT_OVERVIEW"
-msgstr "Има химични съединения:"
+msgstr ""
 
 #, fuzzy
 msgid "WIKI_CYTOPLASM_EFFECTS"
@@ -6668,9 +6654,8 @@
 msgid "WIKI_CYTOPLASM_PROCESSES"
 msgstr "Превръща [thrive:compound type=\"glucose\"]глюкозата[/thrive:compound] в [thrive:compound type=\"atp\"]АТФ[/thrive:compound]."
 
-#, fuzzy
 msgid "WIKI_CYTOPLASM_REQUIREMENTS"
-msgstr "Подлежи на уточняване"
+msgstr ""
 
 msgid "WIKI_CYTOPLASM_SCIENTIFIC_BACKGROUND"
 msgstr "Подлежи на уточняване"
@@ -6678,9 +6663,8 @@
 msgid "WIKI_CYTOPLASM_STRATEGY"
 msgstr "Подлежи на уточняване"
 
-#, fuzzy
 msgid "WIKI_CYTOPLASM_UPGRADES"
-msgstr "Подлежи на уточняване"
+msgstr ""
 
 #, fuzzy
 msgid "WIKI_DEVELOPMENT"
@@ -6694,21 +6678,18 @@
 msgid "WIKI_DEVELOPMENT_ROOT_INTRO"
 msgstr "Аксон"
 
-#, fuzzy
 msgid "WIKI_EDITORS_AND_MUTATIONS_GENERATIONS_AND_EDITOR_SESSIONS"
-msgstr "Митохондрия"
+msgstr ""
 
 #, fuzzy
 msgid "WIKI_EDITORS_AND_MUTATIONS_INTRO"
 msgstr "Митохондрия"
 
-#, fuzzy
 msgid "WIKI_EDITORS_AND_MUTATIONS_MUTATIONS_AND_MUTATION_POINTS"
-msgstr "Митохондрия"
-
-#, fuzzy
+msgstr ""
+
 msgid "WIKI_ENVIRONMENTAL_CONDITIONS_ENVIRONMENTAL_GASSES"
-msgstr "Митохондрия"
+msgstr ""
 
 #, fuzzy
 msgid "WIKI_ENVIRONMENTAL_CONDITIONS_INTRO"
@@ -6718,9 +6699,8 @@
 msgid "WIKI_ENVIRONMENTAL_CONDITIONS_PHYSICAL_CONDITIONS"
 msgstr "(определя концентрацията на глюкоза в околната среда след всяко отваряне на редактора)"
 
-#, fuzzy
 msgid "WIKI_ENVIRONMENTAL_CONDITIONS_THE_DAY/NIGHT_CYCLE"
-msgstr "Митохондрия"
+msgstr ""
 
 #, fuzzy
 msgid "WIKI_FLAGELLUM_EFFECTS"
@@ -6781,9 +6761,8 @@
 msgid "WIKI_HEADING_EDITOR"
 msgstr "Пробуждане"
 
-#, fuzzy
 msgid "WIKI_HEADING_EFFECTS"
-msgstr "Пробуждане"
+msgstr ""
 
 #, fuzzy
 msgid "WIKI_HEADING_ENVIRONMENTAL_GASSES"
@@ -6805,21 +6784,18 @@
 msgid "WIKI_HEADING_GDD"
 msgstr "Пробуждане"
 
-#, fuzzy
 msgid "WIKI_HEADING_GENERATIONS_AND_EDITOR_SESSIONS"
-msgstr "Пробуждане"
+msgstr ""
 
 #, fuzzy
 msgid "WIKI_HEADING_MICROBE_STAGE"
 msgstr "Пробуждане"
 
-#, fuzzy
 msgid "WIKI_HEADING_MODIFICATIONS"
-msgstr "Подлежи на уточняване"
-
-#, fuzzy
+msgstr ""
+
 msgid "WIKI_HEADING_MUTATIONS_AND_MUTATION_POINTS"
-msgstr "Митохондрия"
+msgstr ""
 
 #, fuzzy
 msgid "WIKI_HEADING_OVERVIEW"
@@ -6833,21 +6809,17 @@
 msgid "WIKI_HEADING_PHYSICAL_CONDITIONS"
 msgstr "Физически условия"
 
-#, fuzzy
 msgid "WIKI_HEADING_PROCESSES"
-msgstr "Подлежи на уточняване"
-
-#, fuzzy
+msgstr ""
+
 msgid "WIKI_HEADING_REPRODUCTION_IN_THE_MICROBE_STAGE"
-msgstr "Пробуждане"
-
-#, fuzzy
+msgstr ""
+
 msgid "WIKI_HEADING_REQUIREMENTS"
-msgstr "Подлежи на уточняване"
-
-#, fuzzy
+msgstr ""
+
 msgid "WIKI_HEADING_SCIENTIFIC_BACKGROUND"
-msgstr "Подлежи на уточняване"
+msgstr ""
 
 #, fuzzy
 msgid "WIKI_HEADING_STRATEGY"
@@ -6873,9 +6845,8 @@
 msgid "WIKI_HEADING_UI"
 msgstr "Пробуждане"
 
-#, fuzzy
 msgid "WIKI_HEADING_UPGRADES"
-msgstr "Пробуждане"
+msgstr ""
 
 #, fuzzy
 msgid "WIKI_INDUSTRIAL_STAGE_CURRENT_DEVELOPMENT"
@@ -6904,9 +6875,8 @@
 msgid "WIKI_INJECTISOME_PILUS"
 msgstr ""
 
-#, fuzzy
 msgid "WIKI_LYSOSOME_EFFECTS"
-msgstr "Подлежи на уточняване"
+msgstr ""
 
 #, fuzzy
 msgid "WIKI_LYSOSOME_INTRO"
@@ -6920,9 +6890,8 @@
 msgid "WIKI_LYSOSOME_PROCESSES"
 msgstr "Съдържа храносмилателни ензими. Нейните свойства определят вида на ензима, който се използва за усвояването на обектите от клетката. Ензимите подобряват хранителната ефективност на клетката."
 
-#, fuzzy
 msgid "WIKI_LYSOSOME_REQUIREMENTS"
-msgstr "Подлежи на уточняване"
+msgstr ""
 
 msgid "WIKI_LYSOSOME_SCIENTIFIC_BACKGROUND"
 msgstr "Подлежи на уточняване"
@@ -6931,9 +6900,8 @@
 msgid "WIKI_LYSOSOME_STRATEGY"
 msgstr "Подлежи на уточняване"
 
-#, fuzzy
 msgid "WIKI_LYSOSOME_UPGRADES"
-msgstr "Подлежи на уточняване"
+msgstr ""
 
 #, fuzzy
 msgid "WIKI_MECHANICS"
@@ -7277,9 +7245,8 @@
 msgid "WIKI_PAGE_AWARE_STAGE"
 msgstr "Осъзнаване"
 
-#, fuzzy
 msgid "WIKI_PAGE_AXON"
-msgstr "Рустицианин"
+msgstr ""
 
 #, fuzzy
 msgid "WIKI_PAGE_BINDING_AGENT"
@@ -7305,17 +7272,15 @@
 msgid "WIKI_PAGE_CHLOROPLAST"
 msgstr "Хлоропласт"
 
-#, fuzzy
 msgid "WIKI_PAGE_CILIA"
-msgstr "Пробуждане"
+msgstr ""
 
 #, fuzzy
 msgid "WIKI_PAGE_COMPOUNDS"
 msgstr "Цитоплазма"
 
-#, fuzzy
 msgid "WIKI_PAGE_COMPOUND_SYSTEM_DEVELOPMENT"
-msgstr "Има химични съединения:"
+msgstr ""
 
 #, fuzzy
 msgid "WIKI_PAGE_CYTOPLASM"
@@ -7389,9 +7354,8 @@
 msgid "WIKI_PAGE_OXYTOXISOME"
 msgstr "Окситоксизома"
 
-#, fuzzy
 msgid "WIKI_PAGE_PERFORATOR_PILUS"
-msgstr "Подлежи на уточняване"
+msgstr ""
 
 #, fuzzy
 msgid "WIKI_PAGE_PROTOPLASM"
@@ -7525,9 +7489,8 @@
 msgid "WIKI_REPRODUCTION_INTRO"
 msgstr "Подлежи на уточняване"
 
-#, fuzzy
 msgid "WIKI_REPRODUCTION_REPRODUCTION_IN_THE_MICROBE_STAGE"
-msgstr "Подлежи на уточняване"
+msgstr ""
 
 msgid "WIKI_ROOT_BODY"
 msgstr ""
@@ -7628,9 +7591,8 @@
 msgid "WIKI_SLIME_JET_UPGRADES"
 msgstr "Подлежи на уточняване"
 
-#, fuzzy
 msgid "WIKI_SOCIETY_STAGE_CURRENT_DEVELOPMENT"
-msgstr "Това е първата стъпка към многоклетъчните организми. Свързващият агент позволява свързването с други клетки. Клетките в клетъчните колонии споделят химичните съединения помежду си, но не могат да се възпроизвеждат."
+msgstr ""
 
 #, fuzzy
 msgid "WIKI_SOCIETY_STAGE_FEATURES"
@@ -7652,9 +7614,8 @@
 msgid "WIKI_SOCIETY_STAGE_UI"
 msgstr "Цивилизация"
 
-#, fuzzy
 msgid "WIKI_SPACE_STAGE_CURRENT_DEVELOPMENT"
-msgstr "Това е първата стъпка към многоклетъчните организми. Свързващият агент позволява свързването с други клетки. Клетките в клетъчните колонии споделят химичните съединения помежду си, но не могат да се възпроизвеждат."
+msgstr ""
 
 #, fuzzy
 msgid "WIKI_SPACE_STAGE_FEATURES"
@@ -7746,9 +7707,8 @@
 msgid "WIKI_THERMOSYNTHASE_UPGRADES"
 msgstr "Подлежи на уточняване"
 
-#, fuzzy
 msgid "WIKI_THE_PATCH_MAP_FOG_OF_WAR"
-msgstr "Подлежи на уточняване"
+msgstr ""
 
 #, fuzzy
 msgid "WIKI_THE_PATCH_MAP_INTRO"
@@ -7758,9 +7718,8 @@
 msgid "WIKI_THE_PATCH_MAP_PATCHES"
 msgstr "Подлежи на уточняване"
 
-#, fuzzy
 msgid "WIKI_THE_PATCH_MAP_THE_PATCH_MAP"
-msgstr "Подлежи на уточняване"
+msgstr ""
 
 #, fuzzy
 msgid "WIKI_THYLAKOIDS_EFFECTS"
@@ -7774,13 +7733,11 @@
 msgid "WIKI_THYLAKOIDS_MODIFICATIONS"
 msgstr "Тилакоидите са струпвания от протеини и фоточувствителни пигменти. Те използват енергията от [thrive:compound type=\"sunlight\"]светлината[/thrive:compound] за да произвеждат [thrive:compound type=\"glucose\"]глюкоза[/thrive:compound] от вода и газообразен [thrive:compound type=\"carbondioxide\"]въглероден диоксид[/thrive:compound] в процес, който се нарича [b]фотосинтеза[/b]. Благодарение на пигментите, те получават отличителен цвят. Количеството на произведената [thrive:compound type=\"glucose\"]глюкоза[/thrive:compound] зависи от концентрацията на [thrive:compound type=\"carbondioxide\"]въглеродния диоксид[/thrive:compound] и количеството [thrive:compound type=\"sunlight\"]светлина[/thrive:compound]. Понеже тилакоидите са скачени с цитоплазма, тя извършва известна [b]гликолиза[/b]."
 
-#, fuzzy
 msgid "WIKI_THYLAKOIDS_PROCESSES"
-msgstr "Тилакоидите са струпвания от протеини и фоточувствителни пигменти. Те използват енергията от [thrive:compound type=\"sunlight\"]светлината[/thrive:compound] за да произвеждат [thrive:compound type=\"glucose\"]глюкоза[/thrive:compound] от вода и газообразен [thrive:compound type=\"carbondioxide\"]въглероден диоксид[/thrive:compound] в процес, който се нарича [b]фотосинтеза[/b]. Благодарение на пигментите, те получават отличителен цвят. Количеството на произведената [thrive:compound type=\"glucose\"]глюкоза[/thrive:compound] зависи от концентрацията на [thrive:compound type=\"carbondioxide\"]въглеродния диоксид[/thrive:compound] и количеството [thrive:compound type=\"sunlight\"]светлина[/thrive:compound]. Понеже тилакоидите са скачени с цитоплазма, тя извършва известна [b]гликолиза[/b]."
-
-#, fuzzy
+msgstr ""
+
 msgid "WIKI_THYLAKOIDS_REQUIREMENTS"
-msgstr "Подлежи на уточняване"
+msgstr ""
 
 msgid "WIKI_THYLAKOIDS_SCIENTIFIC_BACKGROUND"
 msgstr "Подлежи на уточняване"
@@ -7948,28 +7905,28 @@
 msgstr "Отдалечаване"
 
 #, fuzzy
+#~ msgid "ASCENSION"
+#~ msgstr "Версия:"
+
+#, fuzzy
+#~ msgid "WIKI_CYTOPLASM_GLYCOLYSIS"
+#~ msgstr "Цитоплазмена гликолиза"
+
+#, fuzzy
+#~ msgid "WIKI_AEROBIC_NITROGEN_FIXATION"
+#~ msgstr "Анаеробна азотна фиксация"
+
+#, fuzzy
+#~ msgid "WIKI_AWAKENING_STAGE"
+#~ msgstr "Пробуждане"
+
+#, fuzzy
+#~ msgid "WIKI_AWARE_STAGE"
+#~ msgstr "Осъзнаване"
+
+#, fuzzy
 #~ msgid "WIKI_CHEMOSYNTHESIS"
 #~ msgstr "Хемосинтеза"
-
-#, fuzzy
-#~ msgid "ASCENSION"
-#~ msgstr "Версия:"
-
-#, fuzzy
-#~ msgid "WIKI_CYTOPLASM_GLYCOLYSIS"
-#~ msgstr "Цитоплазмена гликолиза"
-
-#, fuzzy
-#~ msgid "WIKI_AEROBIC_NITROGEN_FIXATION"
-#~ msgstr "Анаеробна азотна фиксация"
-
-#, fuzzy
-#~ msgid "WIKI_AWAKENING_STAGE"
-#~ msgstr "Пробуждане"
-
-#, fuzzy
-#~ msgid "WIKI_AWARE_STAGE"
-#~ msgstr "Осъзнаване"
 
 #, fuzzy
 #~ msgid "WIKI_GLYCOLYSIS"
