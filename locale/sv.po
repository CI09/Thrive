# Translations template for PROJECT.
# Copyright (C) 2020 ORGANIZATION
# This file is distributed under the same license as the PROJECT project.
# FIRST AUTHOR <EMAIL@ADDRESS>, 2020.
#
msgid ""
msgstr ""
"Project-Id-Version: PROJECT VERSION\n"
"Report-Msgid-Bugs-To: EMAIL@ADDRESS\n"
<<<<<<< HEAD
"POT-Creation-Date: 2025-01-22 11:09+0200\n"
"PO-Revision-Date: 2024-10-19 21:07+0000\n"
"Last-Translator: Paradox Edge <xxzemonxx@hotmail.com>\n"
=======
"POT-Creation-Date: 2025-01-17 22:29+0100\n"
"PO-Revision-Date: 2025-01-21 12:01+0000\n"
"Last-Translator: Anonymous <noreply@weblate.org>\n"
>>>>>>> 00775765
"Language-Team: Swedish <https://translate.revolutionarygamesstudio.com/projects/thrive/thrive-game/sv/>\n"
"Language: sv\n"
"MIME-Version: 1.0\n"
"Content-Type: text/plain; charset=UTF-8\n"
"Content-Transfer-Encoding: 8bit\n"
"Plural-Forms: nplurals=2; plural=n != 1;\n"
"X-Generator: Weblate 5.7.2\n"
"Generated-By: Babel 2.9.0\n"

msgid "2D_MOVEMENT_TYPE_SELECTION"
msgstr "2D rörelsestil:"

msgid "3D_EDITOR"
msgstr "3D redigerare"

msgid "3D_MOVEMENT"
msgstr "3D rörelse"

msgid "3D_MOVEMENT_TYPE_SELECTION"
msgstr "3D rörelsestil:"

msgid "ABILITIES"
msgstr "Förmågor"

msgid "ABORT"
msgstr "Avbryt"

msgid "ABORTED_DOT"
msgstr "Avbruten."

msgid "ABSORBERS_COUNT"
msgstr "Absorbatorer:"

msgid "ABYSSOPELAGIC"
msgstr "Abyssopelagisk"

msgid "ACCEPT"
msgstr "Acceptera"

msgid "ACTION_AWAKEN"
msgstr "Uppvakna ({0:F1} / {1:F1})"

msgid "ACTION_AWAKEN_TOOLTIP"
msgstr "Nå uppvakningsteget. Tillgänglig när du har tillräckigt med hjärnkraft (axonvävnad)."

msgid "ACTION_BLOCKED_WHILE_ANOTHER_IN_PROGRESS"
msgstr "Aktion blockerad medan en annan pågår"

msgid "ACTION_DELETE"
msgstr "Radera"

msgid "ACTION_DOUBLE_POPULATION"
msgstr "Befolkningsdubblering"

msgid "ACTION_DUPLICATE_UNITS"
msgstr "Duplicera Enheter"

msgid "ACTION_HALF_POPULATION"
msgstr "Halvera Befolkning"

msgid "ACTION_TELEPORT"
msgstr "Teleportera"

msgid "ACTIVE"
msgstr "Aktiv"

msgid "ACTIVE_THREAD_COUNT"
msgstr "Nuvarande trådar:"

msgid "ACTIVITY_EXPLANATION"
msgstr ""
"Aktiva mikrober springer och rullar omkring när ingenting händer.\n"
"Sessila mikrober sitter still och väntar på att omgivningen ändrar sig innan de agerar."

msgid "ADDITIONAL_VALIDATION_FAILED"
msgstr "Ytterligare valideringar upptäckte ett problem: {0}"

msgid "ADD_INPUT_BUTTON_TOOLTIP"
msgstr "Lägg till ny tangentbindning"

msgid "ADVANCED_VIEW"
msgstr "Avancerad"

msgid "ADVANCED_VIEW_BUTTON_TOOLTIP"
msgstr "Öppna vyn för avancerade inställningar"

msgid "AEROBIC_NITROGEN_FIXATION"
msgstr "Aerob Kvävefixering"

msgid "AEROBIC_NITROGEN_FIXING"
msgstr "Aerob Kvävefixering"

msgid "AEROBIC_RESPIRATION"
msgstr "Aerob Andning"

msgid "AGENTS"
msgstr "Ämnen"

msgid "AGENTS_COLON"
msgstr "Ämnen:"

msgid "AGENT_NAME"
msgstr "{0} Ämne"

msgid "AGGRESSION_EXPLANATION"
msgstr ""
"Aggressiva mikrober jagar byten över längre sträckor\n"
"och kämpar emot när rovdjur attackerar.\n"
"Fredliga mikrober jagar inte ner andra över större sträckor\n"
"samt använder mindre gifter mot rovdjur."

msgid "AGGRESSIVE"
msgstr "Aggressiv"

msgid "AI_MUTATION_RATE"
msgstr "AI mutationshastighet"

msgid "AI_MUTATION_RATE_EXPLANATION"
msgstr "(hur snabbt AI arter muterar)"

msgid "ALL"
msgstr "Allt"

msgid "ALLOW_SPECIES_SWITCH_ON_EXTINCTION"
msgstr "Tillåt byte till besläktade arter vid utrotning"

msgid "ALLOW_SPECIES_SWITCH_ON_EXTINCTION_EXPLANATION"
msgstr "(tillåter fortsättning av spelet med en annan art vid utrotning istället för att förlora spelet)"

msgid "ALL_WORLDS_GENERAL_STATISTICS"
msgstr "Generisk Statistik över Alla Världar"

#, fuzzy
msgid "ALL_WORLDS_STATISTICS"
msgstr ""
"[b]Generationer:[/b]\n"
"  {0}\n"
"[b]Totala Arter:[/b]\n"
"  Genomsnitt {1}; Standardavvikelse {2}\n"
"[b]Arter Fortfarande Vid Liv:[/b]\n"
"  Genomsnitt {3}; Standardavvikelse {4}\n"
"[b]Antal Arter Per Patch:[/b]\n"
"  Genomsnitt {5}; Standardavvikelse {6}\n"
"[b]Total Population Per Patch:[/b]\n"
"  Genomsnitt {7}; Standardavvikelse {8}\n"
"[b]Mikroberarter Genomsnittlig Hex Storlek:[/b]\n"
"  Genomsnitt {9}; Standardavvikelse {10}\n"
"[b]Generisk Organelldata:[/b]"

msgid "ALREADY_ASCENDED"
msgstr "Du är redan upplyst"

msgid "ALT"
msgstr "ALT"

msgid "ALWAYS_VISIBLE"
msgstr "Alltid synlig"

msgid "AMBIANCE_VOLUME"
msgstr "Omgivningsvolym"

msgid "AMMONIA"
msgstr "Ammoniak"

msgid "AMOUNT_OF_AUTOSAVE_TO_KEEP"
msgstr "Antal autosparningar att behålla:"

msgid "AMOUNT_OF_QUICKSAVE_TO_KEEP"
msgstr "Antal quicksaves att behålla:"

msgid "ANAEROBIC_NITROGEN_FIXATION"
msgstr "Anaerob kvävefixering"

msgid "AND_UNLOCK_CONDITION"
msgstr "och"

msgid "APPEARANCE"
msgstr "Utseende"

msgid "APPLY"
msgstr "Tillämpa"

msgid "APPLY_CHANGES"
msgstr "Tillämpa Ändringar"

msgid "APRIL"
msgstr "April"

msgid "ARE_YOU_SURE_TO_RESET_ALL_SETTINGS"
msgstr "Är du säker på att du vill återställa ALLA inställningar till standardvärden?"

msgid "ARE_YOU_SURE_TO_RESET_INPUT_SETTINGS"
msgstr "Är du säker på att du vill nollställa kontrollinställningarna till standardvärden?"

msgid "ARTIST_COLON"
msgstr "Konstnär:"

msgid "ARTWORK_TITLE"
msgstr "\"{0}\" - {1}"

msgid "ART_BY"
msgstr "Konst av {0}"

msgid "ART_GALLERY"
msgstr "Konstgalleri"

msgid "ASCENSION_CONGRATULATIONS"
msgstr "Grattis!"

msgid "ASCENSION_CONGRATULATIONS_CONTENT"
msgstr ""
"Du har blivit upplyst samt vunnit spelet. Grattis!\n"
"\n"
"Du kan fortsätta att spela så får du tillgång till Gudliga Verktyg som du kan messa runt med.\n"
"\n"
"Du kan också gå tillbaka till Mikrobstadiet i denna sparfilen och spela igenom alla stadier igen med extra fördelar.\n"
"\n"
"Antal upplysningar i denna sparfilen: {0}"

#, fuzzy
msgid "ASCENSION_STAGE"
msgstr "Rusticyanin är ett protein som kan använda gasformig koldioxid och syre för att oxidera järn från ett kemiskt tillstånd till ett annat. Denna process, kallad Iron Respiration, frigör energi som cellen sedan kan skörda."

msgid "ASSEMBLY_CLASS_REQUIRED"
msgstr "Modmonteringsklass krävs när montering specificeras"

msgid "ASSEMBLY_REQUIRED_WITH_HARMONY"
msgstr "Modmontering krävs när autoharmony är aktiverat"

msgid "ASSUME_HYPERTHREADING"
msgstr "Anta att CPUn har flertrådning aktiverad"

msgid "ASSUME_HYPERTHREADING_TOOLTIP"
msgstr ""
"Det går inte att automatiskt upptäcka om flertrådning är aktivt eller inte.\n"
"Detta påverkar standardantalet trådar eftersom flertrådnings-trådar inte är lika snabba som riktiga CPU-kärnor."

msgid "ATMOSPHERIC_GASSES"
msgstr "Atmosfäriska Gaser"

msgid "ATP"
msgstr "ATP"

msgid "ATP_BALANCE"
msgstr "ATP-Saldo"

msgid "ATP_BALANCE_TOOLTIP"
msgstr ""
"Den här sektionen visar ATP-saldot (energi) för den aktuella cellen.\n"
"För att kunna överleva måste saldot vara positivt. För sessila celler är omtanken kring saldot utom rörelsekostnaden övervägt.\n"
"Nedrullningsmenyn nedan kan användas för att kontrollera vad som skulle hända om cellen inte hade någon resurs tillgänglig att göra ATP med.\n"
"Till exempel kan vissa celler bara upprätthålla ett positivt ATP-saldo när de har flera sammansättningar att göra ATP från samtidigt.\n"
"Dessa typer av celler kan vara svårare att spela som eftersom de kräver att flera sammanställningar lagras samtidigt."

msgid "ATP_BALANCE_WITHOUT_EXTERNAL_RESOURCES"
msgstr "Utan externa resurser"

msgid "ATP_BALANCE_WITHOUT_GLUCOSE"
msgstr "Utan glukos"

msgid "ATP_BALANCE_WITHOUT_HYDROGEN_SULFIDE"
msgstr "Utan svavelväte"

msgid "ATP_BALANCE_WITHOUT_IRON"
msgstr "Utan järn"

msgid "ATP_BALANCE_WITH_ALL_COMPOUNDS"
msgstr "Med alla nödvändiga sammansättningar"

msgid "ATP_PRODUCTION"
msgstr "ATP Produktion"

msgid "ATP_PRODUCTION_TOO_LOW"
msgstr "ATP PRODUKTION FÖR LÅG!"

msgid "ATTEMPT_TO_WRITE_SAVE_FAILED"
msgstr "Det gick inte att spara denna sparfilen. Namnet på sparfilen kan vara för långt, eller så har du inte kanske tillträde för att skriva till sparfilsmappen."

msgid "AT_CURSOR"
msgstr "Vid Muspekare:"

msgid "AUDIO_OUTPUT_DEVICE"
msgstr "Ljudutgångsenhet:"

msgid "AUGUST"
msgstr "Augusti"

msgid "AUTO"
msgstr "Automatiskt"

#, fuzzy
msgid "AUTO-EVO_EXPLANATION_EXPLANATION"
msgstr "Den här panelen visar talen som auto-evolutionen funkar från. Den totala energin en art är kapabel av att fånga, och kosten per individ av arten, bestämmer den slutliga befolkningen. Auto-evolutionen använder en simplifierad modell av verkligheten för att beräkna hur bra en art utför baserat på energin de kan samla. För varje matkälla, det visas hur mycket energi arten"

#, fuzzy
msgid "AUTO-EVO_POPULATION_CHANGED_2"
msgstr "{0} befolkning förändrades av {1} på grund av: {2}"

#, fuzzy
msgid "AUTO-EVO_PREDICTION"
msgstr "{0:F1}% klart. {1:n0}/{2:n0} steg."

#, fuzzy
msgid "AUTO-EVO_PREDICTION_BOX_DESCRIPTION"
msgstr "Vakuolen är en inre membranorganell som används för lagring i cellen. De består av flera blåsor, mindre membranstrukturer som ofta används i celler för lagring, som har smält samman. Den är fylld med vatten som används för att hålla kvar molekyler, enzymer, fasta ämnen och andra ämnen. Deras form är flytande och kan variera mellan celler."

msgid "AUTO-EVO_STEPS_DONE"
msgstr "{0:F1}% klart. {1:n0}/{2:n0} steg."

msgid "AUTO-EVO_STRENGHT_MULTIPLIER"
msgstr ""

#, fuzzy
msgid "AUTO-EVO_STRENGHT_MULTIPLIER_EXPLANATION"
msgstr "Osmoreguleringskost"

msgid "AUTOSAVE_DURING_THE_GAME"
msgstr "Autospara i spelet"

msgid "AUTO_EVO"
msgstr "Auto-Evolution"

#, fuzzy
msgid "AUTO_EVO_EXPLORING_TOOL"
msgstr "status:"

msgid "AUTO_EVO_FAILED"
msgstr "Auto-evo kunde inte köras"

msgid "AUTO_EVO_MISSING_RESULT_DATA_OBJECT"
msgstr ""

msgid "AUTO_EVO_RESULTS"
msgstr "Auto-evo resultat:"

#, fuzzy
msgid "AUTO_EVO_RESULTS_GLOBAL_TITLE"
msgstr "Auto-evo resultat:"

#, fuzzy
msgid "AUTO_EVO_RESULTS_PATCH_TITLE"
msgstr "Auto-evo resultat:"

#, fuzzy
msgid "AUTO_EVO_RUN_STATUS"
msgstr "status:"

#, fuzzy
msgid "AUTO_EVO_STATUS_COLON"
msgstr "status:"

msgid "AUTO_MOVE_FORWARDS"
msgstr "Auto framåt"

#, fuzzy
msgid "AUTO_RESOLUTION"
msgstr "Upplösning:"

msgid "AVAILABLE_CONSTRUCTION_PROJECTS"
msgstr "Tillgängliga Konstruktionsprojekt"

msgid "AVAILABLE_MODS"
msgstr "Tillgängliga Mod"

msgid "AWAKENING_STAGE"
msgstr "Uppvaknandestadiet"

#, fuzzy
msgid "AWARE_STAGE"
msgstr "Mikrob Stadiet"

msgid "BACK"
msgstr "Backåt"

msgid "BACKGROUND_BLUR"
msgstr ""

msgid "BACKSLASH"
msgstr "Omvänt snedstreck"

msgid "BACKSPACE"
msgstr "Backa"

#, fuzzy
msgid "BACTERIAL_THERMOSYNTHESIS"
msgstr "Termosyntes"

msgid "BALANCE_DISPLAY_AT_DAY_ALWAYS"
msgstr ""

msgid "BALANCE_DISPLAY_AT_DAY_ALWAYS_TOOLTIP"
msgstr ""

msgid "BALANCE_DISPLAY_WHILE_MOVING"
msgstr ""

#, fuzzy
msgid "BALANCE_DISPLAY_WHILE_MOVING_TOOLTIP"
msgstr "Öppna vyn för avancerade inställningar"

#, fuzzy
msgid "BASE_MOBILITY"
msgstr "Mobilitet"

msgid "BASE_MOVEMENT"
msgstr "Grundrörelse"

msgid "BASIC_VIEW"
msgstr "Grundläggande"

#, fuzzy
msgid "BASIC_VIEW_BUTTON_TOOLTIP"
msgstr "Självmord"

msgid "BATHYPELAGIC"
msgstr "Bathypelagisk"

msgid "BECOME_MACROSCOPIC"
msgstr "Bli Makroskopisk ({0}/{1})"

msgid "BECOME_MULTICELLULAR"
msgstr "Bli Flercellig ({0}/{1})"

msgid "BEGIN_THRIVING"
msgstr "Börja Trivas"

msgid "BEHAVIOUR"
msgstr "Beteende"

#, fuzzy
msgid "BEHAVIOUR_ACTIVITY"
msgstr "Beteende"

#, fuzzy
msgid "BEHAVIOUR_AGGRESSION"
msgstr "Beteende"

#, fuzzy
msgid "BEHAVIOUR_FEAR"
msgstr "Beteende"

#, fuzzy
msgid "BEHAVIOUR_FOCUS"
msgstr "Beteende"

#, fuzzy
msgid "BEHAVIOUR_OPPORTUNISM"
msgstr "Beteende"

msgid "BELOW_SEA_LEVEL"
msgstr "{0}-{1}m under havsnivån"

msgid "BENCHMARKS"
msgstr "Riktvärden"

#, fuzzy
msgid "BENCHMARK_FINISHED"
msgstr "Färdigladdat"

msgid "BENCHMARK_PHASE"
msgstr "Riktvärdesfas:"

msgid "BENCHMARK_RESULTS_COLON"
msgstr "Resultat:"

msgid "BEST_PATCH_COLON"
msgstr "Bästa Biom:"

msgid "BIG_IRON_CHUNK"
msgstr "Stor järnbit"

#, fuzzy
msgid "BIG_PHOSPHATE_CHUNK"
msgstr "Stor järnbit"

msgid "BILLION_ABBREVIATION"
msgstr "{0} B"

msgid "BINDING_AGENT"
msgstr "Bindemedel"

#, fuzzy
msgid "BINDING_AGENT_DESCRIPTION"
msgstr "Nitrogenas är ett protein som kan använda gasformigt kväve och cellulär energi i form av ATP för att producera ammoniak, ett viktigt tillväxtnäringsämne för celler. Detta är en process som kallas anaerob kvävefixering. Eftersom kvävgaset är suspenderat direkt i cytoplasman, utför den omgivande vätskan viss jäsning."

#, fuzzy
msgid "BINDING_AGENT_PROCESSES_DESCRIPTION"
msgstr "Nitrogenas är ett protein som kan använda gasformigt kväve och cellulär energi i form av ATP för att producera ammoniak, ett viktigt tillväxtnäringsämne för celler. Detta är en process som kallas anaerob kvävefixering. Eftersom kvävgaset är suspenderat direkt i cytoplasman, utför den omgivande vätskan viss jäsning."

msgid "BIND_AXES_SENSITIVITY"
msgstr "Binder samman axlar"

msgid "BIOLUMINESCENT_VACUOLE"
msgstr "Bioluminescerande vakuol"

msgid "BIOME_LABEL"
msgstr "Omgivning: {0}"

#, fuzzy
msgid "BLOOM_RENDER_EFFECT"
msgstr "Externa effekter:"

msgid "BRAIN_CELL_NAME_DEFAULT"
msgstr "Nervcell"

msgid "BRAVE"
msgstr "Modig"

msgid "BROWSE"
msgstr "Bläddra"

msgid "BROWSE_WORKSHOP"
msgstr "Bläddra genom Workshop"

#, fuzzy
msgid "BUILD_CITY"
msgstr "Struktur"

#, fuzzy
msgid "BUILD_QUEUE"
msgstr "Struktur"

#, fuzzy
msgid "BUILD_STRUCTURE"
msgstr "Struktur"

msgid "BY"
msgstr "Av:"

msgid "BY_REVOLUTIONARY_GAMES"
msgstr "Av Revolutionary Games Studio"

msgid "CACHE_DISK_MAX_TIME"
msgstr ""

msgid "CACHE_MEMORY_MAX_ITEMS"
msgstr ""

msgid "CACHE_TIME_MEMORY"
msgstr ""

msgid "CACHE_TIME_MEMORY_ONLY"
msgstr ""

#, fuzzy
msgid "CACHING_TITLE"
msgstr "DU HAR FRODATS!"

msgid "CALCIUM_CARBONATE"
msgstr "Kalciumkarbonat"

msgid "CALCIUM_CARBONATE_MEMBRANE_DESCRIPTION"
msgstr "Detta membran har ett starkt skal gjort av kalciumkarbonat. Det kan lätt motstå skada och kräver mindre energi för att hålla sin form. Nackdelarna av ett sådant tungt skal är att cellen blir mycket långsammare och tar längre tid att ta upp resurser."

msgid "CAMERA"
msgstr "Kamera"

msgid "CANCEL"
msgstr "Avbryt"

msgid "CANCEL_ACTION_CAPITAL"
msgstr "AVBRYT"

msgid "CANCEL_CURRENT_ACTION"
msgstr "Avbryt denna handling"

msgid "CANNOT_DELETE_USED_CELL_TYPE"
msgstr "En celltyp som används i din kroppsplan kan inte raderas"

msgid "CANNOT_DELETE_USED_CELL_TYPE_TITLE"
msgstr "Kan inte radera använd celltyp"

msgid "CANNOT_ENGULF"
msgstr "Kan inte uppsluka"

msgid "CANNOT_MOVE_METABALL_TO_DESCENDANT_TREE"
msgstr "Kan inte flytta en metaboll in i dess ättlingsträd"

msgid "CANNOT_REDUCE_BRAIN_POWER_STAGE"
msgstr "Mängden hjärnkraft är nu för låg för att stanna i det nuvarande stadiet. Det är för nuvarande inte tillåtet att gå tillbaka till föregående stadier, var god öka hjärnkraften för att fortsätta."

msgid "CANNOT_REDUCE_BRAIN_POWER_STAGE_TITLE"
msgstr "Kan Inte Minska Hjärnkraft För Att Gå Tillbaka Till Föregående Stadier"

#, fuzzy
msgid "CANNOT_WRITE_SAVE"
msgstr "Skapa Ny Sparfil"

msgid "CANT_LOAD_MOD_INFO"
msgstr "Kan inte ladda modinfo för {0}"

msgid "CAPSLOCK"
msgstr "Capslock"

msgid "CARBON_DIOXIDE"
msgstr "Koldioxid"

msgid "CATEGORY_AN_ABUNDANCE"
msgstr "ett överflöd"

msgid "CATEGORY_A_FAIR_AMOUNT"
msgstr "ganska mycket"

msgid "CATEGORY_LITTLE"
msgstr "lite"

msgid "CATEGORY_QUITE_A_BIT"
msgstr "rätt mycket"

msgid "CATEGORY_SOME"
msgstr "en del"

msgid "CATEGORY_VERY_LITTLE"
msgstr "väldigt lite"

msgid "CAUTIOUS"
msgstr "Försiktig"

#, fuzzy
msgid "CELL"
msgstr "Cellulosa"

msgid "CELLS"
msgstr "Celler"

msgid "CELLULASE"
msgstr "Cellulas"

#, fuzzy
msgid "CELLULASE_DESCRIPTION"
msgstr "Vakuolen är en inre membranorganell som används för lagring i cellen. De består av flera blåsor, mindre membranstrukturer som ofta används i celler för lagring, som har smält samman. Den är fylld med vatten som används för att hålla kvar molekyler, enzymer, fasta ämnen och andra ämnen. Deras form är flytande och kan variera mellan celler."

msgid "CELLULOSE"
msgstr "Cellulosa"

msgid "CELLULOSE_MEMBRANE_DESCRIPTION"
msgstr "Detta membran har en vägg, vilket leder till bättre skydd mot allmän skada och särskilt mot fysisk skada. Den kostar också mindre energi för att bibehålla sin form, men kan inte ta upp resurser lika snabbt och är trögare. [b]Cellulas kan smälta denna vägg[/b] vilket gör den sårbar mot uppslukning av rovdjur."

#, fuzzy
msgid "CELL_STAT_ROTATION_TOOLTIP"
msgstr "Fortsätt"

#, fuzzy
msgid "CELL_STAT_SPEED_TOOLTIP"
msgstr "Fortsätt"

msgid "CELL_TYPE_NAME"
msgstr ""

#, fuzzy
msgid "CHANGE_DESCRIPTION_IS_TOO_LONG"
msgstr "ATP PRODUKTION FÖR LÅG!"

msgid "CHANGE_THE_SYMMETRY"
msgstr "Ändra symmetrin"

#, fuzzy
msgid "CHANNEL_INHIBITOR_TOXIN_SYNTHESIS"
msgstr "Giftvakuolen är en vakuol som har modifierats för produktion, lagring, och utsöndring av oxytoxy-gifter. Mer giftvakuoler ökar intervallen gift kan avfyras med."

msgid "CHEATS"
msgstr "Fusk"

msgid "CHEAT_KEYS_ENABLED"
msgstr "Fuskknappar på"

msgid "CHEAT_MENU"
msgstr "Fusk meny"

msgid "CHEMICAL_BUTTON_MICROBE_TOOLTIP"
msgstr ""

msgid "CHEMOPLAST"
msgstr "Kemoplast"

msgid "CHEMOPLAST_DESCRIPTION"
msgstr "Kemoplasten är en dubbelmembranstruktur som innehåller proteiner som kan omvandla vätesulfid, vatten och gasformig koldioxid till glukos i en process som kallas vätesulfidkemosyntes. Hastigheten för dess glukosproduktion skalas med koncentrationen av vatten och koldioxid."

#, fuzzy
msgid "CHEMOPLAST_PROCESSES_DESCRIPTION"
msgstr "Kemoplasten är en dubbelmembranstruktur som innehåller proteiner som kan omvandla vätesulfid, vatten och gasformig koldioxid till glukos i en process som kallas vätesulfidkemosyntes. Hastigheten för dess glukosproduktion skalas med koncentrationen av vatten och koldioxid."

msgid "CHEMORECEPTOR"
msgstr "Kemoreceptor"

#, fuzzy
msgid "CHEMORECEPTOR_DESCRIPTION"
msgstr "Kemoplasten är en dubbelmembranstruktur som innehåller proteiner som kan omvandla vätesulfid, vatten och gasformig koldioxid till glukos i en process som kallas vätesulfidkemosyntes. Hastigheten för dess glukosproduktion skalas med koncentrationen av vatten och koldioxid."

#, fuzzy
msgid "CHEMORECEPTOR_MINIMUM_AMOUNT_TOOLTIP"
msgstr "Kemoreceptor"

#, fuzzy
msgid "CHEMORECEPTOR_PROCESSES_DESCRIPTION"
msgstr "Kemoplasten är en dubbelmembranstruktur som innehåller proteiner som kan omvandla vätesulfid, vatten och gasformig koldioxid till glukos i en process som kallas vätesulfidkemosyntes. Hastigheten för dess glukosproduktion skalas med koncentrationen av vatten och koldioxid."

#, fuzzy
msgid "CHEMORECEPTOR_SEARCH_RADIUS_TOOLTIP"
msgstr "Kemoplasten är en dubbelmembranstruktur som innehåller proteiner som kan omvandla vätesulfid, vatten och gasformig koldioxid till glukos i en process som kallas vätesulfidkemosyntes. Hastigheten för dess glukosproduktion skalas med koncentrationen av vatten och koldioxid."

#, fuzzy
msgid "CHEMOSYNTHESIS"
msgstr "Kemosyntes"

msgid "CHEMOSYNTHESIZING_PROTEINS"
msgstr "Kemosyntesiserande proteiner"

msgid "CHEMOSYNTHESIZING_PROTEINS_DESCRIPTION"
msgstr "Kemosyntesproteiner är små kluster av proteiner i cytoplasman som kan omvandla vätesulfid, vatten och gasformig koldioxid till glukos i en process som kallas vätesulfidkemosyntes. Hastigheten för dess glukosproduktion skalas med koncentrationen av koldioxid. Eftersom de kemosyntetiserande proteinerna är suspenderade direkt i cytoplasman utför den omgivande vätskan viss jäsning."

#, fuzzy
msgid "CHEMOSYNTHESIZING_PROTEINS_PROCESSES_DESCRIPTION"
msgstr "Kemosyntesproteiner är små kluster av proteiner i cytoplasman som kan omvandla vätesulfid, vatten och gasformig koldioxid till glukos i en process som kallas vätesulfidkemosyntes. Hastigheten för dess glukosproduktion skalas med koncentrationen av koldioxid. Eftersom de kemosyntetiserande proteinerna är suspenderade direkt i cytoplasman utför den omgivande vätskan viss jäsning."

msgid "CHEMO_SYNTHESIS"
msgstr "Kemosyntes"

msgid "CHITIN"
msgstr "Kitin"

msgid "CHITINASE"
msgstr "Kitinas"

#, fuzzy
msgid "CHITINASE_DESCRIPTION"
msgstr "Det slemiga inre av en cell. Cytoplasman är den grundläggande blandningen av joner, proteiner och andra ämnen lösta i vatten som fyller cellens inre. En av funktionerna den utför är jäsning, omvandlingen av glukos till ATP-energi. För celler som saknar organeller så den har mer avancerade ämnesomsättningar är det vad de använder för energi. Det används också för att lagra molekyler i cellen och för att öka cellens storlek."

msgid "CHITIN_MEMBRANE_DESCRIPTION"
msgstr ""

msgid "CHLOROPLAST"
msgstr "Kloroplast"

msgid "CHLOROPLAST_DESCRIPTION"
msgstr ""

#, fuzzy
msgid "CHLOROPLAST_PROCESSES_DESCRIPTION"
msgstr "Kemoplasten är en dubbelmembranstruktur som innehåller proteiner som kan omvandla vätesulfid, vatten och gasformig koldioxid till glukos i en process som kallas vätesulfidkemosyntes. Hastigheten för dess glukosproduktion skalas med koncentrationen av vatten och koldioxid."

msgid "CHOSEN_FILENAME_ALREADY_EXISTS"
msgstr ""

msgid "CHROMATIC_ABERRATION"
msgstr "Kromatisk Aberration:"

#, fuzzy
msgid "CHROMATOPHORE_PROCESSES_DESCRIPTION"
msgstr "Kemosyntesproteiner är små kluster av proteiner i cytoplasman som kan omvandla vätesulfid, vatten och gasformig koldioxid till glukos i en process som kallas vätesulfidkemosyntes. Hastigheten för dess glukosproduktion skalas med koncentrationen av koldioxid. Eftersom de kemosyntetiserande proteinerna är suspenderade direkt i cytoplasman utför den omgivande vätskan viss jäsning."

msgid "CHUNK_CELL_CORPSE_PART"
msgstr ""

msgid "CHUNK_FOOD_SOURCE"
msgstr "{0} konsumtion"

msgid "CILIA"
msgstr "Flimmerhår"

#, fuzzy
msgid "CILIA_DESCRIPTION"
msgstr "Det slemiga inre av en cell. Cytoplasman är den grundläggande blandningen av joner, proteiner och andra ämnen lösta i vatten som fyller cellens inre. En av funktionerna den utför är jäsning, omvandlingen av glukos till ATP-energi. För celler som saknar organeller så den har mer avancerade ämnesomsättningar är det vad de använder för energi. Det används också för att lagra molekyler i cellen och för att öka cellens storlek."

#, fuzzy
msgid "CILIA_PROCESSES_DESCRIPTION"
msgstr "Det slemiga inre av en cell. Cytoplasman är den grundläggande blandningen av joner, proteiner och andra ämnen lösta i vatten som fyller cellens inre. En av funktionerna den utför är jäsning, omvandlingen av glukos till ATP-energi. För celler som saknar organeller så den har mer avancerade ämnesomsättningar är det vad de använder för energi. Det används också för att lagra molekyler i cellen och för att öka cellens storlek."

#, fuzzy
msgid "CITY_SHORT_STATISTICS"
msgstr "Organismstatistik"

msgid "CLEAN_UP_OLD_SAVES"
msgstr ""

msgid "CLEAR_CACHE"
msgstr ""

msgid "CLOSE"
msgstr "Stäng"

msgid "CLOSE_OPTIONS"
msgstr "Stäng inställningar?"

msgid "CLOSTRIDIAL_FERMENTATION"
msgstr ""

#, fuzzy
msgid "CLOUD_BENCHMARK"
msgstr "Mikrobredigerare"

msgid "CLOUD_RESOLUTION_DIVISOR"
msgstr "Molnupplösnings Divisor:"

msgid "CLOUD_SIMULATION_MINIMUM_INTERVAL"
msgstr ""
"Molnsimulerings minimala\n"
"interval:"

#, fuzzy
msgid "CLOUD_SIMULATION_MULTIPLIER"
msgstr "Osmoreguleringskost"

msgid "COASTAL"
msgstr "Kust"

msgid "COLLISION_SHAPE"
msgstr ""

msgid "COLOUR"
msgstr "Färg"

msgid "COLOURBLIND_CORRECTION"
msgstr "Färgblindhets Rättning:"

#, fuzzy
msgid "COLOUR_PICKER_ADD_PRESET"
msgstr "Lägg till aktuell färg till paletten"

msgid "COLOUR_PICKER_A_TOOLTIP"
msgstr "Alpha kanal värdet för färgen"

msgid "COLOUR_PICKER_B_TOOLTIP"
msgstr "Blåa kanal värdet för färgen"

msgid "COLOUR_PICKER_G_TOOLTIP"
msgstr "Gröna kanal värdet för färgen"

msgid "COLOUR_PICKER_HSV_BUTTON_TOOLTIP"
msgstr ""
"Slå på eller av HSV-läge (Hue, Saturation, Value).\n"
"Kan inte slås på i rå-läge."

msgid "COLOUR_PICKER_H_TOOLTIP"
msgstr "Nyansvärde, del av färgen"

msgid "COLOUR_PICKER_PICK_COLOUR"
msgstr "Välj en färg från spel fönstret"

#, fuzzy
msgid "COLOUR_PICKER_PRESET_TOOLTIP"
msgstr ""
"Färg: {0}\n"
"Vänster musknapp: Använd denna palette\n"
"Höger musknapp: Ta bort denna palette"

msgid "COLOUR_PICKER_RAW_BUTTON_TOOLTIP"
msgstr ""
"Slå på eller av rå-läget.\n"
"I rå-läge kan du tvinga R, G, B\n"
"färgvärdena att överskrida 1.0.\n"
"Kan inte slås på i HSV-läge."

msgid "COLOUR_PICKER_R_TOOLTIP"
msgstr "Röda kanal värdet för färgen"

msgid "COLOUR_PICKER_S_TOOLTIP"
msgstr "Mättnadsvärde, mängden grått i en viss färg"

msgid "COLOUR_PICKER_V_TOOLTIP"
msgstr "Värde (ljusstyrka) värde, ljusstyrka eller intensitet för färgen"

#, fuzzy
msgid "COMMON_ABILITIES"
msgstr "Förmågor"

msgid "COMMON_EDITING_AND_STRATEGY"
msgstr ""

msgid "COMMUNITY_FORUM"
msgstr ""

#, fuzzy
msgid "COMMUNITY_FORUM_BUTTON_TOOLTIP"
msgstr "Hjälp"

msgid "COMMUNITY_WIKI"
msgstr ""

#, fuzzy
msgid "COMMUNITY_WIKI_BUTTON_TOOLTIP"
msgstr "Självmord"

#, fuzzy
msgid "COMPILED_AT_COLON"
msgstr "Föreningar:"

#, fuzzy
msgid "COMPLETE_ACTION"
msgstr "Föreningar:"

msgid "COMPOUNDS"
msgstr "Föreningar"

#, fuzzy
msgid "COMPOUNDS_AT_EQUILIBRIUM"
msgstr "Molekylmoln"

#, fuzzy
msgid "COMPOUNDS_AT_MAX_SPEED"
msgstr "Molekylmoln"

#, fuzzy
msgid "COMPOUNDS_BUTTON_MICROBE_TOOLTIP"
msgstr "Hjälp"

msgid "COMPOUNDS_COLON"
msgstr "Föreningar:"

msgid "COMPOUND_BALANCE_FILL_TIME"
msgstr ""

msgid "COMPOUND_BALANCE_FILL_TIME_TOO_LONG"
msgstr ""

#, fuzzy
msgid "COMPOUND_BALANCE_MODE_TOOLTIP"
msgstr "Hjälp"

msgid "COMPOUND_BALANCE_TITLE"
msgstr ""

#, fuzzy
msgid "COMPOUND_BALANCE_TOOLTIP"
msgstr "Hjälp"

msgid "COMPOUND_CLOUDS"
msgstr "Molekylmoln"

#, fuzzy
msgid "COMPOUND_CLOUD_BENCHMARK"
msgstr "Molekylmoln"

#, fuzzy
msgid "COMPOUND_CLOUD_DENSITY"
msgstr "Molekylmoln"

#, fuzzy
msgid "COMPOUND_CLOUD_DENSITY_EXPLANATION"
msgstr "Molekylmoln"

msgid "COMPOUND_CONCENTRATIONS_DECREASED"
msgstr "{0} koncentrationer har minskat med {1}"

msgid "COMPOUND_FOOD_SOURCE"
msgstr "{0} konsumtion"

#, fuzzy
msgid "COMPOUND_HANDLE_KEEP"
msgstr "Hjälp"

#, fuzzy
msgid "COMPOUND_HANDLE_SPLIT_SISTER"
msgstr "Hjälp"

#, fuzzy
msgid "COMPOUND_HANDLE_TOP_UP"
msgstr "Hjälp"

#, fuzzy
msgid "COMPOUND_HANDLE_TOP_UP_ON_CHANGE"
msgstr "Molekylmoln"

#, fuzzy
msgid "COMPOUND_STORAGE_AMOUNT_DOES_NOT_LAST_NIGHT"
msgstr "{0} konsumtion"

msgid "COMPOUND_STORAGE_NOT_ENOUGH_GENERATED_DURING_DAY"
msgstr ""

#, fuzzy
msgid "COMPOUND_STORAGE_NOT_ENOUGH_SPACE"
msgstr "{0} konsumtion"

msgid "COMPOUND_STORAGE_STATS_TITLE"
msgstr ""

#, fuzzy
msgid "COMPOUND_STORAGE_STATS_TOOLTIP"
msgstr "Hjälp"

#, fuzzy
msgid "COMPOUND_TO_FIND"
msgstr "Molekylmoln"

msgid "CONCEPT_ART"
msgstr "konceptkonst"

msgid "CONFIG"
msgstr "Konfiguration"

msgid "CONFIRM_CAPITAL"
msgstr "BEKRÄFTA"

#, fuzzy
msgid "CONFIRM_DELETE"
msgstr "Bekräfta Stängning"

#, fuzzy
msgid "CONFIRM_EXIT"
msgstr "Bekräfta Stängning"

msgid "CONFIRM_FOSSILISATION_OVERWRITE"
msgstr ""

#, fuzzy
msgid "CONFIRM_MOVE_TO_ASCENSION_STAGE"
msgstr "{0} befolkning förändrades av {1} på grund av: {2}"

#, fuzzy
msgid "CONFIRM_MOVE_TO_ASCENSION_STAGE_EXPLANATION"
msgstr "{0} befolkning förändrades av {1} på grund av: {2}"

msgid "CONFIRM_MOVE_TO_INDUSTRIAL_STAGE"
msgstr "Fortsätt till Industristadiet?"

#, fuzzy
msgid "CONFIRM_MOVE_TO_INDUSTRIAL_STAGE_EXPLANATION"
msgstr "{0} befolkning förändrades av {1} på grund av: {2}"

#, fuzzy
msgid "CONFIRM_MOVE_TO_SPACE_STAGE"
msgstr "{0} befolkning förändrades av {1} på grund av: {2}"

#, fuzzy
msgid "CONFIRM_MOVE_TO_SPACE_STAGE_EXPLANATION"
msgstr "{0} befolkning förändrades av {1} på grund av: {2}"

#, fuzzy
msgid "CONFIRM_NEW_GAME_BUTTON_TOOLTIP"
msgstr "Hjälp"

#, fuzzy
msgid "CONFIRM_NEW_GAME_BUTTON_TOOLTIP_DISABLED"
msgstr "Hjälp"

#, fuzzy
msgid "CONSTRUCTION_UNIT_NAME"
msgstr "Tritanope (Blå-Gul)"

msgid "CONTENT_UPLOADED_FROM"
msgstr ""

#, fuzzy
msgid "CONTINUE"
msgstr "Börja Trivas"

#, fuzzy
msgid "CONTINUE_AS_SPECIES"
msgstr "Välj en plats för att visa detaljerna här"

#, fuzzy
msgid "CONTINUE_THRIVING"
msgstr "Börja Trivas"

#, fuzzy
msgid "CONTINUE_TO_PROTOTYPES"
msgstr "Protanope (Röd-Grön)"

msgid "CONTINUE_TO_PROTOTYPES_PROMPT"
msgstr "Fortsätt till fasprototyper?"

msgid "CONTROLLER_ANY_DEVICE"
msgstr ""

msgid "CONTROLLER_AXIS_L2"
msgstr ""

msgid "CONTROLLER_AXIS_LEFT_TRIGGER"
msgstr ""

msgid "CONTROLLER_AXIS_LEFT_X"
msgstr ""

msgid "CONTROLLER_AXIS_LEFT_Y"
msgstr ""

#, fuzzy
msgid "CONTROLLER_AXIS_NEGATIVE_DIRECTION"
msgstr "Nitrogen Fixing Plastid är ett protein som kan använda gasformigt kväve och syre och cellulär energi i form av ATP för att producera ammoniak, ett viktigt tillväxtnäringsämne för celler. Detta är en process som kallas aerob kvävefixering."

#, fuzzy
msgid "CONTROLLER_AXIS_POSITIVE_DIRECTION"
msgstr "Nitrogen Fixing Plastid är ett protein som kan använda gasformigt kväve och syre och cellulär energi i form av ATP för att producera ammoniak, ett viktigt tillväxtnäringsämne för celler. Detta är en process som kallas aerob kvävefixering."

msgid "CONTROLLER_AXIS_R2"
msgstr ""

msgid "CONTROLLER_AXIS_RIGHT_TRIGGER"
msgstr ""

msgid "CONTROLLER_AXIS_RIGHT_X"
msgstr ""

msgid "CONTROLLER_AXIS_RIGHT_Y"
msgstr ""

msgid "CONTROLLER_AXIS_VISUALIZERS"
msgstr ""

msgid "CONTROLLER_BUTTON_DPAD_DOWN"
msgstr ""

msgid "CONTROLLER_BUTTON_DPAD_LEFT"
msgstr ""

msgid "CONTROLLER_BUTTON_DPAD_RIGHT"
msgstr ""

msgid "CONTROLLER_BUTTON_DPAD_UP"
msgstr ""

msgid "CONTROLLER_BUTTON_LEFT_SHOULDER"
msgstr ""

msgid "CONTROLLER_BUTTON_LEFT_STICK"
msgstr ""

msgid "CONTROLLER_BUTTON_MISC1"
msgstr ""

msgid "CONTROLLER_BUTTON_PADDLE1"
msgstr ""

msgid "CONTROLLER_BUTTON_PADDLE2"
msgstr ""

msgid "CONTROLLER_BUTTON_PADDLE3"
msgstr ""

msgid "CONTROLLER_BUTTON_PADDLE4"
msgstr ""

msgid "CONTROLLER_BUTTON_PS3_SELECT"
msgstr ""

msgid "CONTROLLER_BUTTON_PS3_START"
msgstr ""

msgid "CONTROLLER_BUTTON_PS_CIRCLE"
msgstr ""

msgid "CONTROLLER_BUTTON_PS_CROSS"
msgstr ""

msgid "CONTROLLER_BUTTON_PS_L1"
msgstr ""

msgid "CONTROLLER_BUTTON_PS_L3"
msgstr ""

msgid "CONTROLLER_BUTTON_PS_OPTIONS"
msgstr ""

msgid "CONTROLLER_BUTTON_PS_R1"
msgstr ""

msgid "CONTROLLER_BUTTON_PS_R3"
msgstr ""

msgid "CONTROLLER_BUTTON_PS_SHARE"
msgstr ""

msgid "CONTROLLER_BUTTON_PS_SONY_BUTTON"
msgstr ""

msgid "CONTROLLER_BUTTON_PS_SQUARE"
msgstr ""

msgid "CONTROLLER_BUTTON_PS_TRIANGLE"
msgstr ""

msgid "CONTROLLER_BUTTON_RIGHT_SHOULDER"
msgstr ""

msgid "CONTROLLER_BUTTON_RIGHT_STICK"
msgstr ""

msgid "CONTROLLER_BUTTON_TOUCH_PAD"
msgstr ""

msgid "CONTROLLER_BUTTON_UNKNOWN"
msgstr ""

msgid "CONTROLLER_BUTTON_XBOX_A"
msgstr ""

msgid "CONTROLLER_BUTTON_XBOX_B"
msgstr ""

msgid "CONTROLLER_BUTTON_XBOX_BACK"
msgstr ""

msgid "CONTROLLER_BUTTON_XBOX_GUIDE"
msgstr ""

msgid "CONTROLLER_BUTTON_XBOX_START"
msgstr ""

msgid "CONTROLLER_BUTTON_XBOX_X"
msgstr ""

msgid "CONTROLLER_BUTTON_XBOX_Y"
msgstr ""

msgid "CONTROLLER_DEADZONES"
msgstr ""

#, fuzzy
msgid "CONTROLLER_DEADZONE_CALIBRATION_EXPLANATION"
msgstr "{0} befolkning förändrades av {1} på grund av: {2}"

msgid "CONTROLLER_DEADZONE_COLON"
msgstr ""

msgid "CONTROLLER_PROMPT_TYPE_SETTING"
msgstr ""

msgid "CONTROLLER_SENSITIVITY"
msgstr ""

msgid "CONTROLLER_UNKNOWN_AXIS"
msgstr ""

msgid "COPY_ERROR_TO_CLIPBOARD"
msgstr "Kopiera felmeddelande till urklipp"

#, fuzzy
msgid "COPY_RESULTS"
msgstr "Auto-evo resultat:"

msgid "CORRECTION_PROTANOPE"
msgstr "Protanope (Röd-Grön)"

msgid "CORRECTION_TRITANOPE"
msgstr "Tritanope (Blå-Gul)"

#, fuzzy
msgid "CPU_THREADS"
msgstr "Trådar:"

msgid "CRAFTING_CLEAR_INPUTS"
msgstr ""

msgid "CRAFTING_ERROR_INTERNAL_CONSUME_PROBLEM"
msgstr ""

#, fuzzy
msgid "CRAFTING_ERROR_TAKING_ITEMS"
msgstr "DU HAR FRODATS!"

msgid "CRAFTING_FILTER_INPUTS"
msgstr ""

msgid "CRAFTING_KNOWN_ITEMS"
msgstr ""

msgid "CRAFTING_NOT_ENOUGH_MATERIAL"
msgstr ""

msgid "CRAFTING_NO_RECIPE_SELECTED"
msgstr ""

msgid "CRAFTING_NO_ROOM_TO_TAKE_CRAFTING_RESULTS"
msgstr ""

#, fuzzy
msgid "CRAFTING_RECIPE_DISPLAY"
msgstr "Auto-evo resultat:"

msgid "CRAFTING_RECIPE_HAND_AXE"
msgstr ""

#, fuzzy
msgid "CRAFTING_RESULTS"
msgstr "Auto-evo resultat:"

msgid "CRAFTING_SELECT_RECIPE_OR_ITEMS_TO_FILTER"
msgstr ""

msgid "CRAFTING_TAKE_ALL"
msgstr ""

#, fuzzy
msgid "CRAFTING_TITLE"
msgstr "DU HAR FRODATS!"

msgid "CREATE"
msgstr "Skapa"

msgid "CREATED_AT"
msgstr "Skapad:"

msgid "CREATED_ON_PLATFORM"
msgstr ""

msgid "CREATE_A_NEW_MICROBE"
msgstr "Skapa en ny mikrob"

#, fuzzy
msgid "CREATE_NEW"
msgstr "Skapa Ny Sparfil"

#, fuzzy
msgid "CREATE_NEW_CELL_TYPE"
msgstr "Skapa Ny Sparfil"

#, fuzzy
msgid "CREATE_NEW_CELL_TYPE_DESCRIPTION"
msgstr "Kemoplasten är en dubbelmembranstruktur som innehåller proteiner som kan omvandla vätesulfid, vatten och gasformig koldioxid till glukos i en process som kallas vätesulfidkemosyntes. Hastigheten för dess glukosproduktion skalas med koncentrationen av vatten och koldioxid."

#, fuzzy
msgid "CREATE_NEW_MOD"
msgstr "Skapa en ny mikrob"

msgid "CREATE_NEW_SAVE"
msgstr "Skapa Ny Sparfil"

#, fuzzy
msgid "CREATE_NEW_TISSUE_TYPE"
msgstr "Skapa Ny Sparfil"

#, fuzzy
msgid "CREATE_NEW_TISSUE_TYPE_DESCRIPTION"
msgstr "Kemoplasten är en dubbelmembranstruktur som innehåller proteiner som kan omvandla vätesulfid, vatten och gasformig koldioxid till glukos i en process som kallas vätesulfidkemosyntes. Hastigheten för dess glukosproduktion skalas med koncentrationen av vatten och koldioxid."

msgid "CREATING_DOT_DOT_DOT"
msgstr "Skapar..."

msgid "CREATING_OBJECTS_FROM_SAVE"
msgstr "skapar objekt från sparfil"

msgid "CREDITS"
msgstr "Eftertext"

msgid "CTRL"
msgstr "Ctrl"

#, fuzzy
msgid "CURRENT_CACHE_SIZE"
msgstr "Visa förmågor"

#, fuzzy
msgid "CURRENT_CACHE_SIZE_TOOLTIP"
msgstr "Slem sekretion"

msgid "CURRENT_DEVELOPERS"
msgstr "Nuvarande utvecklare"

msgid "CURRENT_LOCATION_CAPITAL"
msgstr "NUVARANDE PLATS"

#, fuzzy
msgid "CURRENT_RESEARCH_NONE"
msgstr "Visa förmågor"

#, fuzzy
msgid "CURRENT_RESEARCH_PROGRESS"
msgstr "Öppna hjälpmenyn"

#, fuzzy
msgid "CURRENT_WORLD"
msgstr "Nuvarande utvecklare"

#, fuzzy
msgid "CURRENT_WORLD_STATISTICS"
msgstr "Organismstatistik"

msgid "CUSTOM_USERNAME"
msgstr "Anpassat Användarnamn:"

msgid "CYTOPLASM"
msgstr "Cytoplasma"

msgid "CYTOPLASM_DESCRIPTION"
msgstr "Det slemiga inre av en cell. Cytoplasman är den grundläggande blandningen av joner, proteiner och andra ämnen lösta i vatten som fyller cellens inre. En av funktionerna den utför är jäsning, omvandlingen av glukos till ATP-energi. För celler som saknar organeller så den har mer avancerade ämnesomsättningar är det vad de använder för energi. Det används också för att lagra molekyler i cellen och för att öka cellens storlek."

msgid "CYTOPLASM_GLYCOLYSIS"
msgstr "Cytoplasm Glycolys"

#, fuzzy
msgid "CYTOPLASM_PROCESSES_DESCRIPTION"
msgstr "Det slemiga inre av en cell. Cytoplasman är den grundläggande blandningen av joner, proteiner och andra ämnen lösta i vatten som fyller cellens inre. En av funktionerna den utför är jäsning, omvandlingen av glukos till ATP-energi. För celler som saknar organeller så den har mer avancerade ämnesomsättningar är det vad de använder för energi. Det används också för att lagra molekyler i cellen och för att öka cellens storlek."

#, fuzzy
msgid "CYTOTOXIN_SYNTHESIS"
msgstr "OxyToxySyntes"

msgid "DAY_LENGTH"
msgstr ""

#, fuzzy
msgid "DAY_LENGTH_EXPLANATION"
msgstr ""
"Aggressiva mikrober jagar byte över större avstånd\n"
"och har större sannolikhet att kämpa emot när rovdjur attackerar.\n"
"Fredliga mikrober attackerar inte andra över större avstånd\n"
"och har lägre sannolikhet att använda gifter mot rovdjur."

msgid "DAY_NIGHT_CYCLE_ENABLED"
msgstr ""

#, fuzzy
msgid "DAY_NIGHT_CYCLE_ENABLED_EXPLANATION_2"
msgstr ""
"Aggressiva mikrober jagar byte över större avstånd\n"
"och har större sannolikhet att kämpa emot när rovdjur attackerar.\n"
"Fredliga mikrober attackerar inte andra över större avstånd\n"
"och har lägre sannolikhet att använda gifter mot rovdjur."

msgid "DEADZONE_CALIBRATION_FINISHED"
msgstr ""

#, fuzzy
msgid "DEADZONE_CALIBRATION_INPROGRESS"
msgstr "Detta språk är {0}% komplett"

msgid "DEADZONE_CALIBRATION_IS_RESET"
msgstr ""

msgid "DEADZONE_CONFIGURATION"
msgstr ""

msgid "DEATH"
msgstr "död"

msgid "DEBUG_COORDINATES"
msgstr ""

msgid "DEBUG_DRAW_NOT_AVAILABLE"
msgstr ""

msgid "DEBUG_PANEL"
msgstr ""

msgid "DECEMBER"
msgstr "December"

#, fuzzy
msgid "DECREASE_ITEM_SIZE"
msgstr "Slem sekretion"

msgid "DEFAULT_AUDIO_OUTPUT_DEVICE"
msgstr "Standard utgångsenhet"

msgid "DELETE"
msgstr "Radera"

msgid "DELETE_ALL_OLD_SAVE_WARNING_2"
msgstr ""

#, fuzzy
msgid "DELETE_FOSSIL_CONFIRMATION"
msgstr "Skriv över aktuell sparfil:"

msgid "DELETE_OLD_SAVES_PROMPT"
msgstr ""

msgid "DELETE_ORGANELLE"
msgstr "Ta bort organell"

msgid "DELETE_SAVE_CONFIRMATION"
msgstr ""

msgid "DELETE_SELECTED"
msgstr "Radera Valda"

msgid "DELETE_SELECTED_SAVES_PROMPT"
msgstr ""

msgid "DELETE_SELECTED_SAVE_WARNING"
msgstr ""

msgid "DELETE_THIS_SAVE_PROMPT"
msgstr ""

#, fuzzy
msgid "DESCEND_BUTTON"
msgstr "Skriv över aktuell sparfil:"

#, fuzzy
msgid "DESCEND_CONFIRMATION"
msgstr "Skriv över aktuell sparfil:"

#, fuzzy
msgid "DESCEND_CONFIRMATION_EXPLANATION"
msgstr ""
"Aggressiva mikrober jagar byte över större avstånd\n"
"och har större sannolikhet att kämpa emot när rovdjur attackerar.\n"
"Fredliga mikrober attackerar inte andra över större avstånd\n"
"och har lägre sannolikhet att använda gifter mot rovdjur."

msgid "DESCRIPTION"
msgstr "Beskrivning:"

#, fuzzy
msgid "DESCRIPTION_COLON"
msgstr "ATP PRODUKTION FÖR LÅG!"

#, fuzzy
msgid "DESCRIPTION_TOO_LONG"
msgstr "ATP PRODUKTION FÖR LÅG!"

msgid "DESPAWN_ENTITIES"
msgstr ""

msgid "DETECTED_CPU_COUNT"
msgstr "Upptäckt CPU-antal:"

msgid "DEVBUILD_VERSION_INFO"
msgstr ""

msgid "DEVELOPERS"
msgstr "Utvecklare"

#, fuzzy
msgid "DEVELOPMENT_FORUM"
msgstr "Utvecklingen stöds av Revolutionary Games Studio ry"

#, fuzzy
msgid "DEVELOPMENT_FORUM_BUTTON_TOOLTIP"
msgstr "Hjälp"

msgid "DEVELOPMENT_SUPPORTED_BY"
msgstr "Utvecklingen stöds av Revolutionary Games Studio ry"

#, fuzzy
msgid "DEVELOPMENT_WIKI"
msgstr "Utvecklare"

#, fuzzy
msgid "DEVELOPMENT_WIKI_BUTTON_TOOLTIP"
msgstr "Hjälp"

msgid "DEVOURED"
msgstr ""

msgid "DEV_BUILD_PATRONS"
msgstr ""

msgid "DIFFICULTY"
msgstr ""

#, fuzzy
msgid "DIFFICULTY_DETAILS_STRING"
msgstr "Anpassat"

msgid "DIFFICULTY_PRESET"
msgstr ""

msgid "DIFFICULTY_PRESET_CUSTOM"
msgstr "Anpassat"

msgid "DIFFICULTY_PRESET_EASY"
msgstr "Lätt"

msgid "DIFFICULTY_PRESET_HARD"
msgstr "Svår"

msgid "DIFFICULTY_PRESET_NORMAL"
msgstr "Normal"

msgid "DIGESTION_EFFICIENCY"
msgstr ""

#, fuzzy
msgid "DIGESTION_EFFICIENCY_COLON"
msgstr "ATP PRODUKTION FÖR LÅG!"

#, fuzzy
msgid "DIGESTION_SPEED"
msgstr "UTROTNING"

#, fuzzy
msgid "DIGESTION_SPEED_COLON"
msgstr "Hastighet:"

msgid "DIGESTION_SPEED_VALUE"
msgstr ""

msgid "DISABLED"
msgstr "Avstängt"

msgid "DISABLE_ALL"
msgstr ""

msgid "DISCARD_AND_CONTINUE"
msgstr "Radera och fortsätt"

#, fuzzy
msgid "DISCARD_CHANGES"
msgstr "Radera och fortsätt"

#, fuzzy
msgid "DISCARD_MIGRATION"
msgstr "Radera och fortsätt"

#, fuzzy
msgid "DISCONNECTED_CELLS"
msgstr "Bortkopplade Celler"

#, fuzzy
msgid "DISCONNECTED_CELLS_TEXT"
msgstr ""
"Det finns placerade organeller, som inte är anslutna till resten.\n"
"Vänligen anslut alla placerade organeller med varandra eller ångra dina ändringar."

#, fuzzy
msgid "DISCONNECTED_METABALLS"
msgstr "Bortkopplade Celler"

#, fuzzy
msgid "DISCONNECTED_METABALLS_TEXT"
msgstr ""
"Det finns placerade organeller, som inte är anslutna till resten.\n"
"Vänligen anslut alla placerade organeller med varandra eller ångra dina ändringar."

msgid "DISCONNECTED_ORGANELLES"
msgstr "Bortkopplade Organeller"

msgid "DISCONNECTED_ORGANELLES_TEXT"
msgstr ""
"Det finns placerade organeller, som inte är anslutna till resten.\n"
"Vänligen anslut alla placerade organeller med varandra eller ångra dina ändringar."

#, fuzzy
msgid "DISCORD_TOOLTIP"
msgstr "Hjälp"

#, fuzzy
msgid "DISK_CACHE_TOOLTIP"
msgstr "Självmord"

#, fuzzy
msgid "DISMISSED_POPUPS_COLON"
msgstr "Hastighet:"

#, fuzzy
msgid "DISMISSED_POPUPS_EXPLANATION"
msgstr ""
"Aggressiva mikrober jagar byte över större avstånd\n"
"och har större sannolikhet att kämpa emot när rovdjur attackerar.\n"
"Fredliga mikrober attackerar inte andra över större avstånd\n"
"och har lägre sannolikhet att använda gifter mot rovdjur."

msgid "DISMISS_INFORMATION_PERMANENTLY"
msgstr ""

msgid "DISMISS_WARNING_PERMANENTLY"
msgstr ""

msgid "DISPLAY_3D_MENU_BACKGROUNDS"
msgstr ""

msgid "DISPLAY_ABILITIES_BAR"
msgstr "Visa förmågor"

msgid "DISPLAY_BACKGROUND_DISTORTION_EFFECT"
msgstr ""

msgid "DISPLAY_BACKGROUND_PARTICLES"
msgstr ""

#, fuzzy
msgid "DISPLAY_DRIVER_OPENGL"
msgstr "Visa förmågor"

#, fuzzy
msgid "DISPLAY_DRIVER_VULKAN"
msgstr "Visa förmågor"

#, fuzzy
msgid "DISPLAY_PART_NAMES"
msgstr "Visa förmågor"

msgid "DISSOLVED_COMPOUND_FOOD_SOURCE"
msgstr "Jämnt spridd miljömatkälla av {0}"

msgid "DOES_NOT_USE_FEATURE"
msgstr ""

msgid "DONATIONS"
msgstr "Donationer"

msgid "DOT_DOT_DOT"
msgstr "..."

msgid "DOUBLE"
msgstr "Dubbel"

msgid "DOUBLE_CLICK_TO_VIEW_IN_FULLSCREEN"
msgstr ""

msgid "DOUBLE_MEMBRANE_DESCRIPTION"
msgstr ""

msgid "DRAG_TO_REORDER_ITEMS_WITH_MOUSE"
msgstr ""

msgid "DUMP_SCENE_TREE"
msgstr ""

msgid "DUPLICATE_TYPE"
msgstr "Duplicera Typ"

msgid "EASTEREGG_MESSAGE_1"
msgstr "Rolig fakta, Didinium och Paramecium är ett läroboksexempel på ett rovdjursförhållande som har studerats i årtionden, är du Didinium eller Paramecium? Rovdjur eller byte?"

msgid "EASTEREGG_MESSAGE_10"
msgstr "På engelska stod det \"WIGGLY THINGS!!\" här, men jag, S1dos, vet inte riktigt hur man översätter det!!"

msgid "EASTEREGG_MESSAGE_11"
msgstr "Smältis den där metalsis."

msgid "EASTEREGG_MESSAGE_12"
msgstr "Men de blå cellerna."

msgid "EASTEREGG_MESSAGE_13"
msgstr "Här är ett tips, Omgivningar är mer än bara olika bakgrunder, föreningarna i olika omgivningar dyker ibland upp i olika hastigheter."

msgid "EASTEREGG_MESSAGE_14"
msgstr "Här är ett tips, ju mer flagell du har, desto snabbare går du, vroom vroom, men det kostar också mer ATP"

msgid "EASTEREGG_MESSAGE_15"
msgstr "Här är ett tips, du kan svälja bitar järn och annat."

msgid "EASTEREGG_MESSAGE_16"
msgstr "Här är ett tips, förbered dig innan du lägger till en kärna. Dessa saker är dyra! I underhåll och i byggkostnad."

msgid "EASTEREGG_MESSAGE_17"
msgstr "Rolig Fakta, visste du att det finns över 8000 ciliatarter på planeten jorden?"

msgid "EASTEREGG_MESSAGE_18"
msgstr "Rolig fakta, The Stentor är ett ciliat som kan sträcka sig och fånga byten i en slags trumpet som mun som drar in byten genom att generera vattenströmmar med cilia."

msgid "EASTEREGG_MESSAGE_2"
msgstr "Här är ett tips, gifter kan användas för att putta andra gifter ifrån dig om du är snabb nog."

msgid "EASTEREGG_MESSAGE_3"
msgstr "Här är ett tips, Osmoregulering kostar 1 ATP per sekund per hex som din cell har, varje tom hex av cytoplasma genererar också 5 ATP per sekund, vilket innebär att om du tappar ATP på grund av osmoregulering, lägg bara till ett par tomma hexecytoplasmer eller ta bort några organeller ."

msgid "EASTEREGG_MESSAGE_4"
msgstr "Rolig fakta, i verkliga livet har prokaryoter något som heter Biocompartments som fungerar som organeller och kallas faktiskt Polyhedrala organeller."

msgid "EASTEREGG_MESSAGE_5"
msgstr "Rolig Fakta, metabolosomen är det som kallas en Polyhedral organell."

msgid "EASTEREGG_MESSAGE_6"
msgstr "Här är ett tips, ibland är det bäst att bara fly från andra celler."

msgid "EASTEREGG_MESSAGE_7"
msgstr "Här är ett tips, om en cell är ungefär hälften så stor som det är då du kan svälja dem."

msgid "EASTEREGG_MESSAGE_8"
msgstr "Här är ett tips, bakterier kan vara starkare än de ser ut, de kan se små ut, men vissa av dem kan gräva sig in i dig och döda dig på det sättet!"

msgid "EASTEREGG_MESSAGE_9"
msgstr "Här är ett tips, du kan jaga andra arter till utrotning om du inte är försiktig nog. Andra arter kan göra det också."

#, fuzzy
msgid "EASTER_EGGS"
msgstr "Rolig fakta, Didinium och Paramecium är ett läroboksexempel på ett rovdjursförhållande som har studerats i årtionden, är du Didinium eller Paramecium? Rovdjur eller byte?"

#, fuzzy
msgid "EASTER_EGGS_EXPLANATION"
msgstr ""
"Aggressiva mikrober jagar byte över större avstånd\n"
"och har större sannolikhet att kämpa emot när rovdjur attackerar.\n"
"Fredliga mikrober attackerar inte andra över större avstånd\n"
"och har lägre sannolikhet att använda gifter mot rovdjur."

#, fuzzy
msgid "EASTER_EGG_BANANA_BIOME"
msgstr ""
"Aggressiva mikrober jagar byte över större avstånd\n"
"och har större sannolikhet att kämpa emot när rovdjur attackerar.\n"
"Fredliga mikrober attackerar inte andra över större avstånd\n"
"och har lägre sannolikhet att använda gifter mot rovdjur."

#, fuzzy
msgid "EDGE_PAN_SPEED"
msgstr "UTROTNING"

#, fuzzy
msgid "EDITING_TITLE"
msgstr "DU HAR FRODATS!"

msgid "EDITOR"
msgstr "Cellredigerare"

#, fuzzy
msgid "EDITORS_AND_MUTATIONS_BUTTON"
msgstr "har muterat"

#, fuzzy
msgid "EDITOR_BUTTON_TOOLTIP"
msgstr "Hjälp"

msgid "EDITOR_TUTORIAL_EDITOR_TEXT"
msgstr ""

msgid "EIGHT_TIMES"
msgstr "8x"

msgid "EJECT_ENGULFED"
msgstr ""

#, fuzzy
msgid "EJECT_ENGULFED_TOOLTIP"
msgstr "Växla uppslukarläge av och på"

#, fuzzy
msgid "EMITTERS_COUNT"
msgstr "Mikrob Stadiet"

#, fuzzy
msgid "ENABLED_MODS"
msgstr "Aktivera Cellredigeraren"

msgid "ENABLE_ALL_COMPATIBLE"
msgstr ""

msgid "ENABLE_EDITOR"
msgstr "Aktivera Cellredigeraren"

msgid "ENABLE_GUI_LIGHT_EFFECTS"
msgstr "Aktivera GUI ljus effecter"

msgid "ENDOSYMBIONT_ENGULFED_ALREADY_DONE"
msgstr ""

msgid "ENDOSYMBIONT_ENGULFED_PROGRESS"
msgstr ""

msgid "ENDOSYMBIONT_TYPE_ALREADY_PRESENT"
msgstr ""

#, fuzzy
msgid "ENDOSYMBIOSIS_AVAILABLE_ORGANELLES"
msgstr "Placera organell"

msgid "ENDOSYMBIOSIS_BUTTON"
msgstr ""

#, fuzzy
msgid "ENDOSYMBIOSIS_CANCEL_TOOLTIP"
msgstr "Lösgör alla"

#, fuzzy
msgid "ENDOSYMBIOSIS_COMPLETE_TOOLTIP"
msgstr "Fortsätt"

#, fuzzy
msgid "ENDOSYMBIOSIS_EXPLANATION"
msgstr ""
"Aggressiva mikrober jagar byte över större avstånd\n"
"och har större sannolikhet att kämpa emot när rovdjur attackerar.\n"
"Fredliga mikrober attackerar inte andra över större avstånd\n"
"och har lägre sannolikhet att använda gifter mot rovdjur."

msgid "ENDOSYMBIOSIS_NOTHING_ENGULFED"
msgstr ""

#, fuzzy
msgid "ENDOSYMBIOSIS_NO_CANDIDATE_ORGANELLES"
msgstr "Bortkopplade Organeller"

#, fuzzy
msgid "ENDOSYMBIOSIS_PROGRESSING_EXPLANATION"
msgstr ""
"Aggressiva mikrober jagar byte över större avstånd\n"
"och har större sannolikhet att kämpa emot när rovdjur attackerar.\n"
"Fredliga mikrober attackerar inte andra över större avstånd\n"
"och har lägre sannolikhet att använda gifter mot rovdjur."

msgid "ENDOSYMBIOSIS_PROKARYOTIC_LIMIT_EXPLANATION"
msgstr ""

#, fuzzy
msgid "ENDOSYMBIOSIS_SINGLE_SPECIES_PROGRESS_DESCRIPTION"
msgstr "Kemosyntesproteiner är små kluster av proteiner i cytoplasman som kan omvandla vätesulfid, vatten och gasformig koldioxid till glukos i en process som kallas vätesulfidkemosyntes. Hastigheten för dess glukosproduktion skalas med koncentrationen av koldioxid. Eftersom de kemosyntetiserande proteinerna är suspenderade direkt i cytoplasman utför den omgivande vätskan viss jäsning."

#, fuzzy
msgid "ENDOSYMBIOSIS_START_TOOLTIP"
msgstr "Hjälp"

#, fuzzy
msgid "ENDOSYMBIOSIS_TITLE"
msgstr "DU HAR FRODATS!"

#, fuzzy
msgid "ENERGY_BALANCE_REQUIRED_COMPOUND_LINE"
msgstr "{0}: -{1} ATP"

msgid "ENERGY_BALANCE_TOOLTIP_CONSUMPTION"
msgstr "{0}: -{1} ATP"

msgid "ENERGY_BALANCE_TOOLTIP_PRODUCTION"
msgstr "{0}:+{1} ATP"

#, fuzzy
msgid "ENERGY_BALANCE_TOOLTIP_PRODUCTION_WITH_REQUIREMENT"
msgstr "{0}:+{1} ATP"

msgid "ENERGY_IN_PATCH_FOR"
msgstr ""

#, fuzzy
msgid "ENERGY_IN_PATCH_SHORT"
msgstr "INVÅNARE:"

msgid "ENERGY_SOURCES"
msgstr ""

msgid "ENERGY_SUMMARY_LINE"
msgstr ""

msgid "ENGULF_NO_ATP_DAMAGE_MESSAGE"
msgstr ""

#, fuzzy
msgid "ENTER_EXISTING_ID"
msgstr "Skriv över aktuell sparfil:"

msgid "ENTER_EXISTING_WORKSHOP_ID"
msgstr ""

#, fuzzy
msgid "ENTITY_LABEL"
msgstr "Omgivning: {0}"

msgid "ENVIRONMENT"
msgstr "Miljö"

#, fuzzy
msgid "ENVIRONMENTAL_CONDITIONS_BUTTON"
msgstr "{0} befolkning förändrades av {1} på grund av: {2}"

msgid "ENVIRONMENTAL_GLUCOSE_RETENTION"
msgstr ""

#, fuzzy
msgid "ENVIRONMENTAL_GLUCOSE_RETENTION_EXPLANATION"
msgstr "{0} befolkning förändrades av {1} på grund av: {2}"

#, fuzzy
msgid "ENVIRONMENT_BUTTON_MICROBE_TOOLTIP"
msgstr "Hjälp"

#, fuzzy
msgid "ENVIRONMENT_TOLERANCE"
msgstr "Miljö"

msgid "EPIPELAGIC"
msgstr "Epipelagisk"

msgid "EQUIPMENT_TYPE_AXE"
msgstr ""

msgid "ERROR"
msgstr "ERROR"

#, fuzzy
msgid "ERROR_CREATING_FOLDER"
msgstr "Öppna Skärmbildsmapp"

msgid "ERROR_CREATING_INFO_FILE"
msgstr ""

msgid "ERROR_FAILED_TO_SAVE_NEW_SETTINGS"
msgstr "Error: Misslyckades att spara nya intällningar till konfigurationsfil."

#, fuzzy
msgid "ERROR_FETCHING_EXPLANATION"
msgstr ""
"Aggressiva mikrober jagar byte över större avstånd\n"
"och har större sannolikhet att kämpa emot när rovdjur attackerar.\n"
"Fredliga mikrober attackerar inte andra över större avstånd\n"
"och har lägre sannolikhet att använda gifter mot rovdjur."

#, fuzzy
msgid "ERROR_FETCHING_NEWS"
msgstr "Öppna Skärmbildsmapp"

msgid "ERROR_LOADING"
msgstr "Laddningsfel"

msgid "ERROR_SAVING"
msgstr "Sparningsfel"

#, fuzzy
msgid "ERROR_UPLOADING_EXCEPTION"
msgstr "Laddningsfel"

msgid "ESCAPE"
msgstr "Esc"

msgid "ESCAPE_ENGULFING"
msgstr ""

msgid "ESTUARY"
msgstr "Flodmynning"

#, fuzzy
msgid "EVENT_ERUPTION_TOOLTIP"
msgstr "Självmord"

#, fuzzy
msgid "EVOLUTIONARY_TREE"
msgstr "Av Revolutionary Games Studio"

#, fuzzy
msgid "EVOLUTIONARY_TREE_BUILD_FAILED"
msgstr "Av Revolutionary Games Studio"

#, fuzzy
msgid "EXACT_VERSION_COLON"
msgstr "Version:"

#, fuzzy
msgid "EXACT_VERSION_TOOLTIP"
msgstr "Självmord"

#, fuzzy
msgid "EXCEPTION_HAPPENED_PROCESSING_SAVE"
msgstr "Ett undantag har uppstått medan sparad data laddades"

#, fuzzy
msgid "EXCEPTION_HAPPENED_WHILE_LOADING"
msgstr "Ett undantag har uppstått medan sparad data laddades"

#, fuzzy
msgid "EXISTING_BUILDINGS"
msgstr "Skriv över aktuell sparfil:"

msgid "EXIT"
msgstr "Lämna"

#, fuzzy
msgid "EXIT_EDITOR"
msgstr "Aktivera Cellredigeraren"

#, fuzzy
msgid "EXIT_TO_LAUNCHER"
msgstr "Avfyra E"

msgid "EXPERIMENTAL_FEATURES"
msgstr ""

#, fuzzy
msgid "EXPERIMENTAL_FEATURES_EXPLANATION"
msgstr "(farten som AI arter muterar)"

#, fuzzy
msgid "EXPERIMENTAL_FEATURES_WARNING"
msgstr "(farten som AI arter muterar)"

msgid "EXPORT_ALL_WORLDS"
msgstr ""

#, fuzzy
msgid "EXPORT_ALL_WORLDS_TOOLTIP"
msgstr "Hjälp"

#, fuzzy
msgid "EXPORT_SUCCESS"
msgstr "Plundring av {0}"

msgid "EXTERNAL"
msgstr "Externa"

msgid "EXTERNAL_EFFECTS"
msgstr "Externa effekter:"

msgid "EXTINCTION_BOX_TEXT"
msgstr "Precis som 99% av alla arter som någonsin har existerat, har din art utrotats. Andra kommer att fortsätta frodas och upprätthålla din niche, men det blir inte du som gör. Du kommer att glömmas, ett misslyckats experiment i evolutionen."

msgid "EXTINCTION_CAPITAL"
msgstr "UTROTNING"

#, fuzzy
msgid "EXTINCT_FROM_PATCH"
msgstr "dog ut på planeten"

#, fuzzy
msgid "EXTINCT_FROM_THE_PLANET"
msgstr "dog ut på planeten"

#, fuzzy
msgid "EXTINCT_IN_PATCH"
msgstr "dog ut på planeten"

#, fuzzy
msgid "EXTINCT_SPECIES"
msgstr "UTROTNING"

msgid "EXTRAS"
msgstr "Extra"

msgid "EXTRA_OPTIONS"
msgstr "Extra Inställningar"

#, fuzzy
msgid "FACEBOOK_TOOLTIP"
msgstr "Självmord"

msgid "FAILED"
msgstr "Misslyckades"

#, fuzzy
msgid "FAILED_ONE_OR_MORE_SAVE_DELETION_DESCRIPTION"
msgstr "Kemoplasten är en dubbelmembranstruktur som innehåller proteiner som kan omvandla vätesulfid, vatten och gasformig koldioxid till glukos i en process som kallas vätesulfidkemosyntes. Hastigheten för dess glukosproduktion skalas med koncentrationen av vatten och koldioxid."

#, fuzzy
msgid "FAILED_SAVE_DELETION"
msgstr "Error: Misslyckades att spara nya intällningar till konfigurationsfil."

#, fuzzy
msgid "FAILED_SAVE_DELETION_DESCRIPTION"
msgstr "Vakuolen är en inre membranorganell som används för lagring i cellen. De består av flera blåsor, mindre membranstrukturer som ofta används i celler för lagring, som har smält samman. Den är fylld med vatten som används för att hålla kvar molekyler, enzymer, fasta ämnen och andra ämnen. Deras form är flytande och kan variera mellan celler."

msgid "FEARFUL"
msgstr "Rädd"

msgid "FEAR_EXPLANATION"
msgstr ""

#, fuzzy
msgid "FEATURE_DISABLED"
msgstr "Avstängt"

#, fuzzy
msgid "FEATURE_ENABLED"
msgstr "Fuskknappar på"

msgid "FEBRUARY"
msgstr "Februari"

msgid "FEED_ITEM_CONTENT_PARSING_FAILED"
msgstr ""

msgid "FEED_ITEM_MISSING_CONTENT"
msgstr ""

msgid "FEED_ITEM_PUBLISHED_AT"
msgstr ""

msgid "FEED_ITEM_TRUNCATED_NOTICE"
msgstr ""

#, fuzzy
msgid "FERROPLAST"
msgstr "Termoplast"

#, fuzzy
msgid "FERROPLAST_DESCRIPTION"
msgstr "Termoplasten är en dubbelmembranstruktur som innehåller värmekänsliga pigment staplade tillsammans i membransäckar. Det är en prokaryot som har assimilerats för användning av sin eukaryota värd. Pigmenten i termoplasten kan använda energin från värmeskillnader i omgivningen för att producera glukos från vatten och gasformig koldioxid i en process som kallas termosyntes. Hastigheten för dess glukosproduktion skalas med koncentrationen av koldioxid och temperatur."

#, fuzzy
msgid "FERROPLAST_PROCESSES_DESCRIPTION"
msgstr "Termoplasten är en dubbelmembranstruktur som innehåller värmekänsliga pigment staplade tillsammans i membransäckar. Det är en prokaryot som har assimilerats för användning av sin eukaryota värd. Pigmenten i termoplasten kan använda energin från värmeskillnader i omgivningen för att producera glukos från vatten och gasformig koldioxid i en process som kallas termosyntes. Hastigheten för dess glukosproduktion skalas med koncentrationen av koldioxid och temperatur."

msgid "FILTER_ITEMS_BY_CATEGORY_COLON"
msgstr ""

#, fuzzy
msgid "FIND_CURRENT_PATCH"
msgstr "Avbryt denna handling"

msgid "FINISHED_DOT"
msgstr "Färdig."

msgid "FINISH_EDITING_AND_RETURN_TO_ENVIRONMENT"
msgstr "Slutför redigering och återvänd till omgivning"

#, fuzzy
msgid "FINISH_ONE_GENERATION"
msgstr "med concentration av"

msgid "FINISH_X_GENERATIONS"
msgstr "Slutför {0} Generationer"

msgid "FIRE_TOXIN"
msgstr "Skjut gift"

#, fuzzy
msgid "FIRE_TOXIN_TOOLTIP"
msgstr "Självmord"

msgid "FLAGELLUM"
msgstr "Flagell"

msgid "FLAGELLUM_DESCRIPTION"
msgstr ""

#, fuzzy
msgid "FLAGELLUM_LENGTH_DESCRIPTION"
msgstr "Metabolosomer är kluster av proteiner förpackade i proteinskal. De kan omvandla glukos till ATP i mycket högre takt än vad som kan göras i cytoplasman i en process som kallas Aerobisk Andning. Det kräver dock syre för att fungera, och lägre nivåer av syre i miljön kommer att sakta ner hastigheten för dess ATP-produktion. Eftersom metabolosomerna är suspenderade direkt i cytoplasman utför den omgivande vätskan viss jäsning."

#, fuzzy
msgid "FLAGELLUM_PROCESSES_DESCRIPTION"
msgstr "Metabolosomer är kluster av proteiner förpackade i proteinskal. De kan omvandla glukos till ATP i mycket högre takt än vad som kan göras i cytoplasman i en process som kallas Aerobisk Andning. Det kräver dock syre för att fungera, och lägre nivåer av syre i miljön kommer att sakta ner hastigheten för dess ATP-produktion. Eftersom metabolosomerna är suspenderade direkt i cytoplasman utför den omgivande vätskan viss jäsning."

#, fuzzy
msgid "FLEET_NAME_FROM_PLACE"
msgstr "dog ut på planeten"

msgid "FLEET_UNITS"
msgstr ""

#, fuzzy
msgid "FLOATING_CHUNKS_COLON"
msgstr "befolkning:"

msgid "FLOATING_HAZARD"
msgstr "Flytande fara"

msgid "FLUID"
msgstr "Rörlig"

msgid "FLUIDITY_RIGIDITY"
msgstr "Mjukhet / Hårdhet"

msgid "FOCUSED"
msgstr "Fokuserad"

msgid "FOCUS_EXPLANATION"
msgstr ""

#, fuzzy
msgid "FOG_OF_WAR_DISABLED"
msgstr "Avstängt"

#, fuzzy
msgid "FOG_OF_WAR_DISABLED_DESCRIPTION"
msgstr "Vakuolen är en inre membranorganell som används för lagring i cellen. De består av flera blåsor, mindre membranstrukturer som ofta används i celler för lagring, som har smält samman. Den är fylld med vatten som används för att hålla kvar molekyler, enzymer, fasta ämnen och andra ämnen. Deras form är flytande och kan variera mellan celler."

msgid "FOG_OF_WAR_INTENSE"
msgstr ""

#, fuzzy
msgid "FOG_OF_WAR_INTENSE_DESCRIPTION"
msgstr "Nitrogenas är ett protein som kan använda gasformigt kväve och cellulär energi i form av ATP för att producera ammoniak, ett viktigt tillväxtnäringsämne för celler. Detta är en process som kallas anaerob kvävefixering. Eftersom kvävgaset är suspenderat direkt i cytoplasman, utför den omgivande vätskan viss jäsning."

msgid "FOG_OF_WAR_MODE"
msgstr ""

msgid "FOG_OF_WAR_REGULAR"
msgstr ""

#, fuzzy
msgid "FOG_OF_WAR_REGULAR_DESCRIPTION"
msgstr "Det slemiga inre av en cell. Cytoplasman är den grundläggande blandningen av joner, proteiner och andra ämnen lösta i vatten som fyller cellens inre. En av funktionerna den utför är jäsning, omvandlingen av glukos till ATP-energi. För celler som saknar organeller så den har mer avancerade ämnesomsättningar är det vad de använder för energi. Det används också för att lagra molekyler i cellen och för att öka cellens storlek."

msgid "FOOD_CHAIN"
msgstr "Näringskedja"

msgid "FOOD_SOURCE_ENERGY_INFO"
msgstr ""

msgid "FORGET_MOD_DETAILS"
msgstr ""

#, fuzzy
msgid "FORGET_MOD_DETAILS_TOOLTIP"
msgstr "Fortsätt"

msgid "FORM_ERROR_MESSAGE"
msgstr ""

#, fuzzy
msgid "FOSSILISATION"
msgstr "befolkning:"

#, fuzzy
msgid "FOSSILISATION_EXPLANATION"
msgstr ""
"Aggressiva mikrober jagar byte över större avstånd\n"
"och har större sannolikhet att kämpa emot när rovdjur attackerar.\n"
"Fredliga mikrober attackerar inte andra över större avstånd\n"
"och har lägre sannolikhet att använda gifter mot rovdjur."

#, fuzzy
msgid "FOSSILISATION_FAILED"
msgstr "befolkning:"

#, fuzzy
msgid "FOSSILISATION_FAILED_DESCRIPTION"
msgstr "Vakuolen är en inre membranorganell som används för lagring i cellen. De består av flera blåsor, mindre membranstrukturer som ofta används i celler för lagring, som har smält samman. Den är fylld med vatten som används för att hålla kvar molekyler, enzymer, fasta ämnen och andra ämnen. Deras form är flytande och kan variera mellan celler."

msgid "FOSSILISATION_HINT"
msgstr ""

msgid "FOSSILISATION_HINT_ALREADY_FOSSILISED"
msgstr ""

#, fuzzy
msgid "FOSSILISE"
msgstr "Stillastående"

msgid "FOSSIL_DELETION_FAILED"
msgstr ""

#, fuzzy
msgid "FOSSIL_DELETION_FAILED_DESCRIPTION"
msgstr "Vakuolen är en inre membranorganell som används för lagring i cellen. De består av flera blåsor, mindre membranstrukturer som ofta används i celler för lagring, som har smält samman. Den är fylld med vatten som används för att hålla kvar molekyler, enzymer, fasta ämnen och andra ämnen. Deras form är flytande och kan variera mellan celler."

msgid "FOUR_TIMES"
msgstr "4x"

#, fuzzy
msgid "FPS"
msgstr "Max Frames Per Sekund:"

#, fuzzy
msgid "FPS_DISPLAY"
msgstr "Media Spela"

#, fuzzy
msgid "FRAME_DURATION"
msgstr "Anding"

msgid "FREEBUILDING"
msgstr "Fri byggredigerare"

msgid "FREE_GLUCOSE_CLOUD"
msgstr ""

#, fuzzy
msgid "FREE_GLUCOSE_CLOUD_EXPLANATION"
msgstr ""
"Aggressiva mikrober jagar byte över större avstånd\n"
"och har större sannolikhet att kämpa emot när rovdjur attackerar.\n"
"Fredliga mikrober attackerar inte andra över större avstånd\n"
"och har lägre sannolikhet att använda gifter mot rovdjur."

msgid "FULLSCREEN"
msgstr "Fullskärm"

msgid "FULL_MOD_INFO"
msgstr ""

msgid "GALLERY_VIEWER"
msgstr ""

#, fuzzy
msgid "GAMEPLAY_BASICS_TITLE"
msgstr "Spel Design"

msgid "GAME_DESIGN_TEAM"
msgstr "Spel Design"

#, fuzzy
msgid "GAME_SYSTEMS_TITLE"
msgstr "Spel Design"

#, fuzzy
msgid "GATHERED_ENERGY_TOOLTIP"
msgstr "Självmord"

msgid "GENERAL"
msgstr "Allmän"

#, fuzzy
msgid "GENERAL_LOADING_TIP_1"
msgstr "Använd ångraknapped i cellredigeraren för att fixa ett mistag"

#, fuzzy
msgid "GENERAL_LOADING_TIP_2"
msgstr "Använd ångraknapped i cellredigeraren för att fixa ett mistag"

#, fuzzy
msgid "GENERAL_LOADING_TIP_3"
msgstr "Använd ångraknapped i cellredigeraren för att fixa ett mistag"

#, fuzzy
msgid "GENERAL_LOADING_TIP_4"
msgstr "Använd ångraknapped i cellredigeraren för att fixa ett mistag"

#, fuzzy
msgid "GENERAL_LOADING_TIP_5"
msgstr "Använd ångraknapped i cellredigeraren för att fixa ett mistag"

#, fuzzy
msgid "GENERAL_LOADING_TIP_6"
msgstr "Använd ångraknapped i cellredigeraren för att fixa ett mistag"

#, fuzzy
msgid "GENERAL_LOADING_TIP_7"
msgstr "Använd ångraknapped i cellredigeraren för att fixa ett mistag"

#, fuzzy
msgid "GENERATIONS"
msgstr "generation:"

msgid "GENERATION_COLON"
msgstr "generation:"

#, fuzzy
msgid "GITHUB_TOOLTIP"
msgstr "Självmord"

msgid "GLES3"
msgstr ""

msgid "GLOBAL_INITIAL_LETTER"
msgstr ""

#, fuzzy
msgid "GLOBAL_POPULATION_COLON"
msgstr "{0} befolkning förändrades av {1} på grund av: {2}"

msgid "GLOBAL_TIMELINE_SPECIES_MIGRATED_TO"
msgstr "En del av [u]{0}[/u] befolkningen har migrerat till {1} från {2}"

msgid "GLUCOSE"
msgstr "Glukos"

msgid "GLUCOSE_CONCENTRATIONS_DRASTICALLY_DROPPED"
msgstr "Glukoskoncentrationerna har sjunkit drastiskt!"

msgid "GLYCOLYSIS"
msgstr "Glykolys"

msgid "GODMODE"
msgstr "Gudläge"

#, fuzzy
msgid "GOD_TOOLS_TITLE"
msgstr "Hjälp"

msgid "GOOGLY_EYE_CELL"
msgstr "\"Googly eye\" cell"

msgid "GOT_IT"
msgstr ""

msgid "GPL_LICENSE_HEADING"
msgstr "Licenstexten för GPL följer:"

#, fuzzy
msgid "GPU_NAME"
msgstr "Grotta"

msgid "GRAPHICS"
msgstr "Grafik"

msgid "GRAPHICS_TEAM"
msgstr "Grafik"

#, fuzzy
msgid "GROWTH_ORDER"
msgstr "BEKRÄFTA"

msgid "GUI"
msgstr ""

msgid "GUI_LIGHT_EFFECTS_OPTION_DESCRIPTION"
msgstr ""

#, fuzzy
msgid "GUI_TAB_NAVIGATION"
msgstr "{0} K"

msgid "GUI_VOLUME"
msgstr "GUI-volym"

msgid "HEALTH"
msgstr "Hälsa"

msgid "HELP"
msgstr "Hjälp"

msgid "HELP_BUTTON_TOOLTIP"
msgstr "Hjälp"

msgid "HIGHER_VALUES_INCREASE_PERFORMANCE"
msgstr "(högre värden ökar spelhastighet)"

msgid "HIGHER_VALUES_WORSEN_PERFORMANCE"
msgstr "(högre värden försämrar spelhastighet)"

msgid "HOLD_FOR_PAN_OR_ROTATE_MODE"
msgstr "Håll nere för att växla mellan panorerings- och roteringsläge"

#, fuzzy
msgid "HOLD_FOR_PAN_WITH_MOUSE"
msgstr "Håll nere för att växla mellan panorerings- och roteringsläge"

msgid "HOLD_PACK_COMMANDS_MENU"
msgstr "Håll för att visa grupp commando menyn"

msgid "HOLD_TO_SHOW_CURSOR"
msgstr "Håll för att visa muspekaren"

msgid "HOLD_TO_SHOW_CURSOR_ADVICE_TEXT"
msgstr ""

#, fuzzy
msgid "HOLD_TO_SKIP_CREDITS"
msgstr "Håll för att visa muspekaren"

#, fuzzy
msgid "HOME"
msgstr "Hem"

#, fuzzy
msgid "HORIZONTAL_COLON"
msgstr "Version:"

msgid "HORIZONTAL_WITH_AXIS_NAME_COLON"
msgstr ""

msgid "HP_COLON"
msgstr "Hälsa:"

msgid "HSV"
msgstr "HSV"

msgid "HUD_MESSAGE_MULTIPLE"
msgstr ""

#, fuzzy
msgid "HYDROGENASE"
msgstr "Svavelväte"

#, fuzzy
msgid "HYDROGENASE_DESCRIPTION"
msgstr "Nitrogenas är ett protein som kan använda gasformigt kväve och cellulär energi i form av ATP för att producera ammoniak, ett viktigt tillväxtnäringsämne för celler. Detta är en process som kallas anaerob kvävefixering. Eftersom kvävgaset är suspenderat direkt i cytoplasman, utför den omgivande vätskan viss jäsning."

#, fuzzy
msgid "HYDROGENASE_PROCESSES_DESCRIPTION"
msgstr "Nitrogenas är ett protein som kan använda gasformigt kväve och cellulär energi i form av ATP för att producera ammoniak, ett viktigt tillväxtnäringsämne för celler. Detta är en process som kallas anaerob kvävefixering. Eftersom kvävgaset är suspenderat direkt i cytoplasman, utför den omgivande vätskan viss jäsning."

msgid "HYDROGEN_SULFIDE"
msgstr "Svavelväte"

#, fuzzy
msgid "ICESHARD"
msgstr "Isskärva"

msgid "ICESHELF"
msgstr "Ishylla"

msgid "ICE_CHUNK_BIG"
msgstr ""

msgid "ICE_CHUNK_SMALL"
msgstr ""

msgid "ID_IS_NOT_A_NUMBER"
msgstr ""

msgid "ID_NUMBER"
msgstr ""

#, fuzzy
msgid "IMAGE_FILE_TYPES"
msgstr "Membrantyper"

#, fuzzy
msgid "INCLUDE_MULTICELLULAR_PROTOTYPE"
msgstr "Placera organell"

msgid "INCLUDE_MULTICELLULAR_PROTOTYPE_EXPLANATION"
msgstr ""

#, fuzzy
msgid "INCREASE_ITEM_SIZE"
msgstr "Skapa Ny Sparfil"

#, fuzzy
msgid "INDICATOR_SPECIES_IS_NEW"
msgstr "UTROTNING"

#, fuzzy
msgid "INDICATOR_SPECIES_MUTATED"
msgstr "Tillåt att arter inte muteras (om inga bra mutationer hittas)"

msgid "INDUSTRIAL_STAGE"
msgstr ""

msgid "INFINITE_COMPOUNDS"
msgstr ""

msgid "INFINITE_MP"
msgstr ""

#, fuzzy
msgid "INFO_BOX_COST"
msgstr "DU HAR FRODATS!"

#, fuzzy
msgid "INFO_BOX_EDITORS"
msgstr "DU HAR FRODATS!"

msgid "INFO_BOX_ENZYMES"
msgstr ""

#, fuzzy
msgid "INFO_BOX_GAMEPLAY_TYPE"
msgstr "Osmoreguleringskost"

#, fuzzy
msgid "INFO_BOX_INTERNAL_NAME"
msgstr "DU HAR FRODATS!"

msgid "INFO_BOX_MASS"
msgstr ""

#, fuzzy
msgid "INFO_BOX_NEXT_STAGE"
msgstr "DU HAR FRODATS!"

#, fuzzy
msgid "INFO_BOX_OSMOREGULATION_COST"
msgstr "Osmoreguleringskost"

#, fuzzy
msgid "INFO_BOX_PREVIOUS_STAGE"
msgstr "Placera organell"

#, fuzzy
msgid "INFO_BOX_PROCESSES"
msgstr "Placera organell"

#, fuzzy
msgid "INFO_BOX_REQUIRES_NUCLEUS"
msgstr "Kärna"

#, fuzzy
msgid "INFO_BOX_SIZE"
msgstr "DU HAR FRODATS!"

#, fuzzy
msgid "INFO_BOX_STORAGE"
msgstr "DU HAR FRODATS!"

#, fuzzy
msgid "INFO_BOX_UNIQUE"
msgstr "DU HAR FRODATS!"

msgid "INFO_BOX_UPGRADES"
msgstr ""

msgid "INGESTED_MATTER"
msgstr ""

#, fuzzy
msgid "INIT_NEW_WORLD_TOOLTIP"
msgstr "Hjälp"

msgid "INPUTS"
msgstr "InputS"

#, fuzzy
msgid "INPUT_NAME_BUILD_STRUCTURE"
msgstr "med concentration av"

#, fuzzy
msgid "INPUT_NAME_INTERACTION"
msgstr "med concentration av"

#, fuzzy
msgid "INPUT_NAME_OPEN_INVENTORY"
msgstr "med concentration av"

msgid "INSPECT"
msgstr "Inspektera"

#, fuzzy
msgid "INSPECTOR"
msgstr "Inspektera"

#, fuzzy
msgid "INTERACTION_ACTIVATE_ASCENSION"
msgstr "Mutationspoäng"

#, fuzzy
msgid "INTERACTION_ACTIVATE_ASCENSION_MISSING_ENERGY"
msgstr "Mutationspoäng"

#, fuzzy
msgid "INTERACTION_CONSTRUCT"
msgstr "Mutationspoäng"

msgid "INTERACTION_CONSTRUCT_MISSING_DEPOSITED_MATERIALS"
msgstr ""

#, fuzzy
msgid "INTERACTION_CRAFT"
msgstr "Mutationspoäng"

#, fuzzy
msgid "INTERACTION_DEPOSIT_RESOURCES"
msgstr "Mutationspoäng"

msgid "INTERACTION_DEPOSIT_RESOURCES_NO_SUITABLE_RESOURCES"
msgstr ""

#, fuzzy
msgid "INTERACTION_DESTROY"
msgstr "Mutationspoäng"

#, fuzzy
msgid "INTERACTION_FOUND_SETTLEMENT"
msgstr "Mutationspoäng"

#, fuzzy
msgid "INTERACTION_HARVEST"
msgstr "Mutationspoäng"

msgid "INTERACTION_HARVEST_CANNOT_MISSING_TOOL"
msgstr ""

msgid "INTERACTION_PICK_UP"
msgstr ""

msgid "INTERACTION_PICK_UP_CANNOT_FULL"
msgstr ""

#, fuzzy
msgid "INTERNALS"
msgstr "Externa"

msgid "INTERNAL_NAME_IN_USE"
msgstr ""

msgid "INTERNAL_NAME_REQUIRED"
msgstr ""

msgid "INTERNAL_NAME_REQUIRES_CAPITAL"
msgstr ""

msgid "INVALID_DATA_TO_PLOT"
msgstr "Ogiltig Data att Plotta"

msgid "INVALID_ICON_PATH"
msgstr ""

msgid "INVALID_SAVE_NAME_POPUP"
msgstr ""

msgid "INVALID_SPECIES_NAME_POPUP"
msgstr ""

#, fuzzy
msgid "INVALID_TAG"
msgstr "Ogiltig"

msgid "INVALID_URL_FORMAT"
msgstr ""

msgid "INVALID_URL_SCHEME"
msgstr ""

msgid "INVENTORY_ITEMS_ON_GROUND"
msgstr ""

#, fuzzy
msgid "INVENTORY_TITLE"
msgstr "\"{0}\" - {1}"

msgid "INVENTORY_TOGGLE_CRAFTING"
msgstr ""

msgid "INVENTORY_TOGGLE_GROUND"
msgstr ""

msgid "INVERTED"
msgstr ""

#, fuzzy
msgid "IN_PROTOTYPE"
msgstr "Protanope (Röd-Grön)"

msgid "IRON"
msgstr "Järn"

msgid "IRON_CHEMOLITHOAUTOTROPHY"
msgstr "Järnkemolitoautotrofi"

#, fuzzy
msgid "ITCH_TOOLTIP"
msgstr "Självmord"

msgid "ITEM_AT_2D_COORDINATES"
msgstr ""

#, fuzzy
msgid "ITEM_NAME_SEPARATOR"
msgstr "med concentration av"

msgid "JANUARY"
msgstr "Januari"

msgid "JSON_DEBUG_MODE"
msgstr "JSON debug läge:"

msgid "JSON_DEBUG_MODE_ALWAYS"
msgstr "Alltid"

msgid "JSON_DEBUG_MODE_AUTO"
msgstr "Automatiskt"

msgid "JSON_DEBUG_MODE_NEVER"
msgstr "Aldrig"

msgid "JULY"
msgstr "Juli"

msgid "JUNE"
msgstr "Juni"

#, fuzzy
msgid "KEEP_MIGRATION"
msgstr "Anding"

msgid "KEY_BACK"
msgstr "Backåt"

#, fuzzy
msgid "KEY_BACKTAB"
msgstr "Backåt"

msgid "KEY_BINDING_CHANGE_CONFLICT"
msgstr ""
"There is a conflict with {0}.\n"
"Vill du ta bort inputen från {1}?"

msgid "KEY_BRING_UP_KEYBOARD"
msgstr ""

msgid "KEY_CLEAR"
msgstr "Rensa"

msgid "KEY_DELETE"
msgstr "Ta bort"

msgid "KEY_DOWN"
msgstr "Ner"

msgid "KEY_END"
msgstr "End"

msgid "KEY_ENTER"
msgstr "Enter"

msgid "KEY_FAVORITES"
msgstr "Favoriter"

msgid "KEY_FORWARD"
msgstr "Framåt"

#, fuzzy
msgid "KEY_GLOBE"
msgstr "Hem"

msgid "KEY_HELP"
msgstr "Hjälp"

msgid "KEY_HOME"
msgstr "Hem"

msgid "KEY_HOMEPAGE"
msgstr "Startsida"

#, fuzzy
msgid "KEY_HYPER"
msgstr "Hjälp"

msgid "KEY_INSERT"
msgstr "Inmata"

#, fuzzy
msgid "KEY_JIS_EISU"
msgstr "Inmata"

#, fuzzy
msgid "KEY_JIS_KANA"
msgstr "Standby"

msgid "KEY_LEFT"
msgstr "Vänster"

msgid "KEY_MENU"
msgstr "Meny"

#, fuzzy
msgid "KEY_META"
msgstr "Tab"

msgid "KEY_OPENURL"
msgstr "Öppen URL"

msgid "KEY_PAUSE"
msgstr "Pausa"

#, fuzzy
msgid "KEY_PRINT"
msgstr "Print Screen"

msgid "KEY_REFRESH"
msgstr "Uppdatera"

msgid "KEY_RIGHT"
msgstr "Höger"

msgid "KEY_SEARCH"
msgstr "Sök"

#, fuzzy
msgid "KEY_STANDBY"
msgstr "Standby"

msgid "KEY_STOP"
msgstr "Stopp"

msgid "KEY_TAB"
msgstr "Tab"

msgid "KEY_UP"
msgstr "Upp"

msgid "KILO_ABBREVIATION"
msgstr "{0} K"

msgid "KP0"
msgstr "Numpad 0"

msgid "KP1"
msgstr "Numpad 1"

msgid "KP2"
msgstr "Numpad 2"

msgid "KP3"
msgstr "Numpad 3"

msgid "KP4"
msgstr "Numpad 4"

msgid "KP5"
msgstr "Numpad 5"

msgid "KP6"
msgstr "Numpad 6"

msgid "KP7"
msgstr "Numpad 7"

msgid "KP8"
msgstr "Numpad 8"

msgid "KP9"
msgstr "Numpad 9"

msgid "KPADD"
msgstr "Numpad Plus"

msgid "KPDIVIDE"
msgstr "Numpad Dividera"

msgid "KPENTER"
msgstr "Numpad Enter"

msgid "KPMULTIPLY"
msgstr "Numpad Multiplicera"

msgid "KPPERIOD"
msgstr "Numpad Del"

msgid "KPSUBTRACT"
msgstr "Numpad Minus"

msgid "LANGUAGE"
msgstr "Språk:"

msgid "LANGUAGE_TRANSLATION_PROGRESS"
msgstr "Detta språk är {0}% komplett"

msgid "LANGUAGE_TRANSLATION_PROGRESS_LOW"
msgstr "Det här språket jobbas fortfarande på ({0}% klart)"

msgid "LANGUAGE_TRANSLATION_PROGRESS_REALLY_LOW"
msgstr "Den här översättningen är mycket ofullständig ({0}% klar) snälla hjälp oss med den!"

msgid "LAST_ORGANELLE_DELETE_OPTION_DISABLED_TOOLTIP"
msgstr ""

msgid "LAUNCH0"
msgstr "Avfyra 0"

msgid "LAUNCH1"
msgstr "Avfyra 1"

msgid "LAUNCH2"
msgstr "Avfyra 2"

msgid "LAUNCH3"
msgstr "Avfyra 3"

msgid "LAUNCH4"
msgstr "Avfyra 4"

msgid "LAUNCH5"
msgstr "Avfyra 5"

msgid "LAUNCH6"
msgstr "Avfyra 6"

msgid "LAUNCH7"
msgstr "Avfyra 7"

msgid "LAUNCH8"
msgstr "Avfyra 8"

msgid "LAUNCH9"
msgstr "Avfyra 9"

msgid "LAUNCHA"
msgstr "Avfyra A"

msgid "LAUNCHB"
msgstr "Avfyra B"

msgid "LAUNCHC"
msgstr "Avfyra C"

msgid "LAUNCHD"
msgstr "Avfyra D"

msgid "LAUNCHE"
msgstr "Avfyra E"

msgid "LAUNCHF"
msgstr "Avfyra F"

msgid "LAUNCHMAIL"
msgstr "Mail"

msgid "LAUNCHMEDIA"
msgstr "Media"

msgid "LAWK_ONLY"
msgstr ""

#, fuzzy
msgid "LAWK_ONLY_EXPLANATION"
msgstr ""
"Aggressiva mikrober jagar byte över större avstånd\n"
"och har större sannolikhet att kämpa emot när rovdjur attackerar.\n"
"Fredliga mikrober attackerar inte andra över större avstånd\n"
"och har lägre sannolikhet att använda gifter mot rovdjur."

msgid "LEAD_ARTIST"
msgstr "Ledande Artist"

msgid "LEAD_ARTISTS"
msgstr "Ledande Artister"

msgid "LEAD_DEVELOPERS"
msgstr "Ledande Utvecklare"

msgid "LEAD_GAME_DESIGNER"
msgstr "Ledande speldesigner"

msgid "LEAD_GAME_DESIGNERS"
msgstr "Ledande speldesigners"

msgid "LEAD_OUTREACH_PEOPLE"
msgstr ""

msgid "LEAD_OUTREACH_PERSON"
msgstr ""

msgid "LEAD_PROGRAMMER"
msgstr "Ledande Programmerare"

msgid "LEAD_PROGRAMMERS"
msgstr "Ledande programmerare"

msgid "LEAD_PROJECT_MANAGER"
msgstr "Projektledare"

msgid "LEAD_PROJECT_MANAGERS"
msgstr "Projektledare"

msgid "LEAD_TESTER"
msgstr "Ledande Testare"

msgid "LEAD_TESTERS"
msgstr "Ledande Testare"

msgid "LEAD_THEORIST"
msgstr "Ledande Teoretiker"

msgid "LEAD_THEORISTS"
msgstr "Ledande Teoretiker"

msgid "LEFT_ARROW"
msgstr "←"

msgid "LEFT_MOUSE"
msgstr "Vänster musknapp"

msgid "LICENSES"
msgstr "Licenser"

msgid "LICENSES_COVERING_THRIVE"
msgstr "Licenserna för delar av Thrive visas här"

msgid "LIFE_ORIGIN"
msgstr ""

#, fuzzy
msgid "LIFE_ORIGIN_EXPLANATION"
msgstr ""
"Aggressiva mikrober jagar byte över större avstånd\n"
"och har större sannolikhet att kämpa emot när rovdjur attackerar.\n"
"Fredliga mikrober attackerar inte andra över större avstånd\n"
"och har lägre sannolikhet att använda gifter mot rovdjur."

msgid "LIFE_ORIGIN_PANSPERMIA"
msgstr ""

msgid "LIFE_ORIGIN_POND"
msgstr ""

#, fuzzy
msgid "LIFE_ORIGIN_TOOLTIP"
msgstr "Självmord"

msgid "LIFE_ORIGIN_VENTS"
msgstr ""

msgid "LIGHT"
msgstr "Ljus"

msgid "LIGHT_LEVEL_AVERAGE"
msgstr ""

#, fuzzy
msgid "LIGHT_LEVEL_CURRENT"
msgstr "Skrolla Höger"

msgid "LIGHT_LEVEL_DAY"
msgstr ""

msgid "LIGHT_LEVEL_LABEL_AT_NOON"
msgstr ""

#, fuzzy
msgid "LIGHT_LEVEL_NIGHT"
msgstr "Skrolla Höger"

#, fuzzy
msgid "LIGHT_MAX"
msgstr "Ljus"

#, fuzzy
msgid "LIMIT_EXTREME"
msgstr "Extra"

#, fuzzy
msgid "LIMIT_GROWTH_RATE"
msgstr "BEKRÄFTA"

#, fuzzy
msgid "LIMIT_GROWTH_RATE_EXPLANATION"
msgstr "{0} befolkning förändrades av {1} på grund av: {2}"

msgid "LIMIT_HUGE"
msgstr ""

msgid "LIMIT_LARGE"
msgstr ""

#, fuzzy
msgid "LIMIT_NORMAL"
msgstr "BEKRÄFTA"

msgid "LIMIT_SMALL"
msgstr ""

msgid "LIMIT_TINY"
msgstr ""

msgid "LIMIT_VERY_LARGE"
msgstr ""

msgid "LIMIT_VERY_SMALL"
msgstr ""

#, fuzzy
msgid "LINE_COLOUR"
msgstr "Färg"

#, fuzzy
msgid "LINKS_TITLE"
msgstr "DU HAR FRODATS!"

msgid "LIPASE"
msgstr "Lipas"

#, fuzzy
msgid "LIPASE_DESCRIPTION"
msgstr "Det slemiga inre av en cell. Cytoplasman är den grundläggande blandningen av joner, proteiner och andra ämnen lösta i vatten som fyller cellens inre. En av funktionerna den utför är jäsning, omvandlingen av glukos till ATP-energi. För celler som saknar organeller så den har mer avancerade ämnesomsättningar är det vad de använder för energi. Det används också för att lagra molekyler i cellen och för att öka cellens storlek."

msgid "LOAD"
msgstr "Ladda"

msgid "LOADING"
msgstr "Laddar"

msgid "LOADING_DOT_DOT_DOT"
msgstr "Laddar..."

msgid "LOADING_GAME"
msgstr "Laddar Spel"

#, fuzzy
msgid "LOADING_MACROSCOPIC_EDITOR"
msgstr "Laddar mikrobredigerare"

msgid "LOADING_MICROBE_EDITOR"
msgstr "Laddar mikrobredigerare"

#, fuzzy
msgid "LOADING_MULTICELLULAR_EDITOR"
msgstr "Laddar mikrobredigerare"

msgid "LOAD_FINISHED"
msgstr "Färdigladdat"

msgid "LOAD_GAME"
msgstr "Ladda Spel"

#, fuzzy
msgid "LOAD_GAME_BUTTON_TOOLTIP"
msgstr "Hjälp"

msgid "LOAD_INCOMPATIBLE_PROTOTYPE_WARNING"
msgstr ""

msgid "LOAD_INCOMPATIBLE_SAVE_PROMPT"
msgstr ""

msgid "LOAD_INCOMPATIBLE_SAVE_WARNING"
msgstr ""

msgid "LOAD_INVALID_SAVE_PROMPT"
msgstr ""

msgid "LOAD_INVALID_SAVE_WARNING"
msgstr ""

msgid "LOCAL_INITIAL_LETTER"
msgstr ""

msgid "LOCK_DAY_NIGHT_CYCLE"
msgstr ""

#, fuzzy
msgid "LOW_MENU_PERFORMANCE"
msgstr "Uppförande"

#, fuzzy
msgid "LOW_MENU_PERFORMANCE_DESCRIPTION"
msgstr "Metabolosomer är kluster av proteiner förpackade i proteinskal. De kan omvandla glukos till ATP i mycket högre takt än vad som kan göras i cytoplasman i en process som kallas Aerobisk Andning. Det kräver dock syre för att fungera, och lägre nivåer av syre i miljön kommer att sakta ner hastigheten för dess ATP-produktion. Eftersom metabolosomerna är suspenderade direkt i cytoplasman utför den omgivande vätskan viss jäsning."

msgid "LYSOSOME"
msgstr "Lysosom"

#, fuzzy
msgid "LYSOSOME_DESCRIPTION"
msgstr "Metabolosomer är kluster av proteiner förpackade i proteinskal. De kan omvandla glukos till ATP i mycket högre takt än vad som kan göras i cytoplasman i en process som kallas Aerobisk Andning. Det kräver dock syre för att fungera, och lägre nivåer av syre i miljön kommer att sakta ner hastigheten för dess ATP-produktion. Eftersom metabolosomerna är suspenderade direkt i cytoplasman utför den omgivande vätskan viss jäsning."

#, fuzzy
msgid "LYSOSOME_PROCESSES_DESCRIPTION"
msgstr "Metabolosomer är kluster av proteiner förpackade i proteinskal. De kan omvandla glukos till ATP i mycket högre takt än vad som kan göras i cytoplasman i en process som kallas Aerobisk Andning. Det kräver dock syre för att fungera, och lägre nivåer av syre i miljön kommer att sakta ner hastigheten för dess ATP-produktion. Eftersom metabolosomerna är suspenderade direkt i cytoplasman utför den omgivande vätskan viss jäsning."

#, fuzzy
msgid "MACROLIDE_SYNTHESIS"
msgstr "Mucilagesyntes"

#, fuzzy
msgid "MACROSCOPIC"
msgstr "Bli Makroskopisk ({0}/{1})"

#, fuzzy
msgid "MACROSCOPIC_STAGE"
msgstr "Mikrob Stadiet"

msgid "MANUALLY_SET_TIME"
msgstr ""

msgid "MAP"
msgstr "Karta"

msgid "MARCH"
msgstr "Mars"

msgid "MARINE_SNOW"
msgstr "Marinsnö"

msgid "MASTER_VOLUME"
msgstr "Huvudvolym"

#, fuzzy
msgid "MAX_CACHE_SIZE_TOOLTIP"
msgstr "Slem sekretion"

msgid "MAX_FPS"
msgstr "Max Frames Per Sekund:"

msgid "MAX_FPS_NO_LIMIT"
msgstr "Obegränsad"

#, fuzzy
msgid "MAX_SIZE_COLON"
msgstr "Storlek:"

msgid "MAX_SPAWNED_ENTITIES"
msgstr ""

msgid "MAX_VISIBLE_DATASET_WARNING"
msgstr "Det är inte tillåtet att visa fler än {0} datauppsättningar!"

msgid "MAY"
msgstr "Maj"

#, fuzzy
msgid "MECHANICS_BUTTON"
msgstr "Skriv över aktuell sparfil:"

msgid "MEDIANEXT"
msgstr "Media Nästa"

msgid "MEDIAPLAY"
msgstr "Media Spela"

#, fuzzy
msgid "MEDIAPREVIOUS"
msgstr "tidigare:"

msgid "MEDIARECORD"
msgstr "Media Spela in"

msgid "MEDIASTOP"
msgstr "Media Stopp"

#, fuzzy
msgid "MEDIUM_SULFUR_CHUNK"
msgstr "Liten Järnbit"

msgid "MEGA_YEARS"
msgstr "Miljoner År"

#, fuzzy
msgid "MEMBRANE"
msgstr "Membrantyper"

msgid "MEMBRANE_RIGIDITY"
msgstr "Membran Hårdhet"

msgid "MEMBRANE_TYPES"
msgstr "Membrantyper"

msgid "MENU"
msgstr "Meny"

msgid "MESOPELAGIC"
msgstr "Mesopelagisk"

msgid "METABOLOSOMES"
msgstr "Metabolosomer"

msgid "METABOLOSOMES_DESCRIPTION"
msgstr "Metabolosomer är kluster av proteiner förpackade i proteinskal. De kan omvandla glukos till ATP i mycket högre takt än vad som kan göras i cytoplasman i en process som kallas Aerobisk Andning. Det kräver dock syre för att fungera, och lägre nivåer av syre i miljön kommer att sakta ner hastigheten för dess ATP-produktion. Eftersom metabolosomerna är suspenderade direkt i cytoplasman utför den omgivande vätskan viss jäsning."

#, fuzzy
msgid "METABOLOSOMES_PROCESSES_DESCRIPTION"
msgstr "Metabolosomer är kluster av proteiner förpackade i proteinskal. De kan omvandla glukos till ATP i mycket högre takt än vad som kan göras i cytoplasman i en process som kallas Aerobisk Andning. Det kräver dock syre för att fungera, och lägre nivåer av syre i miljön kommer att sakta ner hastigheten för dess ATP-produktion. Eftersom metabolosomerna är suspenderade direkt i cytoplasman utför den omgivande vätskan viss jäsning."

#, fuzzy
msgid "METRICS"
msgstr "Växla FPS display"

msgid "METRICS_CONTENT"
msgstr ""

msgid "MIB_VALUE"
msgstr ""

msgid "MICHE"
msgstr ""

#, fuzzy
msgid "MICHES_FOR_PATCH"
msgstr "dog ut på planeten"

#, fuzzy
msgid "MICHE_AVOID_PREDATION_SELECTION_PRESSURE"
msgstr "[u]{0}[/u] avvek från [u]{1}[/u] som en ny art på grund av olika urvalstryck"

msgid "MICHE_CHUNK_PRESSURE"
msgstr ""

#, fuzzy
msgid "MICHE_COMPOUND_CLOUD_PRESSURE"
msgstr "Molekylmoln"

msgid "MICHE_COMPOUND_EFFICIENCY_PRESSURE"
msgstr ""

#, fuzzy
msgid "MICHE_DETAIL_TEXT"
msgstr ""
"[b]Arter[/b]\n"
"  {0}:{1}\n"
"[b]Generation[/b]\n"
"  {2}\n"
"[b]Population[/b]\n"
"  {3}\n"
"[b]Färg[/b]\n"
"  #{4}\n"
"[b]Beteende[/b]\n"
"  {5}"

msgid "MICHE_ENVIRONMENTAL_COMPOUND_PRESSURE"
msgstr ""

msgid "MICHE_MAINTAIN_COMPOUND_PRESSURE"
msgstr ""

msgid "MICHE_METABOLIC_STABILITY_PRESSURE"
msgstr ""

msgid "MICHE_NO_OP_PRESSURE"
msgstr ""

msgid "MICHE_PREDATION_EFFECTIVENESS_PRESSURE"
msgstr ""

#, fuzzy
msgid "MICHE_PREDATOR_ROOT_PRESSURE"
msgstr "Plundring av {0}"

msgid "MICHE_ROOT_PRESSURE"
msgstr ""

msgid "MICHE_TREE"
msgstr ""

#, fuzzy
msgid "MICROBE"
msgstr "Mikrob Stadiet"

#, fuzzy
msgid "MICROBES_COUNT"
msgstr "Mikrob Stadiet"

#, fuzzy
msgid "MICROBE_BENCHMARK"
msgstr "Mikrobredigerare"

msgid "MICROBE_EDITOR"
msgstr "Mikrobredigerare"

msgid "MICROBE_FREEBUILD_EDITOR"
msgstr "Mikrob Fri Byggredigerare"

#, fuzzy
msgid "MICROBE_LOADING_TIP_1"
msgstr "Använd ångraknapped i cellredigeraren för att fixa ett mistag"

#, fuzzy
msgid "MICROBE_LOADING_TIP_10"
msgstr "Använd ångraknapped i cellredigeraren för att fixa ett mistag"

#, fuzzy
msgid "MICROBE_LOADING_TIP_11"
msgstr "Använd ångraknapped i cellredigeraren för att fixa ett mistag"

#, fuzzy
msgid "MICROBE_LOADING_TIP_12"
msgstr "Använd ångraknapped i cellredigeraren för att fixa ett mistag"

#, fuzzy
msgid "MICROBE_LOADING_TIP_13"
msgstr "Använd ångraknapped i cellredigeraren för att fixa ett mistag"

#, fuzzy
msgid "MICROBE_LOADING_TIP_14"
msgstr "Använd ångraknapped i cellredigeraren för att fixa ett mistag"

#, fuzzy
msgid "MICROBE_LOADING_TIP_15"
msgstr "Använd ångraknapped i cellredigeraren för att fixa ett mistag"

#, fuzzy
msgid "MICROBE_LOADING_TIP_16"
msgstr "Använd ångraknapped i cellredigeraren för att fixa ett mistag"

#, fuzzy
msgid "MICROBE_LOADING_TIP_17"
msgstr "Använd ångraknapped i cellredigeraren för att fixa ett mistag"

#, fuzzy
msgid "MICROBE_LOADING_TIP_18"
msgstr "Använd ångraknapped i cellredigeraren för att fixa ett mistag"

#, fuzzy
msgid "MICROBE_LOADING_TIP_19"
msgstr "Använd ångraknapped i cellredigeraren för att fixa ett mistag"

#, fuzzy
msgid "MICROBE_LOADING_TIP_2"
msgstr "Använd ångraknapped i cellredigeraren för att fixa ett mistag"

#, fuzzy
msgid "MICROBE_LOADING_TIP_20"
msgstr "Använd ångraknapped i cellredigeraren för att fixa ett mistag"

#, fuzzy
msgid "MICROBE_LOADING_TIP_21"
msgstr "Använd ångraknapped i cellredigeraren för att fixa ett mistag"

#, fuzzy
msgid "MICROBE_LOADING_TIP_22"
msgstr "Använd ångraknapped i cellredigeraren för att fixa ett mistag"

#, fuzzy
msgid "MICROBE_LOADING_TIP_3"
msgstr "Använd ångraknapped i cellredigeraren för att fixa ett mistag"

#, fuzzy
msgid "MICROBE_LOADING_TIP_4"
msgstr "Använd ångraknapped i cellredigeraren för att fixa ett mistag"

#, fuzzy
msgid "MICROBE_LOADING_TIP_5"
msgstr "Använd ångraknapped i cellredigeraren för att fixa ett mistag"

#, fuzzy
msgid "MICROBE_LOADING_TIP_6"
msgstr "Använd ångraknapped i cellredigeraren för att fixa ett mistag"

#, fuzzy
msgid "MICROBE_LOADING_TIP_7"
msgstr "Använd ångraknapped i cellredigeraren för att fixa ett mistag"

#, fuzzy
msgid "MICROBE_LOADING_TIP_8"
msgstr "Använd ångraknapped i cellredigeraren för att fixa ett mistag"

#, fuzzy
msgid "MICROBE_LOADING_TIP_9"
msgstr "Använd ångraknapped i cellredigeraren för att fixa ett mistag"

#, fuzzy
msgid "MICROBE_ORGANELLE_STATISTICS"
msgstr "Organismstatistik"

#, fuzzy
msgid "MICROBE_ORGANELLE_UPGRADES_STATISTICS"
msgstr "Organismstatistik"

msgid "MICROBE_SPECIES_DETAIL_TEXT"
msgstr ""
"[b]Stadie[/b]\n"
"  Mikrob\n"
"[b]Membrantyp[/b]\n"
"  {0}\n"
"[b]Membranstelhet[/b]\n"
"  {1}\n"
"[b]Grundhastighet[/b]\n"
"  {2}\n"
"[b]Grunrotationshastighet[/b]\n"
"  {3}\n"
"[b]Grundhexstorlek[/b]\n"
"  {4}"

msgid "MICROBE_STAGE"
msgstr "Mikrob Stadiet"

#, fuzzy
msgid "MICROBE_STAGE_BECOME_MULTICELLULAR_TEXT"
msgstr ""
"[b]Stadie[/b]\n"
"  Mikrob\n"
"[b]Membrantyp[/b]\n"
"  {0}\n"
"[b]Membranstelhet[/b]\n"
"  {1}\n"
"[b]Grundhastighet[/b]\n"
"  {2}\n"
"[b]Grunrotationshastighet[/b]\n"
"  {3}\n"
"[b]Grundhexstorlek[/b]\n"
"  {4}"

msgid "MICROBE_STAGE_COLLECT_TEXT"
msgstr ""

msgid "MICROBE_STAGE_CONTROL_TEXT"
msgstr ""

msgid "MICROBE_STAGE_CONTROL_TEXT_CONTROLLER"
msgstr ""

#, fuzzy
msgid "MICROBE_STAGE_DAY_NIGHT_TEXT"
msgstr ""
"[b]Stadie[/b]\n"
"  Mikrob\n"
"[b]Membrantyp[/b]\n"
"  {0}\n"
"[b]Membranstelhet[/b]\n"
"  {1}\n"
"[b]Grundhastighet[/b]\n"
"  {2}\n"
"[b]Grunrotationshastighet[/b]\n"
"  {3}\n"
"[b]Grundhexstorlek[/b]\n"
"  {4}"

msgid "MICROBE_STAGE_HEALTH_TEXT"
msgstr ""

msgid "MICROBE_STAGE_INITIAL"
msgstr ""

#, fuzzy
msgid "MICROBE_STAGE_INITIAL_PANSPERMIA"
msgstr ""
"[b]Stadie[/b]\n"
"  Mikrob\n"
"[b]Membrantyp[/b]\n"
"  {0}\n"
"[b]Membranstelhet[/b]\n"
"  {1}\n"
"[b]Grundhastighet[/b]\n"
"  {2}\n"
"[b]Grunrotationshastighet[/b]\n"
"  {3}\n"
"[b]Grundhexstorlek[/b]\n"
"  {4}"

#, fuzzy
msgid "MICROBE_STAGE_INITIAL_POND"
msgstr ""
"[b]Stadie[/b]\n"
"  Mikrob\n"
"[b]Membrantyp[/b]\n"
"  {0}\n"
"[b]Membranstelhet[/b]\n"
"  {1}\n"
"[b]Grundhastighet[/b]\n"
"  {2}\n"
"[b]Grunrotationshastighet[/b]\n"
"  {3}\n"
"[b]Grundhexstorlek[/b]\n"
"  {4}"

#, fuzzy
msgid "MICROBE_STAGE_ORGANELLE_DIVISION"
msgstr "Organismstatistik"

msgid "MIDDLE_MOUSE"
msgstr "Skroll klick"

msgid "MIGRATE"
msgstr ""

#, fuzzy
msgid "MIGRATION_FAILED_TO_ADD"
msgstr "befolkning:"

msgid "MIGRATION_STATUS_DESTINATION_NOT_SELECTED"
msgstr ""

msgid "MIGRATION_STATUS_TEXT"
msgstr ""

#, fuzzy
msgid "MIGRATION_STEP_DESTINATION_EXPLANATION"
msgstr ""
"Aggressiva mikrober jagar byte över större avstånd\n"
"och har större sannolikhet att kämpa emot när rovdjur attackerar.\n"
"Fredliga mikrober attackerar inte andra över större avstånd\n"
"och har lägre sannolikhet att använda gifter mot rovdjur."

msgid "MIGRATION_STEP_ONLY_ONE_ALLOWED"
msgstr ""

#, fuzzy
msgid "MIGRATION_STEP_POPULATION_EXPLANATION"
msgstr "Den här panelen visar talen som auto-evolutionen funkar från. Den totala energin en art är kapabel av att fånga, och kosten per individ av arten, bestämmer den slutliga befolkningen. Auto-evolutionen använder en simplifierad modell av verkligheten för att beräkna hur bra en art utför baserat på energin de kan samla. För varje matkälla, det visas hur mycket energi arten"

#, fuzzy
msgid "MIGRATION_STEP_SOURCE_EXPLANATION"
msgstr "(farten som AI arter muterar)"

#, fuzzy
msgid "MIGRATION_TOOLTIP"
msgstr "Självmord"

msgid "MILLION_ABBREVIATION"
msgstr "{0} M"

msgid "MINIMUM_AMOUNT_TO_FIND"
msgstr ""

msgid "MINIMUM_VERSION"
msgstr ""

msgid "MIN_VISIBLE_DATASET_WARNING"
msgstr "Inte tillåtet att visa mindre än {0} datauppsättning(ar)!"

msgid "MISC"
msgstr "B.l.a"

msgid "MISCELLANEOUS"
msgstr "Blandat"

msgid "MISCELLANEOUS_3D_STAGE"
msgstr "Diverse 3D-stadie"

#, fuzzy
msgid "MISC_FUN"
msgstr "B.l.a"

#, fuzzy
msgid "MISSING_DESCRIPTION"
msgstr "Nitrogenas är ett protein som kan använda gasformigt kväve och cellulär energi i form av ATP för att producera ammoniak, ett viktigt tillväxtnäringsämne för celler. Detta är en process som kallas anaerob kvävefixering. Eftersom kvävgaset är suspenderat direkt i cytoplasman, utför den omgivande vätskan viss jäsning."

msgid "MISSING_OR_INVALID_REQUIRED_FIELD"
msgstr ""

#, fuzzy
msgid "MISSING_TITLE"
msgstr "DU HAR FRODATS!"

msgid "MITOCHONDRION"
msgstr "Mitochondria"

msgid "MITOCHONDRION_DESCRIPTION"
msgstr ""

#, fuzzy
msgid "MITOCHONDRION_PROCESSES_DESCRIPTION"
msgstr "Kemosyntesproteiner är små kluster av proteiner i cytoplasman som kan omvandla vätesulfid, vatten och gasformig koldioxid till glukos i en process som kallas vätesulfidkemosyntes. Hastigheten för dess glukosproduktion skalas med koncentrationen av koldioxid. Eftersom de kemosyntetiserande proteinerna är suspenderade direkt i cytoplasman utför den omgivande vätskan viss jäsning."

#, fuzzy
msgid "MIXED_DOT_DOT_DOT"
msgstr "..."

msgid "MODDING_INSTRUCTIONS_ON"
msgstr ""

msgid "MODELS"
msgstr "Modeller"

msgid "MODIFY"
msgstr "Modifiera"

#, fuzzy
msgid "MODIFY_ORGANELLE"
msgstr "Ta bort organell"

msgid "MODIFY_TYPE"
msgstr "Modifiera Typ"

msgid "MODS"
msgstr "Mod"

msgid "MODS_INSTALLED_BUT_NOT_ENABLED"
msgstr ""

msgid "MOD_ASSEMBLY"
msgstr ""

msgid "MOD_ASSEMBLY_CLASS"
msgstr ""

#, fuzzy
msgid "MOD_ASSEMBLY_CLASS_CREATION_FAILED"
msgstr "befolkning:"

msgid "MOD_ASSEMBLY_CLASS_NOT_FOUND"
msgstr ""

msgid "MOD_ASSEMBLY_INIT_CALL_FAILED"
msgstr ""

msgid "MOD_ASSEMBLY_LOAD_CALL_FAILED_EXCEPTION"
msgstr ""

msgid "MOD_ASSEMBLY_LOAD_EXCEPTION"
msgstr ""

msgid "MOD_ASSEMBLY_UNLOAD_CALL_FAILED"
msgstr ""

msgid "MOD_ASSEMBLY_UNLOAD_CALL_FAILED_EXCEPTION"
msgstr ""

msgid "MOD_AUTHOR"
msgstr ""

msgid "MOD_AUTO_HARMONY"
msgstr ""

msgid "MOD_CREATION_FAILED"
msgstr ""

#, fuzzy
msgid "MOD_DESCRIPTION"
msgstr "Vakuolen är en inre membranorganell som används för lagring i cellen. De består av flera blåsor, mindre membranstrukturer som ofta används i celler för lagring, som har smält samman. Den är fylld med vatten som används för att hålla kvar molekyler, enzymer, fasta ämnen och andra ämnen. Deras form är flytande och kan variera mellan celler."

#, fuzzy
msgid "MOD_EXTENDED_DESCRIPTION"
msgstr "Nitrogenas är ett protein som kan använda gasformigt kväve och cellulär energi i form av ATP för att producera ammoniak, ett viktigt tillväxtnäringsämne för celler. Detta är en process som kallas anaerob kvävefixering. Eftersom kvävgaset är suspenderat direkt i cytoplasman, utför den omgivande vätskan viss jäsning."

#, fuzzy
msgid "MOD_HARMONY_LOAD_FAILED_EXCEPTION"
msgstr "Vakuolen är en inre membranorganell som används för lagring i cellen. De består av flera blåsor, mindre membranstrukturer som ofta används i celler för lagring, som har smält samman. Den är fylld med vatten som används för att hålla kvar molekyler, enzymer, fasta ämnen och andra ämnen. Deras form är flytande och kan variera mellan celler."

#, fuzzy
msgid "MOD_HARMONY_UNLOAD_FAILED_EXCEPTION"
msgstr "Vakuolen är en inre membranorganell som används för lagring i cellen. De består av flera blåsor, mindre membranstrukturer som ofta används i celler för lagring, som har smält samman. Den är fylld med vatten som används för att hålla kvar molekyler, enzymer, fasta ämnen och andra ämnen. Deras form är flytande och kan variera mellan celler."

msgid "MOD_HAS_NO_LOADABLE_RESOURCES"
msgstr ""

msgid "MOD_ICON_FILE"
msgstr ""

msgid "MOD_INFO_URL"
msgstr ""

msgid "MOD_INTERNAL_NAME"
msgstr ""

msgid "MOD_LICENSE"
msgstr ""

msgid "MOD_LOAD_ERRORS"
msgstr "Mod Inladdningsfel"

msgid "MOD_LOAD_ERRORS_OCCURRED"
msgstr "Fel uppstod när en eller flera mod laddades. Loggen kan innehålla ytterligare information."

msgid "MOD_LOAD_OR_UNLOAD_ERRORS_OCCURRED"
msgstr ""

msgid "MOD_LOAD_UNLOAD_CAVEATS"
msgstr ""

msgid "MOD_LOAD_UNLOAD_RESTART"
msgstr ""

msgid "MOD_MAXIMUM_THRIVE"
msgstr ""

msgid "MOD_MINIMUM_THRIVE"
msgstr ""

#, fuzzy
msgid "MOD_NAME"
msgstr "Namn:"

msgid "MOD_PCK_NAME"
msgstr ""

msgid "MOD_RECOMMENDED_THRIVE"
msgstr ""

msgid "MOD_TO_UPLOAD"
msgstr ""

msgid "MOD_UPLOADER"
msgstr ""

msgid "MOD_VERSION"
msgstr ""

msgid "MORE_INFO"
msgstr ""

msgid "MORE_INFO_PROMPT"
msgstr ""

msgid "MOUSE_EDGE_PANNING_OPTION"
msgstr ""

msgid "MOUSE_LOOK_SENSITIVITY"
msgstr ""

msgid "MOUSE_SENSITIVITY_WINDOW_SIZE_ADJUSTMENT"
msgstr ""

#, fuzzy
msgid "MOVE"
msgstr "Rörelse"

msgid "MOVEMENT"
msgstr "Rörelse"

msgid "MOVE_ATTEMPTS_PER_SPECIES"
msgstr "Rörelseförsök per art"

msgid "MOVE_BACKWARDS"
msgstr "Rör dig bakåt"

msgid "MOVE_DOWN_OR_CROUCH"
msgstr "Rörelse neråt eller ducka"

msgid "MOVE_FORWARD"
msgstr "Rör dig framåt"

#, fuzzy
msgid "MOVE_ITEM_DOWN"
msgstr "Flytta till Denna Plats"

#, fuzzy
msgid "MOVE_ITEM_UP"
msgstr "Rör dig höger"

msgid "MOVE_LEFT"
msgstr "Rör dig vänster"

msgid "MOVE_ORGANELLE"
msgstr "Flytta organell"

msgid "MOVE_RIGHT"
msgstr "Rör dig höger"

#, fuzzy
msgid "MOVE_TO_ANY_PATCH"
msgstr "Flytta till Denna Plats"

#, fuzzy
msgid "MOVE_TO_LAND"
msgstr "Flytta till Denna Plats"

#, fuzzy
msgid "MOVE_TO_MACROSCOPIC_TOOLTIP"
msgstr "Självmord"

msgid "MOVE_TO_MULTICELLULAR_STAGE_TOOLTIP"
msgstr ""

msgid "MOVE_TO_THIS_PATCH"
msgstr "Flytta till Denna Plats"

msgid "MOVE_UP_OR_JUMP"
msgstr "Rörelse uppåt eller hoppa"

#, fuzzy
msgid "MOVING_TO_AWAKENING_PROTOTYPE"
msgstr "Protanope (Röd-Grön)"

#, fuzzy
msgid "MOVING_TO_AWAKENING_PROTOTYPE_TITLE"
msgstr "Protanope (Röd-Grön)"

#, fuzzy
msgid "MOVING_TO_LAND_PROTOTYPE"
msgstr "Protanope (Röd-Grön)"

#, fuzzy
msgid "MOVING_TO_LAND_PROTOTYPE_TITLE"
msgstr "Protanope (Röd-Grön)"

#, fuzzy
msgid "MOVING_TO_SOCIETY_STAGE"
msgstr "Protanope (Röd-Grön)"

msgid "MP_COST"
msgstr "{0} MP"

msgid "MUCILAGE"
msgstr "Mucilage"

#, fuzzy
msgid "MUCILAGE_SYNTHESIS"
msgstr "Mucilagesyntes"

#, fuzzy
msgid "MUCOCYST_ACTION_TOOLTIP"
msgstr "Självmord"

#, fuzzy
msgid "MULTICELLULAR"
msgstr "Placera organell"

msgid "MULTICELLULAR_EDITOR"
msgstr "Flercellig Redigerare"

#, fuzzy
msgid "MULTICELLULAR_FREEBUILD_EDITOR"
msgstr "Flercellig Redigerare"

#, fuzzy
msgid "MULTICELLULAR_LOADING_TIP_1"
msgstr "Flercellig Redigerare"

msgid "MULTICELLULAR_STAGE"
msgstr "Flercelligt Stadie"

#, fuzzy
msgid "MULTIPLE_CELLS"
msgstr "Placera organell"

#, fuzzy
msgid "MULTIPLE_METABALLS"
msgstr "Placera organell"

#, fuzzy
msgid "MULTIPLE_ORGANELLES"
msgstr "Placera organell"

msgid "MULTISAMPLE_ANTI_ALIASING"
msgstr "Multispel anti-aliasing:"

msgid "MULTITHREADED_SIMULATION_ENABLED"
msgstr ""

#, fuzzy
msgid "MULTITHREADED_SIMULATION_EXPLANATION"
msgstr ""
"Aggressiva mikrober jagar byte över större avstånd\n"
"och har större sannolikhet att kämpa emot när rovdjur attackerar.\n"
"Fredliga mikrober attackerar inte andra över större avstånd\n"
"och har lägre sannolikhet att använda gifter mot rovdjur."

msgid "MUSEUM_WELCOME_TEXT"
msgstr ""

msgid "MUSIC"
msgstr "Musik"

msgid "MUSIC_VOLUME"
msgstr "Musikvolym"

msgid "MUTATIONS_PER_SPECIES"
msgstr "Mutationsförsök per art"

msgid "MUTATION_COST_MULTIPLIER"
msgstr ""

msgid "MUTATION_COST_MULTIPLIER_EXPLANATION"
msgstr ""

msgid "MUTATION_POINTS"
msgstr "Mutationspoäng"

msgid "MUTE"
msgstr "Tyst"

msgid "NAME"
msgstr "Namn:"

#, fuzzy
msgid "NAME_LABEL_CITY"
msgstr "Omgivning: {0}"

#, fuzzy
msgid "NAME_LABEL_FLEET"
msgstr "Omgivning: {0}"

msgid "NAME_LABEL_STRUCTURE_UNFINISHED"
msgstr ""

#, fuzzy
msgid "NATIVE_THREAD_ADVICE_TOOLTIP"
msgstr "Nuvarande trådar:"

msgid "NEGATIVE_ATP_BALANCE"
msgstr "Negativ ATP Balans"

msgid "NEGATIVE_ATP_BALANCE_TEXT"
msgstr ""
"Din mikrob producerar inte tillräckligt med atp för att överleva!\n"
"Vill du fortsätta?"

msgid "NEW"
msgstr "Ny"

msgid "NEWER_VERSION_LOADING_WARNING"
msgstr ""

msgid "NEWS"
msgstr ""

msgid "NEW_GAME"
msgstr "Nytt spel"

#, fuzzy
msgid "NEW_GAME_BUTTON_TOOLTIP"
msgstr "Hjälp"

msgid "NEW_GAME_SETTINGS_PERFORMANCE_OPTIONS_INFO"
msgstr ""

#, fuzzy
msgid "NEW_MOD_DEFAULT_DESCRIPTION"
msgstr "Kemoplasten är en dubbelmembranstruktur som innehåller proteiner som kan omvandla vätesulfid, vatten och gasformig koldioxid till glukos i en process som kallas vätesulfidkemosyntes. Hastigheten för dess glukosproduktion skalas med koncentrationen av vatten och koldioxid."

#, fuzzy
msgid "NEW_NAME"
msgstr "Nytt spel"

#, fuzzy
msgid "NEW_NAME_COLON"
msgstr "Hastighet:"

msgid "NEXT_CAPITAL"
msgstr "NÄSTA"

#, fuzzy
msgid "NEXT_EDITOR_TAB"
msgstr "Aktivera Cellredigeraren"

msgid "NITROGEN"
msgstr "Kväve"

msgid "NITROGENASE"
msgstr "Kvävegenas"

msgid "NITROGENASE_DESCRIPTION"
msgstr "Nitrogenas är ett protein som kan använda gasformigt kväve och cellulär energi i form av ATP för att producera ammoniak, ett viktigt tillväxtnäringsämne för celler. Detta är en process som kallas anaerob kvävefixering. Eftersom kvävgaset är suspenderat direkt i cytoplasman, utför den omgivande vätskan viss jäsning."

#, fuzzy
msgid "NITROGENASE_PROCESSES_DESCRIPTION"
msgstr "Nitrogenas är ett protein som kan använda gasformigt kväve och cellulär energi i form av ATP för att producera ammoniak, ett viktigt tillväxtnäringsämne för celler. Detta är en process som kallas anaerob kvävefixering. Eftersom kvävgaset är suspenderat direkt i cytoplasman, utför den omgivande vätskan viss jäsning."

msgid "NITROPLAST"
msgstr "Kväve-Fixande Plastid"

msgid "NITROPLAST_DESCRIPTION"
msgstr "Nitrogen Fixing Plastid är ett protein som kan använda gasformigt kväve och syre och cellulär energi i form av ATP för att producera ammoniak, ett viktigt tillväxtnäringsämne för celler. Detta är en process som kallas aerob kvävefixering."

#, fuzzy
msgid "NITROPLAST_PROCESSES_DESCRIPTION"
msgstr "Nitrogen Fixing Plastid är ett protein som kan använda gasformigt kväve och syre och cellulär energi i form av ATP för att producera ammoniak, ett viktigt tillväxtnäringsämne för celler. Detta är en process som kallas aerob kvävefixering."

msgid "NONE"
msgstr "Ingen"

msgid "NORMAL"
msgstr "Normal"

msgid "NORMAL_MEMBRANE_DESCRIPTION"
msgstr ""

msgid "NOTHING_HERE"
msgstr "Ingenting här"

msgid "NOTHING_TO_INTERACT_WITH"
msgstr ""

msgid "NOTICE_DAMAGED_BY_NO_ATP"
msgstr ""

msgid "NOTICE_ENGULF_DAMAGE_FROM_TOXIN"
msgstr ""

msgid "NOTICE_ENGULF_MISSING_ENZYME"
msgstr ""

msgid "NOTICE_ENGULF_SIZE_TOO_SMALL"
msgstr ""

msgid "NOTICE_ENGULF_STORAGE_FULL"
msgstr ""

msgid "NOTICE_HIT_BY_ATP_TOXIN"
msgstr ""

#, fuzzy
msgid "NOTICE_HIT_BY_BASE_MOVEMENT_TOXIN"
msgstr "Grundrörelse"

msgid "NOTICE_READY_TO_EDIT"
msgstr ""

#, fuzzy
msgid "NOT_STARTED_DOT"
msgstr "Avbruten."

msgid "NOVEMBER"
msgstr "November"

msgid "NO_AI"
msgstr "Ingen AI"

msgid "NO_DATA_TO_SHOW"
msgstr "Inga Data att Visa"

msgid "NO_EVENTS_RECORDED"
msgstr ""

#, fuzzy
msgid "NO_FOSSIL_DIRECTORY"
msgstr "Hittade ingen screenshots mapp"

#, fuzzy
msgid "NO_MODS_ENABLED"
msgstr "Avstängt"

#, fuzzy
msgid "NO_ORGANELLE_PROCESSES"
msgstr "Placera organell"

msgid "NO_SAVEGAMES_FOUND"
msgstr ""

msgid "NO_SAVE_DIRECTORY"
msgstr ""

msgid "NO_SCREENSHOT_DIRECTORY"
msgstr "Hittade ingen screenshots mapp"

msgid "NO_SELECTED_MOD"
msgstr ""

#, fuzzy
msgid "NO_SUGGESTION"
msgstr "Upplösning:"

msgid "NUCLEUS"
msgstr "Kärna"

msgid "NUCLEUS_DELETE_OPTION_DISABLED_TOOLTIP"
msgstr ""

msgid "NUCLEUS_DESCRIPTION"
msgstr ""

msgid "NUCLEUS_SMALL_DESCRIPTION"
msgstr "Möjliggör utveckligen av komplexare membranbundna organeller. Kostar en stor mängd ATP att underhålla. Denna utveckling går inte att ångra."

msgid "NUMLOCK"
msgstr "Num Lock"

msgid "N_A"
msgstr "N/A"

msgid "N_A_MP"
msgstr "N/A MutationsPoäng"

#, fuzzy
msgid "N_TIMES"
msgstr "2x"

msgid "OCTOBER"
msgstr "Oktober"

msgid "OFF"
msgstr ""

msgid "OFFICIAL_WEBSITE"
msgstr ""

#, fuzzy
msgid "OFFICIAL_WEBSITE_BUTTON_TOOLTIP"
msgstr "Självmord"

msgid "OK"
msgstr "OK"

msgid "OLDER_VERSION_LOADING_WARNING"
msgstr ""

#, fuzzy
msgid "OPENGL_MODE_WARNING"
msgstr "GLES2 Läges Varning"

#, fuzzy
msgid "OPENGL_MODE_WARNING_EXPLANATION"
msgstr "Du kör just nu Thrive med GLES2. Detta är väldigt otestat och kommer troligen att orsaka problem. Försök att updatera dina video drivers och/eller tvinga AMD eller Nvidia grafik för att använda till att köra Thrive."

#, fuzzy
msgid "OPEN_FOLDER"
msgstr "Öppna Logmapp"

#, fuzzy
msgid "OPEN_FOSSIL_FOLDER"
msgstr "Öppna Logmapp"

msgid "OPEN_FOSSIL_IN_FREEBUILD_WARNING"
msgstr ""

#, fuzzy
msgid "OPEN_GOD_TOOLS"
msgstr "Öppen URL"

msgid "OPEN_HELP_SCREEN"
msgstr "Öppna hjälpmenyn"

#, fuzzy
msgid "OPEN_IN_FREEBUILD"
msgstr "Fri byggredigerare"

msgid "OPEN_LOGS_FOLDER"
msgstr "Öppna Logmapp"

#, fuzzy
msgid "OPEN_MOD_URL"
msgstr "Öppen URL"

#, fuzzy
msgid "OPEN_ORGANELLES_PAGE"
msgstr "Öppna organell meny"

msgid "OPEN_ORGANELLE_MENU"
msgstr "Öppna organell meny"

#, fuzzy
msgid "OPEN_RESEARCH_SCREEN"
msgstr "Öppna hjälpmenyn"

msgid "OPEN_SAVE_DIRECTORY"
msgstr ""

#, fuzzy
msgid "OPEN_SCIENCE_MENU"
msgstr "Öppna menyn"

msgid "OPEN_SCREENSHOT_FOLDER"
msgstr "Öppna Skärmbildsmapp"

msgid "OPEN_THE_MENU"
msgstr "Öppna menyn"

msgid "OPEN_TRANSLATION_SITE"
msgstr "Hjälp Översätta Spelet"

#, fuzzy
msgid "OPERATION_PAUSED_DOT"
msgstr "Avbruten."

msgid "OPPORTUNISM_EXPLANATION"
msgstr ""

msgid "OPPORTUNISTIC"
msgstr "Opportunistisk"

msgid "OPTIONS"
msgstr "Inställningar"

#, fuzzy
msgid "OPTIONS_BUTTON_TOOLTIP"
msgstr "Hjälp"

msgid "ORGANELLES"
msgstr "Organeller"

#, fuzzy
msgid "ORGANELLES_BUTTON"
msgstr "Organeller"

#, fuzzy
msgid "ORGANELLES_WILL_BE_UNLOCKED_NEXT_GENERATION"
msgstr ""
"Aggressiva mikrober jagar byte över större avstånd\n"
"och har större sannolikhet att kämpa emot när rovdjur attackerar.\n"
"Fredliga mikrober attackerar inte andra över större avstånd\n"
"och har lägre sannolikhet att använda gifter mot rovdjur."

#, fuzzy
msgid "ORGANELLE_AXON"
msgstr "Organeller"

#, fuzzy
msgid "ORGANELLE_AXON_DESCRIPTION"
msgstr "Det slemiga inre av en cell. Cytoplasman är den grundläggande blandningen av joner, proteiner och andra ämnen lösta i vatten som fyller cellens inre. En av funktionerna den utför är jäsning, omvandlingen av glukos till ATP-energi. För celler som saknar organeller så den har mer avancerade ämnesomsättningar är det vad de använder för energi. Det används också för att lagra molekyler i cellen och för att öka cellens storlek."

#, fuzzy
msgid "ORGANELLE_CATEGORY_MACROSCOPIC"
msgstr "Placera organell"

#, fuzzy
msgid "ORGANELLE_CATEGORY_MULTICELLULAR"
msgstr "Placera organell"

#, fuzzy
msgid "ORGANELLE_GROWTH_ORDER_EXPLANATION"
msgstr "{0} befolkning förändrades av {1} på grund av: {2}"

#, fuzzy
msgid "ORGANELLE_MYOFIBRIL"
msgstr "Rov Tagg"

#, fuzzy
msgid "ORGANELLE_MYOFIBRIL_DESCRIPTION"
msgstr "Det slemiga inre av en cell. Cytoplasman är den grundläggande blandningen av joner, proteiner och andra ämnen lösta i vatten som fyller cellens inre. En av funktionerna den utför är jäsning, omvandlingen av glukos till ATP-energi. För celler som saknar organeller så den har mer avancerade ämnesomsättningar är det vad de använder för energi. Det används också för att lagra molekyler i cellen och för att öka cellens storlek."

msgid "ORGANELLE_PILUS"
msgstr "Rov Tagg"

msgid "ORGANELLE_PILUS_DESCRIPTION"
msgstr ""

#, fuzzy
msgid "ORGANELLE_PILUS_PROCESSES_DESCRIPTION"
msgstr "Det slemiga inre av en cell. Cytoplasman är den grundläggande blandningen av joner, proteiner och andra ämnen lösta i vatten som fyller cellens inre. En av funktionerna den utför är jäsning, omvandlingen av glukos till ATP-energi. För celler som saknar organeller så den har mer avancerade ämnesomsättningar är det vad de använder för energi. Det används också för att lagra molekyler i cellen och för att öka cellens storlek."

#, fuzzy
msgid "ORGANELLE_PLURAL"
msgstr "Rov Tagg"

#, fuzzy
msgid "ORGANELLE_SINGULAR"
msgstr "Rov Tagg"

#, fuzzy
msgid "ORGANELLE_SUGGESTION_COLON"
msgstr "Organeller"

#, fuzzy
msgid "ORGANELLE_SUGGESTION_TOOLTIP"
msgstr "Hjälp"

#, fuzzy
msgid "ORGANELLE_UNLOCKS_ENABLED"
msgstr "Organeller"

#, fuzzy
msgid "ORGANELLE_UNLOCKS_ENABLED_EXPLANATION"
msgstr ""
"Aggressiva mikrober jagar byte över större avstånd\n"
"och har större sannolikhet att kämpa emot när rovdjur attackerar.\n"
"Fredliga mikrober attackerar inte andra över större avstånd\n"
"och har lägre sannolikhet att använda gifter mot rovdjur."

msgid "ORGANISM_STATISTICS"
msgstr "Organismstatistik"

msgid "OR_UNLOCK_CONDITION"
msgstr ""

msgid "OSMOREGULATION"
msgstr "Osmoregulering"

msgid "OSMOREGULATION_COST"
msgstr "Osmoreguleringskost"

#, fuzzy
msgid "OSMOREGULATION_COST_MULTIPLIER"
msgstr "Osmoreguleringskost"

#, fuzzy
msgid "OSMOREGULATION_COST_MULTIPLIER_EXPLANATION"
msgstr "Osmoreguleringskost"

#, fuzzy
msgid "OTHER_COMPOUNDS"
msgstr "Föreningar"

msgid "OUR_WIKI"
msgstr ""

#, fuzzy
msgid "OUTDATED_NOTICE"
msgstr "Avbruten."

msgid "OUTREACH_TEAM"
msgstr ""

msgid "OUTSIDE_CONTRIBUTORS"
msgstr ""

msgid "OVERWRITE_EXISTING_SAVE"
msgstr "Skriv över aktuell sparfil:"

#, fuzzy
msgid "OVERWRITE_EXISTING_SAVE_PROMPT"
msgstr "Skriv över aktuell sparfil:"

#, fuzzy
msgid "OVERWRITE_SPECIES_NAME_CONFIRMATION"
msgstr "Skriv över aktuell sparfil:"

msgid "OXYGEN"
msgstr "Syre"

#, fuzzy
msgid "OXYGEN_INHIBITOR_SYNTHESIS"
msgstr "OxyToxySyntes"

#, fuzzy
msgid "OXYTOXISOME_PROCESSES_DESCRIPTION"
msgstr "Metabolosomer är kluster av proteiner förpackade i proteinskal. De kan omvandla glukos till ATP i mycket högre takt än vad som kan göras i cytoplasman i en process som kallas Aerobisk Andning. Det kräver dock syre för att fungera, och lägre nivåer av syre i miljön kommer att sakta ner hastigheten för dess ATP-produktion. Eftersom metabolosomerna är suspenderade direkt i cytoplasman utför den omgivande vätskan viss jäsning."

msgid "OXYTOXY_NT"
msgstr "OxyToxy"

#, fuzzy
msgid "OXYTOXY_SYNTHESIS"
msgstr "OxyToxySyntes"

msgid "PAGEDOWN"
msgstr "Page down"

msgid "PAGEUP"
msgstr "Page Up"

#, fuzzy
msgid "PAGE_BACK"
msgstr "Backåt"

#, fuzzy
msgid "PAGE_FORWARD"
msgstr "Framåt"

#, fuzzy
msgid "PAGE_TITLE"
msgstr "Cellprocesser"

msgid "PAN_CAMERA_DOWN"
msgstr "Panorera neråt"

msgid "PAN_CAMERA_LEFT"
msgstr "Panorera vänster"

msgid "PAN_CAMERA_RESET"
msgstr "Nollställ kamera"

msgid "PAN_CAMERA_RIGHT"
msgstr "Panorera höger"

msgid "PAN_CAMERA_UP"
msgstr "Panorera uppåt"

#, fuzzy
msgid "PASSIVE_REPRODUCTION_PROGRESS"
msgstr "{0} befolkning förändrades av {1} på grund av: {2}"

#, fuzzy
msgid "PASSIVE_REPRODUCTION_PROGRESS_EXPLANATION"
msgstr "{0} befolkning förändrades av {1} på grund av: {2}"

msgid "PAST_DEVELOPERS"
msgstr "Tidigare utvecklare"

#, fuzzy
msgid "PATCH_COLON"
msgstr "Bästa Biom:"

#, fuzzy
msgid "PATCH_EXTINCTION_BOX_TEXT"
msgstr "Precis som 99% av alla arter som någonsin har existerat, har din art utrotats. Andra kommer att fortsätta frodas och upprätthålla din niche, men det blir inte du som gör. Du kommer att glömmas, ett misslyckats experiment i evolutionen."

#, fuzzy
msgid "PATCH_EXTINCTION_CAPITAL"
msgstr "UTROTNING"

msgid "PATCH_MAP"
msgstr ""

#, fuzzy
msgid "PATCH_MAP_NAVIGATION_TOOLTIP"
msgstr "Självmord"

#, fuzzy
msgid "PATCH_NAME"
msgstr "Grotta"

#, fuzzy
msgid "PATCH_NOTES_LAST_PLAYED_INFO"
msgstr "Cellprocesser"

msgid "PATCH_NOTES_LAST_PLAYED_INFO_PLURAL"
msgstr ""

#, fuzzy
msgid "PATCH_NOTES_TITLE"
msgstr "Cellprocesser"

msgid "PATCH_NOTE_BULLET_POINT"
msgstr ""

msgid "PATCH_NOTE_CHANGES_HEADING"
msgstr ""

#, fuzzy
msgid "PATCH_NOTE_LINK_VISIT_TEXT"
msgstr "Precis som 99% av alla arter som någonsin har existerat, har din art utrotats. Andra kommer att fortsätta frodas och upprätthålla din niche, men det blir inte du som gör. Du kommer att glömmas, ett misslyckats experiment i evolutionen."

#, fuzzy
msgid "PATREON_TOOLTIP"
msgstr "Självmord"

#, fuzzy
msgid "PATRONS"
msgstr "Patrons"

msgid "PAUSED"
msgstr ""

#, fuzzy
msgid "PAUSE_MENU_RESUME_TOOLTIP"
msgstr "Fortsätt"

msgid "PAUSE_PROMPT"
msgstr ""

msgid "PAUSE_TOOLTIP"
msgstr ""

#, fuzzy
msgid "PCK_LOAD_FAILED"
msgstr "Färdigladdat"

#, fuzzy
msgid "PCK_LOAD_FAILED_DOES_NOT_EXIST"
msgstr "Färdigladdat"

msgid "PEACEFUL"
msgstr "Fredlig"

#, fuzzy
msgid "PENDING_ENDOSYMBIOSIS_EXPLANATION"
msgstr "Du kör just nu Thrive med GLES2. Detta är väldigt otestat och kommer troligen att orsaka problem. Försök att updatera dina video drivers och/eller tvinga AMD eller Nvidia grafik för att använda till att köra Thrive."

msgid "PENDING_ENDOSYMBIOSIS_TITLE"
msgstr ""

msgid "PERCENTAGE_VALUE"
msgstr "{0}%"

msgid "PERFORMANCE"
msgstr "Uppförande"

msgid "PERFORM_UNBINDING"
msgstr "Utför lösgörande"

#, fuzzy
msgid "PER_SECOND_ABBREVIATION"
msgstr "{0} K"

msgid "PER_SECOND_SLASH"
msgstr "/sekund"

msgid "PHOSPHATE"
msgstr "Fosfat"

msgid "PHOTOSYNTHESIS"
msgstr "Fotosyntes"

msgid "PHYSICAL_CONDITIONS"
msgstr "Fysisk Mående"

msgid "PHYSICAL_RESISTANCE"
msgstr ""

msgid "PLACE_ORGANELLE"
msgstr "Placera organell"

msgid "PLANET"
msgstr ""

#, fuzzy
msgid "PLANET_DETAILS_STRING"
msgstr "Öppna Logmapp"

msgid "PLANET_GENERATION_TEASER"
msgstr ""

msgid "PLANET_RANDOM_SEED"
msgstr ""

#, fuzzy
msgid "PLAYER"
msgstr "spelarcell"

msgid "PLAYER_DEATH_POPULATION_PENALTY"
msgstr ""

#, fuzzy
msgid "PLAYER_DEATH_POPULATION_PENALTY_EXPLANATION"
msgstr "{0} befolkning förändrades av {1} på grund av: {2}"

msgid "PLAYER_DIED"
msgstr "spelare dog"

msgid "PLAYER_DUPLICATE"
msgstr "Duplicera Spelare"

#, fuzzy
msgid "PLAYER_EXTINCT"
msgstr "Duplicera Spelare"

#, fuzzy
msgid "PLAYER_RELATIVE_MOVEMENT"
msgstr "Duplicera Spelare"

msgid "PLAYER_REPRODUCED"
msgstr "spelare fortplantad"

msgid "PLAYER_SPEED"
msgstr ""

msgid "PLAYSTATION_3"
msgstr ""

msgid "PLAYSTATION_4"
msgstr ""

msgid "PLAYSTATION_5"
msgstr ""

msgid "PLAY_INTRO_VIDEO"
msgstr "Spela introvideo"

msgid "PLAY_MICROBE_INTRO_ON_NEW_GAME"
msgstr "Spela Mikrobintro i ett nytt spel"

msgid "PLAY_WITH_CURRENT_SETTING"
msgstr ""

msgid "POPULATION_CAPITAL"
msgstr "INVÅNARE:"

msgid "POPULATION_COLON"
msgstr "befolkning:"

msgid "POPULATION_IN_PATCHES"
msgstr "befolkning på platser:"

#, fuzzy
msgid "POPULATION_IN_PATCH_SHORT"
msgstr "INVÅNARE:"

msgid "POSITION_NUMBER"
msgstr ""

msgid "PREDATION_FOOD_SOURCE"
msgstr "Plundring av {0}"

#, fuzzy
msgid "PREDICTION_DETAILS_OPEN_TOOLTIP"
msgstr "Fortsätt"

msgid "PRESSURE"
msgstr "Tryck"

msgid "PRESSURE_SHORT"
msgstr "Tryck"

msgid "PRESS_KEY_DOT_DOT_DOT"
msgstr "Tryck på valfri knapp..."

msgid "PREVIEW_IMAGE_DOES_NOT_EXIST"
msgstr ""

msgid "PREVIEW_IMAGE_IS_TOO_LARGE"
msgstr ""

msgid "PREVIOUS_COLON"
msgstr "föregående:"

msgid "PROCESSING_LOADED_OBJECTS"
msgstr ""

msgid "PROCESS_ENVIRONMENT_SEPARATOR"
msgstr "@"

msgid "PROCESS_PANEL_TITLE"
msgstr "Cellprocesser"

msgid "PROGRAMMING_TEAM"
msgstr "Programmering"

msgid "PROJECT_MANAGEMENT_TEAM"
msgstr "Projektledning"

msgid "PROTEINS"
msgstr "Proteiner"

msgid "PROTOPLASM"
msgstr "Protoplasma"

msgid "PULL_REQUESTS_PROGRAMMING"
msgstr "Pull Requests / Programmering"

msgid "QUICK_LOAD"
msgstr "Snabbladda"

msgid "QUICK_SAVE"
msgstr "Snabbspara"

msgid "QUIT"
msgstr "Lämna"

#, fuzzy
msgid "QUIT_BUTTON_TOOLTIP"
msgstr "Självmord"

msgid "QUIT_GAME_WARNING"
msgstr ""
"Är du säker på att du vill avsluta spelet?\n"
"Du kommer att förlora alla osparade framsteg."

msgid "RANDOMIZE_SPECIES_NAME"
msgstr "Slumpa artnamn"

#, fuzzy
msgid "RANDOM_SEED_TOOLTIP"
msgstr "Fortsätt"

msgid "RAW"
msgstr "Rå"

#, fuzzy
msgid "RAW_VALUE_COLON"
msgstr "Hastighet:"

msgid "READING_SAVE_DATA"
msgstr "Läser sparad data"

#, fuzzy
msgid "READY"
msgstr "Trådar:"

msgid "RECOMMENDED_THRIVE_VERSION"
msgstr ""

#, fuzzy
msgid "REDDIT_TOOLTIP"
msgstr "Fortsätt"

msgid "REDO"
msgstr "Gör om"

msgid "REDO_THE_LAST_ACTION"
msgstr "Gör om den senaste handlingen"

msgid "REFRESH"
msgstr "Ladda om"

msgid "REPORT"
msgstr "Rapportera"

#, fuzzy
msgid "REPORT_BUG"
msgstr "Rapportera"

#, fuzzy
msgid "REPRODUCED"
msgstr "Producerar"

msgid "REPRODUCTION"
msgstr "Fortplantning"

#, fuzzy
msgid "REPRODUCTION_ASEXUAL"
msgstr "Fortplantning"

#, fuzzy
msgid "REPRODUCTION_BUDDING"
msgstr "Producerar"

#, fuzzy
msgid "REPRODUCTION_COMPOUNDS_MODE"
msgstr "Reproduktion:"

#, fuzzy
msgid "REPRODUCTION_COMPOUNDS_MODE_EXPLANATION"
msgstr "{0} befolkning förändrades av {1} på grund av: {2}"

#, fuzzy
msgid "REPRODUCTION_COMPOUND_HANDLING_TOOLTIP"
msgstr "Reproduktion:"

msgid "REPRODUCTION_METHOD"
msgstr "Reproduktion:"

#, fuzzy
msgid "REQUIRES_NUCLEUS"
msgstr "Kärna"

#, fuzzy
msgid "RESEARCH"
msgstr "Sök"

msgid "RESET"
msgstr "Nollställ"

#, fuzzy
msgid "RESET_DEADZONES"
msgstr "Nollställ till default?"

msgid "RESET_DISMISSED_POPUPS"
msgstr ""

msgid "RESET_INPUTS_TO_DEFAULTS"
msgstr "Nollställ kontroller till default?"

#, fuzzy
msgid "RESET_ITEM_ORDER_TO_DEFAULT"
msgstr "Nollställ kontroller till default?"

#, fuzzy
msgid "RESET_KEYBINDINGS"
msgstr "Nollställ Inputs"

msgid "RESET_SETTINGS_TO_DEFAULTS"
msgstr "Default"

msgid "RESET_TO_DEFAULTS"
msgstr "Nollställ till default?"

msgid "RESISTANT_TO_BASIC_ENGULFMENT"
msgstr ""

#, fuzzy
msgid "RESIZE_METABALL_TOOLTIP"
msgstr "Fortsätt"

msgid "RESOLUTION"
msgstr "Upplösning:"

msgid "RESOURCE_ABSORBTION_SPEED"
msgstr ""

#, fuzzy
msgid "RESOURCE_AMOUNT_SHORT"
msgstr "Tryck"

#, fuzzy
msgid "RESOURCE_ENERGY"
msgstr "Visa Källkod"

#, fuzzy
msgid "RESOURCE_FOOD"
msgstr "Visa Källkod"

#, fuzzy
msgid "RESOURCE_ROCK"
msgstr "Visa Källkod"

#, fuzzy
msgid "RESOURCE_WOOD"
msgstr "Visa Källkod"

msgid "RESPIRATION"
msgstr "Anding"

msgid "RESPONSIVE"
msgstr "Responsiv"

msgid "RESTART_REQUIRED"
msgstr ""

msgid "RESUME"
msgstr "Fortsätt"

#, fuzzy
msgid "RESUME_TOOLTIP"
msgstr "Fortsätt"

msgid "RETURN_TO_MENU"
msgstr "Tillbaka till Menyn"

#, fuzzy
msgid "RETURN_TO_MENU_TOOLTIP"
msgstr "Tillbaka till Menyn"

msgid "RETURN_TO_MENU_WARNING"
msgstr ""
"Är du säker på att du vill tillbaka till huvudmenyn?\n"
"Du kommer att förlora alla osparade framsteg."

#, fuzzy
msgid "REVEAL_ALL_PATCHES"
msgstr "sprid till platser:"

#, fuzzy
msgid "REVOLUTIONARY_GAMES_SOCIAL_TOOLTIP"
msgstr "Av Revolutionary Games Studio"

msgid "RIGHT_ARROW"
msgstr "→"

msgid "RIGHT_MOUSE"
msgstr "Högerklick"

msgid "RIGID"
msgstr "Stel"

msgid "RIGIDITY_MEMBRANE_DESCRIPTION"
msgstr "Ett hårdare membran är mer resistant till skada, men kommer göre det svårare för cellen att röra sig omkring."

msgid "ROTATE_LEFT"
msgstr "Snurra vänster"

msgid "ROTATE_RIGHT"
msgstr "Snurra höger"

#, fuzzy
msgid "ROTATION_COLON"
msgstr "befolkning:"

msgid "RUN_AUTO_EVO_DURING_GAMEPLAY"
msgstr "Kör auto-evo under spelgång"

msgid "RUN_ONE_STEP"
msgstr ""

msgid "RUN_RESULT_BY_SENDING_POPULATION"
msgstr "{0} av att skicka: {1} befolkning från plats: {2}"

msgid "RUN_RESULT_GENE_CODE"
msgstr "genkod:"

msgid "RUN_RESULT_NICHE_FILL"
msgstr "uppstod för att fylla en nisch"

msgid "RUN_RESULT_SELECTION_PRESSURE_SPLIT"
msgstr "dök up på grund av olika urvalstryck"

msgid "RUN_RESULT_SPLIT_FROM"
msgstr "avvek från {0}"

msgid "RUN_RESULT_SPLIT_OFF_TO"
msgstr "befolkning på vissa platser avvek och forma en ny art {0}:"

msgid "RUN_X_WORLDS"
msgstr ""

#, fuzzy
msgid "RUN_X_WORLDS_TOOLTIP"
msgstr "Hjälp"

msgid "RUSTICYANIN"
msgstr "Rosticyanin"

#, fuzzy
msgid "RUSTICYANIN_DESCRIPTION"
msgstr "Rusticyanin är ett protein som kan använda gasformig koldioxid och syre för att oxidera järn från ett kemiskt tillstånd till ett annat. Denna process, kallad Iron Respiration, frigör energi som cellen sedan kan skörda."

#, fuzzy
msgid "RUSTICYANIN_PROCESSES_DESCRIPTION"
msgstr "Rusticyanin är ett protein som kan använda gasformig koldioxid och syre för att oxidera järn från ett kemiskt tillstånd till ett annat. Denna process, kallad Iron Respiration, frigör energi som cellen sedan kan skörda."

#, fuzzy
msgid "SAFE_MODE_EXPLANATION"
msgstr ""
"Aggressiva mikrober jagar byte över större avstånd\n"
"och har större sannolikhet att kämpa emot när rovdjur attackerar.\n"
"Fredliga mikrober attackerar inte andra över större avstånd\n"
"och har lägre sannolikhet att använda gifter mot rovdjur."

msgid "SAFE_MODE_TITLE"
msgstr ""

msgid "SAVE"
msgstr "Spara"

msgid "SAVE_AND_CONTINUE"
msgstr "Spara och fortsätt"

msgid "SAVE_AUTOSAVE"
msgstr "Autospar"

msgid "SAVE_DELETE_WARNING"
msgstr ""

msgid "SAVE_ERROR_INCLUDE_JSON_DEBUG_NOTE"
msgstr ""

#, fuzzy
msgid "SAVE_ERROR_TURN_ON_JSON_DEBUG_MODE"
msgstr "JSON debug läge:"

msgid "SAVE_FAILED"
msgstr "Sparande misslyckades"

msgid "SAVE_GAME"
msgstr "Spara Spel"

#, fuzzy
msgid "SAVE_GAME_BUTTON_TOOLTIP"
msgstr "Hjälp"

msgid "SAVE_HAS_DIFFERENT_VERSION"
msgstr "Sparning har en annan version"

msgid "SAVE_HAS_DIFFERENT_VERSION_TEXT"
msgstr ""
"Versionen of sparningen du försöker ladda matchar inte spelversionen.\n"
"Vänligen ladda sparningen manuellt genom menyn."

msgid "SAVE_HAS_INVALID_GAME_STATE"
msgstr ""

msgid "SAVE_INVALID"
msgstr "Ogiltig"

msgid "SAVE_IS_INVALID"
msgstr "Sparfil är ogiltig"

#, fuzzy
msgid "SAVE_IS_UPGRADEABLE_DESCRIPTION"
msgstr "Vakuolen är en inre membranorganell som används för lagring i cellen. De består av flera blåsor, mindre membranstrukturer som ofta används i celler för lagring, som har smält samman. Den är fylld med vatten som används för att hålla kvar molekyler, enzymer, fasta ämnen och andra ämnen. Deras form är flytande och kan variera mellan celler."

msgid "SAVE_LOAD_ALREADY_LOADED_FREE_FAILURE"
msgstr ""

msgid "SAVE_MANUAL"
msgstr "Instruktionsbok"

msgid "SAVE_QUICKSAVE"
msgstr "Snabbspar"

msgid "SAVE_SPACE_USED"
msgstr "Använt utrymme:"

#, fuzzy
msgid "SAVE_UPGRADE_FAILED"
msgstr "Vakuolen är en inre membranorganell som används för lagring i cellen. De består av flera blåsor, mindre membranstrukturer som ofta används i celler för lagring, som har smält samman. Den är fylld med vatten som används för att hålla kvar molekyler, enzymer, fasta ämnen och andra ämnen. Deras form är flytande och kan variera mellan celler."

#, fuzzy
msgid "SAVE_UPGRADE_FAILED_DESCRIPTION"
msgstr "Vakuolen är en inre membranorganell som används för lagring i cellen. De består av flera blåsor, mindre membranstrukturer som ofta används i celler för lagring, som har smält samman. Den är fylld med vatten som används för att hålla kvar molekyler, enzymer, fasta ämnen och andra ämnen. Deras form är flytande och kan variera mellan celler."

#, fuzzy
msgid "SAVING_DATA_FAILED_DUE_TO"
msgstr "Vakuolen är en inre membranorganell som används för lagring i cellen. De består av flera blåsor, mindre membranstrukturer som ofta används i celler för lagring, som har smält samman. Den är fylld med vatten som används för att hålla kvar molekyler, enzymer, fasta ämnen och andra ämnen. Deras form är flytande och kan variera mellan celler."

msgid "SAVING_DOT_DOT_DOT"
msgstr "Sparar..."

#, fuzzy
msgid "SAVING_FAILED_WITH_EXCEPTION"
msgstr "Vakuolen är en inre membranorganell som används för lagring i cellen. De består av flera blåsor, mindre membranstrukturer som ofta används i celler för lagring, som har smält samman. Den är fylld med vatten som används för att hålla kvar molekyler, enzymer, fasta ämnen och andra ämnen. Deras form är flytande och kan variera mellan celler."

msgid "SAVING_NOT_POSSIBLE"
msgstr ""

msgid "SAVING_SUCCEEDED"
msgstr "Sparning lyckades"

msgid "SCALING_NONE"
msgstr ""

#, fuzzy
msgid "SCALING_ON"
msgstr "Signaleringsmedel"

msgid "SCALING_ON_INVERSE"
msgstr ""

#, fuzzy
msgid "SCREEN_EFFECT"
msgstr "Externa effekter:"

#, fuzzy
msgid "SCREEN_EFFECT_GAMEBOY"
msgstr "Externa effekter:"

#, fuzzy
msgid "SCREEN_EFFECT_GAMEBOY_COLOR"
msgstr "Externa effekter:"

msgid "SCREEN_EFFECT_GREYSCALE"
msgstr ""

#, fuzzy
msgid "SCREEN_EFFECT_NONE"
msgstr "Visa förmågor"

#, fuzzy
msgid "SCREEN_RELATIVE_MOVEMENT"
msgstr "för att öka hastigheten"

msgid "SCROLLLOCK"
msgstr "Scroll Lock"

msgid "SEARCH_DOT_DOT_DOT"
msgstr "Sök..."

msgid "SEARCH_PLACEHOLDER"
msgstr ""

msgid "SEARCH_RADIUS"
msgstr ""

msgid "SEA_FLOOR"
msgstr "Havsbotten"

msgid "SECRETE_SLIME"
msgstr "Slem sekretion"

#, fuzzy
msgid "SECRETE_SLIME_TOOLTIP"
msgstr "Slem sekretion"

#, fuzzy
msgid "SEED_LABEL"
msgstr "Omgivning: {0}"

msgid "SELECTED_COLON"
msgstr "Vald:"

msgid "SELECTED_MOD"
msgstr ""

msgid "SELECTED_SAVE_IS_INCOMPATIBLE_PROMPT"
msgstr ""

#, fuzzy
msgid "SELECTED_SAVE_IS_INCOMPATIBLE_PROTOTYPE_PROMPT"
msgstr "Vakuolen är en inre membranorganell som används för lagring i cellen. De består av flera blåsor, mindre membranstrukturer som ofta används i celler för lagring, som har smält samman. Den är fylld med vatten som används för att hålla kvar molekyler, enzymer, fasta ämnen och andra ämnen. Deras form är flytande och kan variera mellan celler."

#, fuzzy
msgid "SELECTED_SAVE_IS_UPGRADEABLE_PROMPT"
msgstr "Vakuolen är en inre membranorganell som används för lagring i cellen. De består av flera blåsor, mindre membranstrukturer som ofta används i celler för lagring, som har smält samman. Den är fylld med vatten som används för att hålla kvar molekyler, enzymer, fasta ämnen och andra ämnen. Deras form är flytande och kan variera mellan celler."

#, fuzzy
msgid "SELECT_A_GENERATION"
msgstr "Välj Ett Alternativ"

msgid "SELECT_A_PATCH"
msgstr "Välj en plats för att visa detaljerna här"

#, fuzzy
msgid "SELECT_A_SPECIES"
msgstr "Välj en plats för att visa detaljerna här"

#, fuzzy
msgid "SELECT_A_TECHNOLOGY"
msgstr "Välj en plats för att visa detaljerna här"

msgid "SELECT_CELL_TYPE_FROM_EDITOR"
msgstr "Välj en celltyp att redigera här från redigerarfliken"

#, fuzzy
msgid "SELECT_ENZYME"
msgstr "Välj Ett Alternativ"

msgid "SELECT_OPTION"
msgstr "Välj Ett Alternativ"

msgid "SELECT_PREVIEW_IMAGE"
msgstr ""

#, fuzzy
msgid "SELECT_SPACE_STRUCTURE_TITLE"
msgstr "Struktur"

msgid "SELECT_STRUCTURE_POPUP_TITLE"
msgstr ""

#, fuzzy
msgid "SELECT_TISSUE_TYPE_FROM_EDITOR"
msgstr "Välj en celltyp att redigera här från redigerarfliken"

#, fuzzy
msgid "SELECT_VACUOLE_COMPOUND_COLON"
msgstr "Vald:"

msgid "SEPTEMBER"
msgstr "September"

msgid "SESSILE"
msgstr "Stillastående"

msgid "SETTING_ONLY_APPLIES_TO_NEW_GAMES"
msgstr ""

msgid "SFX_VOLUME"
msgstr "SFX Volym"

msgid "SHIFT"
msgstr "SHIFT"

msgid "SHOW_DAMAGE_EFFECT"
msgstr ""

msgid "SHOW_HELP"
msgstr "Visa hjälp"

#, fuzzy
msgid "SHOW_ITEM_COORDINATES"
msgstr "Visa handledningar"

#, fuzzy
msgid "SHOW_NEW_PATCH_NOTES"
msgstr "Grotta"

#, fuzzy
msgid "SHOW_NEW_PATCH_NOTES_TOOLTIP"
msgstr "Grotta"

msgid "SHOW_TUTORIALS"
msgstr "Visa handledningar"

#, fuzzy
msgid "SHOW_TUTORIALS_IN_NEW_CURRENT_OPTION"
msgstr "Visa hjälp (i nuvarande spel)"

#, fuzzy
msgid "SHOW_TUTORIALS_IN_NEW_GAMES_OPTION"
msgstr "Visa hjälp (i nya spel)"

msgid "SHOW_UNSAVED_PROGRESS_WARNING"
msgstr "Visa osparade framstegsvarning"

#, fuzzy
msgid "SHOW_UNSAVED_PROGRESS_WARNING_TOOLTIP"
msgstr ""
"Du har osparade ändringar som kommer bli raderade.\n"
"Vill du fortsätta?"

msgid "SHOW_WEB_NEWS_FEED"
msgstr ""

#, fuzzy
msgid "SIDEROPHORE_ACTION_TOOLTIP"
msgstr "Självmord"

msgid "SIGNALING_AGENT"
msgstr "Signaleringsmedel"

#, fuzzy
msgid "SIGNALING_AGENTS_ACTION_TOOLTIP"
msgstr "Nitrogenas är ett protein som kan använda gasformigt kväve och cellulär energi i form av ATP för att producera ammoniak, ett viktigt tillväxtnäringsämne för celler. Detta är en process som kallas anaerob kvävefixering. Eftersom kvävgaset är suspenderat direkt i cytoplasman, utför den omgivande vätskan viss jäsning."

#, fuzzy
msgid "SIGNALING_AGENT_DESCRIPTION"
msgstr "Nitrogenas är ett protein som kan använda gasformigt kväve och cellulär energi i form av ATP för att producera ammoniak, ett viktigt tillväxtnäringsämne för celler. Detta är en process som kallas anaerob kvävefixering. Eftersom kvävgaset är suspenderat direkt i cytoplasman, utför den omgivande vätskan viss jäsning."

#, fuzzy
msgid "SIGNALING_AGENT_PROCESSES_DESCRIPTION"
msgstr "Nitrogenas är ett protein som kan använda gasformigt kväve och cellulär energi i form av ATP för att producera ammoniak, ett viktigt tillväxtnäringsämne för celler. Detta är en process som kallas anaerob kvävefixering. Eftersom kvävgaset är suspenderat direkt i cytoplasman, utför den omgivande vätskan viss jäsning."

#, fuzzy
msgid "SIGNAL_COMMAND_AGGRESSION"
msgstr ""
"There is a conflict with {0}.\n"
"Vill du ta bort inputen från {1}?"

msgid "SIGNAL_COMMAND_FLEE"
msgstr "Fly"

msgid "SIGNAL_COMMAND_FOLLOW"
msgstr ""

msgid "SIGNAL_COMMAND_NONE"
msgstr ""

msgid "SIGNAL_COMMAND_TO_ME"
msgstr ""

#, fuzzy
msgid "SIGNAL_TO_EMIT"
msgstr ""
"There is a conflict with {0}.\n"
"Vill du ta bort inputen från {1}?"

msgid "SILICA"
msgstr "Kiseldioxid"

msgid "SILICA_MEMBRANE_DESCRIPTION"
msgstr ""

msgid "SIZE_COLON"
msgstr "Storlek:"

msgid "SLIDESHOW"
msgstr ""

msgid "SLIME_JET"
msgstr "Slemmstråle"

#, fuzzy
msgid "SLIME_JET_DESCRIPTION"
msgstr "Det slemiga inre av en cell. Cytoplasman är den grundläggande blandningen av joner, proteiner och andra ämnen lösta i vatten som fyller cellens inre. En av funktionerna den utför är jäsning, omvandlingen av glukos till ATP-energi. För celler som saknar organeller så den har mer avancerade ämnesomsättningar är det vad de använder för energi. Det används också för att lagra molekyler i cellen och för att öka cellens storlek."

#, fuzzy
msgid "SLIME_JET_PROCESSES_DESCRIPTION"
msgstr "Det slemiga inre av en cell. Cytoplasman är den grundläggande blandningen av joner, proteiner och andra ämnen lösta i vatten som fyller cellens inre. En av funktionerna den utför är jäsning, omvandlingen av glukos till ATP-energi. För celler som saknar organeller så den har mer avancerade ämnesomsättningar är det vad de använder för energi. Det används också för att lagra molekyler i cellen och för att öka cellens storlek."

msgid "SMALL_IRON_CHUNK"
msgstr "Liten Järnbit"

#, fuzzy
msgid "SMALL_PHOSPHATE_CHUNK"
msgstr "Liten Järnbit"

#, fuzzy
msgid "SMALL_SULFUR_CHUNK"
msgstr "Liten Järnbit"

msgid "SNOWFLAKE"
msgstr ""

#, fuzzy
msgid "SOCIETY_STAGE"
msgstr "Mikrob Stadiet"

msgid "SOUND"
msgstr "Ljud"

msgid "SOUND_TEAM"
msgstr "Ljud"

msgid "SOUND_TEAM_LEAD"
msgstr "Ljud Team Ledare"

msgid "SOUND_TEAM_LEADS"
msgstr "Ljud Team Ledare"

msgid "SPACE"
msgstr "Blanksteg"

#, fuzzy
msgid "SPACE_STAGE"
msgstr "Mikrob Stadiet"

#, fuzzy
msgid "SPACE_STRUCTURE_HAS_RESOURCES"
msgstr "Struktur"

#, fuzzy
msgid "SPACE_STRUCTURE_NO_EXTRA_DESCRIPTION"
msgstr "Struktur"

msgid "SPACE_STRUCTURE_WAITING_CONSTRUCTION"
msgstr ""

msgid "SPAWN_AMMONIA"
msgstr "Spawna ammoniak"

msgid "SPAWN_ENEMY"
msgstr ""

msgid "SPAWN_ENEMY_CHEAT_FAIL"
msgstr ""

msgid "SPAWN_GLUCOSE"
msgstr "Spawna glukos"

msgid "SPAWN_PHOSPHATES"
msgstr "Spawna fosfat"

msgid "SPECIAL_MOUSE_1"
msgstr "Mus Special 1"

msgid "SPECIAL_MOUSE_2"
msgstr "Mus Special 2"

#, fuzzy
msgid "SPECIES"
msgstr "Artlista"

msgid "SPECIES_COLON"
msgstr "Arter:"

msgid "SPECIES_DETAIL_TEXT"
msgstr ""
"[b]Arter[/b]\n"
"  {0}:{1}\n"
"[b]Generation[/b]\n"
"  {2}\n"
"[b]Population[/b]\n"
"  {3}\n"
"[b]Färg[/b]\n"
"  #{4}\n"
"[b]Beteende[/b]\n"
"  {5}"

msgid "SPECIES_HAS_A_MUTATION"
msgstr "har muterat"

msgid "SPECIES_LIST"
msgstr "Artlista"

msgid "SPECIES_NAME_DOT_DOT_DOT"
msgstr "Artnamn..."

#, fuzzy
msgid "SPECIES_NAME_TOO_LONG_POPUP"
msgstr "Artnamn..."

msgid "SPECIES_POPULATION"
msgstr "Artbefolkning"

msgid "SPECIES_PRESENT"
msgstr "Arter I Denna plats"

#, fuzzy
msgid "SPECIES_TO_FIND"
msgstr "Arter:"

#, fuzzy
msgid "SPECIES_WITH_POPULATION"
msgstr "Artbefolkning"

msgid "SPEED"
msgstr "Hastighet"

msgid "SPEED_COLON"
msgstr "Hastighet:"

msgid "SPREAD_TO_PATCHES"
msgstr "sprid till platser:"

#, fuzzy
msgid "SPRINT"
msgstr "Print Screen"

#, fuzzy
msgid "SPRINT_ACTION_TOOLTIP"
msgstr "Självmord"

msgid "STAGE_MENU_BUTTON_TOOLTIP"
msgstr ""

#, fuzzy
msgid "START"
msgstr "Börjar"

msgid "STARTING"
msgstr "Börjar"

msgid "START_CALIBRATION"
msgstr ""

#, fuzzy
msgid "START_GAME"
msgstr "Spara Spel"

msgid "START_RESEARCH"
msgstr ""

msgid "STATISTICS"
msgstr "Statistik"

#, fuzzy
msgid "STAT_ATP_PRODUCTION_REDUCTION"
msgstr "ATP PRODUKTION FÖR LÅG!"

#, fuzzy
msgid "STAT_BASE_MOVEMENT_REDUCTION"
msgstr "Grundrörelse"

msgid "STAT_DAMAGE"
msgstr ""

msgid "STAT_DAMAGE_PER_OXYGEN"
msgstr ""

msgid "STEAM_CLIENT_INIT_FAILED"
msgstr ""

msgid "STEAM_ERROR_ACCOUNT_DOES_NOT_OWN_PRODUCT"
msgstr ""

msgid "STEAM_ERROR_ACCOUNT_READ_ONLY"
msgstr ""

msgid "STEAM_ERROR_ALREADY_UPLOADED"
msgstr ""

msgid "STEAM_ERROR_BANNED"
msgstr ""

msgid "STEAM_ERROR_CLOUD_LIMIT_EXCEEDED"
msgstr ""

#, fuzzy
msgid "STEAM_ERROR_DUPLICATE_NAME"
msgstr "Duplicera Spelare"

msgid "STEAM_ERROR_FILE_NOT_FOUND"
msgstr ""

msgid "STEAM_ERROR_INSUFFICIENT_PRIVILEGE"
msgstr ""

msgid "STEAM_ERROR_INVALID_PARAMETER"
msgstr ""

msgid "STEAM_ERROR_LOCKING_FAILED"
msgstr ""

msgid "STEAM_ERROR_NOT_LOGGED_IN"
msgstr ""

msgid "STEAM_ERROR_TIMEOUT"
msgstr ""

msgid "STEAM_ERROR_UNAVAILABLE"
msgstr ""

msgid "STEAM_ERROR_UNKNOWN"
msgstr ""

#, fuzzy
msgid "STEAM_INIT_FAILED"
msgstr "Sparande misslyckades"

#, fuzzy
msgid "STEAM_INIT_FAILED_DESCRIPTION"
msgstr "Vakuolen är en inre membranorganell som används för lagring i cellen. De består av flera blåsor, mindre membranstrukturer som ofta används i celler för lagring, som har smält samman. Den är fylld med vatten som används för att hålla kvar molekyler, enzymer, fasta ämnen och andra ämnen. Deras form är flytande och kan variera mellan celler."

#, fuzzy
msgid "STEAM_TOOLTIP"
msgstr "Fortsätt"

msgid "STEM_CELL_NAME"
msgstr "Stam"

#, fuzzy
msgid "STOP"
msgstr "Stopp"

msgid "STORAGE"
msgstr "Förråd"

#, fuzzy
msgid "STORAGE_COLON"
msgstr "Förråd"

msgid "STORAGE_STATISTICS_SECONDS_OF_COMPOUND"
msgstr ""

msgid "STORE_LOGGED_IN_AS"
msgstr "Inloggad som: {0}"

msgid "STRAIN_BAR_VISIBILITY"
msgstr ""

#, fuzzy
msgid "STRATEGY_STAGES"
msgstr "Mikrob Stadiet"

msgid "STRICT_NICHE_COMPETITION"
msgstr "Sträng nischkonkurrens (skillnader i fitness är överdrivna)"

msgid "STRUCTURAL"
msgstr "Strukturel"

msgid "STRUCTURE"
msgstr "Struktur"

msgid "STRUCTURE_ASCENSION_GATE"
msgstr ""

#, fuzzy
msgid "STRUCTURE_DYSON_SWARM"
msgstr "Struktur"

msgid "STRUCTURE_HAS_REQUIRED_RESOURCES_TO_BUILD"
msgstr ""

msgid "STRUCTURE_HUNTER_GATHERER_LODGE"
msgstr ""

msgid "STRUCTURE_IN_PROGRESS_CONSTRUCTION"
msgstr ""

msgid "STRUCTURE_REQUIRED_RESOURCES_TO_FINISH"
msgstr ""

msgid "STRUCTURE_SELECTION_MENU_ENTRY"
msgstr ""

msgid "STRUCTURE_SELECTION_MENU_ENTRY_NOT_ENOUGH_RESOURCES"
msgstr ""

msgid "STRUCTURE_SOCIETY_CENTER"
msgstr ""

msgid "STRUCTURE_STEAM_POWERED_FACTORY"
msgstr ""

msgid "SUCCESSFUL_KILL"
msgstr ""

msgid "SUCCESSFUL_SCAVENGE"
msgstr ""

msgid "SUCCESS_BUT_MISSING_ID"
msgstr ""

msgid "SUICIDE_BUTTON_TOOLTIP"
msgstr "Självmord"

msgid "SUNLIGHT"
msgstr "Solljus"

msgid "SUPPORTER_PATRONS"
msgstr "Supportrar"

msgid "SURVIVAL_TITLE"
msgstr ""

msgid "SWITCH_TO_FRONT_CAMERA"
msgstr "Växla till frontkamera"

msgid "SWITCH_TO_RIGHT_CAMERA"
msgstr "Växla till höger kameravy"

msgid "SWITCH_TO_TOP_CAMERA"
msgstr "Växla till kameravy uppifrån"

msgid "SYSREQ"
msgstr "SysRq"

msgid "TAB_SECONDARY_SWITCH_LEFT"
msgstr ""

msgid "TAB_SECONDARY_SWITCH_RIGHT"
msgstr ""

#, fuzzy
msgid "TAB_SWITCH_LEFT"
msgstr "Snurra vänster"

#, fuzzy
msgid "TAB_SWITCH_RIGHT"
msgstr "Snurra höger"

msgid "TAGS_IS_WHITESPACE"
msgstr ""

msgid "TAKE_SCREENSHOT"
msgstr "Ta ett screenshot"

#, fuzzy
msgid "TARGET_TYPE_COLON"
msgstr "Typ:"

msgid "TECHNOLOGY_ASCENSION"
msgstr ""

msgid "TECHNOLOGY_HUNTER_GATHERING"
msgstr ""

msgid "TECHNOLOGY_LEVEL_ADVANCED_SPACE"
msgstr ""

msgid "TECHNOLOGY_LEVEL_INDUSTRIAL"
msgstr ""

msgid "TECHNOLOGY_LEVEL_PRE_SOCIETY"
msgstr ""

msgid "TECHNOLOGY_LEVEL_PRIMITIVE"
msgstr ""

msgid "TECHNOLOGY_LEVEL_SCIFI"
msgstr ""

msgid "TECHNOLOGY_LEVEL_SPACE_AGE"
msgstr ""

msgid "TECHNOLOGY_REQUIRED_LEVEL"
msgstr ""

msgid "TECHNOLOGY_ROCKETRY"
msgstr ""

msgid "TECHNOLOGY_SIMPLE_STONE_TOOLS"
msgstr ""

msgid "TECHNOLOGY_SOCIETY_CENTER"
msgstr ""

msgid "TECHNOLOGY_STEAM_POWER"
msgstr ""

msgid "TECHNOLOGY_UNLOCKED_NOTICE"
msgstr ""

msgid "TEMPERATURE"
msgstr "Temperatur"

msgid "TEMPERATURE_SHORT"
msgstr "Temp."

msgid "TESTING_TEAM"
msgstr "Testning"

#, fuzzy
msgid "THANKS_FOR_BUYING_THRIVE"
msgstr ""
"Tack för att du spelade!\n"
"\n"
"Om du gillade spelet, berätta om oss för dina vänner."

msgid "THANKS_FOR_PLAYING"
msgstr ""
"Tack för att du spelade!\n"
"\n"
"Om du gillade spelet, berätta om oss för dina vänner."

#, fuzzy
msgid "THANK_YOU_TITLE"
msgstr "DU HAR FRODATS!"

msgid "THEORY_TEAM"
msgstr "Teori"

msgid "THERMOPLAST"
msgstr "Termoplast"

msgid "THERMOPLAST_DESCRIPTION"
msgstr "Termoplasten är en dubbelmembranstruktur som innehåller värmekänsliga pigment staplade tillsammans i membransäckar. Det är en prokaryot som har assimilerats för användning av sin eukaryota värd. Pigmenten i termoplasten kan använda energin från värmeskillnader i omgivningen för att producera glukos från vatten och gasformig koldioxid i en process som kallas termosyntes. Hastigheten för dess glukosproduktion skalas med koncentrationen av koldioxid och temperatur."

#, fuzzy
msgid "THERMOPLAST_PROCESSES_DESCRIPTION"
msgstr "Termoplasten är en dubbelmembranstruktur som innehåller värmekänsliga pigment staplade tillsammans i membransäckar. Det är en prokaryot som har assimilerats för användning av sin eukaryota värd. Pigmenten i termoplasten kan använda energin från värmeskillnader i omgivningen för att producera glukos från vatten och gasformig koldioxid i en process som kallas termosyntes. Hastigheten för dess glukosproduktion skalas med koncentrationen av koldioxid och temperatur."

msgid "THERMOSYNTHASE"
msgstr "Termosyntes"

#, fuzzy
msgid "THERMOSYNTHASE_DESCRIPTION"
msgstr "Termoplasten är en dubbelmembranstruktur som innehåller värmekänsliga pigment staplade tillsammans i membransäckar. Det är en prokaryot som har assimilerats för användning av sin eukaryota värd. Pigmenten i termoplasten kan använda energin från värmeskillnader i omgivningen för att producera glukos från vatten och gasformig koldioxid i en process som kallas termosyntes. Hastigheten för dess glukosproduktion skalas med koncentrationen av koldioxid och temperatur."

#, fuzzy
msgid "THERMOSYNTHASE_PROCESSES_DESCRIPTION"
msgstr "Termoplasten är en dubbelmembranstruktur som innehåller värmekänsliga pigment staplade tillsammans i membransäckar. Det är en prokaryot som har assimilerats för användning av sin eukaryota värd. Pigmenten i termoplasten kan använda energin från värmeskillnader i omgivningen för att producera glukos från vatten och gasformig koldioxid i en process som kallas termosyntes. Hastigheten för dess glukosproduktion skalas med koncentrationen av koldioxid och temperatur."

msgid "THERMOSYNTHESIS"
msgstr "Termosyntes"

msgid "THE_DISTURBANCE"
msgstr ""

#, fuzzy
msgid "THE_PATCH_MAP_BUTTON"
msgstr "Grotta"

#, fuzzy
msgid "THE_WORLD_TITLE"
msgstr "Nuvarande utvecklare"

msgid "THIS_IS_LOCAL_MOD"
msgstr ""

msgid "THIS_IS_WORKSHOP_MOD"
msgstr ""

msgid "THREADS"
msgstr "Trådar:"

msgid "THRIVEOPEDIA"
msgstr ""

msgid "THRIVEOPEDIA_CURRENT_WORLD_PAGE_TITLE"
msgstr ""

msgid "THRIVEOPEDIA_EVOLUTIONARY_TREE_PAGE_TITLE"
msgstr ""

msgid "THRIVEOPEDIA_HINT_IN_GAME"
msgstr ""

msgid "THRIVEOPEDIA_HOME_INFO"
msgstr ""

msgid "THRIVEOPEDIA_HOME_PAGE_TITLE"
msgstr ""

msgid "THRIVEOPEDIA_MUSEUM_PAGE_TITLE"
msgstr ""

msgid "THRIVEOPEDIA_PATCH_MAP_PAGE_TITLE"
msgstr ""

msgid "THRIVE_LICENSES"
msgstr ""

msgid "THYLAKOIDS"
msgstr "Thylakoider"

msgid "THYLAKOIDS_DESCRIPTION"
msgstr "Thylakoider är kluster av proteiner och ljuskänsliga pigment. Pigmenten kan använda ljusets energi för att producera glukos från vatten och gasformig koldioxid i en process som kallas fotosyntes. Dessa pigment är också det som ger dem en distinkt färg. Hastigheten för deras glukosproduktion skalas med koncentrationen av koldioxid och ljusintensiteten. Eftersom tylakoiderna är suspenderade direkt i cytoplasman utför den omgivande vätskan viss jäsning."

msgid "TIDEPOOL"
msgstr "Tidpool"

msgid "TIMELINE"
msgstr "Tidslinje"

msgid "TIMELINE_GLOBAL_FILTER_TOOLTIP"
msgstr ""

msgid "TIMELINE_LOCAL_FILTER_TOOLTIP"
msgstr ""

msgid "TIMELINE_NICHE_FILL"
msgstr "[u]{0}[/u] avvek från [u]{1}[/u] som en ny art för att fylla nisch"

msgid "TIMELINE_SELECTION_PRESSURE_SPLIT"
msgstr "[u]{0}[/u] avvek från [u]{1}[/u] som en ny art på grund av olika urvalstryck"

#, fuzzy
msgid "TIMELINE_SPECIES_BECAME_MULTICELLULAR"
msgstr ""
"[b]Stadie[/b]\n"
"  Mikrob\n"
"[b]Membrantyp[/b]\n"
"  {0}\n"
"[b]Membranstelhet[/b]\n"
"  {1}\n"
"[b]Grundhastighet[/b]\n"
"  {2}\n"
"[b]Grunrotationshastighet[/b]\n"
"  {3}\n"
"[b]Grundhexstorlek[/b]\n"
"  {4}"

msgid "TIMELINE_SPECIES_EXTINCT"
msgstr "[u]{0}[/u] har gått utdöd!"

msgid "TIMELINE_SPECIES_EXTINCT_LOCAL"
msgstr "[u]{0}[/u] har lämnat denna platsen"

msgid "TIMELINE_SPECIES_MIGRATED_FROM"
msgstr "En del av [u]{0}[/u] befolkningen har migrerat till denna plats från {1}"

msgid "TIMELINE_SPECIES_MIGRATED_TO"
msgstr "En del av [u]{0}[/u] befolkningen har migrerat till {1}"

msgid "TIMELINE_SPECIES_POPULATION_DECREASE"
msgstr "[u]{0}[/u] befolkning har minskat till {1}"

msgid "TIMELINE_SPECIES_POPULATION_INCREASE"
msgstr "[u]{0}[/u] befolkning har ökat till {1}"

msgid "TIME_INDICATOR_TOOLTIP"
msgstr ""

msgid "TIME_OF_DAY"
msgstr ""

#, fuzzy
msgid "TITLE_COLON"
msgstr "Storlek:"

msgid "TOGGLE_BINDING"
msgstr "Växla bindning av och på"

#, fuzzy
msgid "TOGGLE_BINDING_TOOLTIP"
msgstr "Växla bindning av och på"

msgid "TOGGLE_DEBUG_PANEL"
msgstr "Växla debug-panel på och av"

msgid "TOGGLE_ENGULF"
msgstr "Växla uppslukarläge av och på"

#, fuzzy
msgid "TOGGLE_ENGULF_TOOLTIP"
msgstr "Växla uppslukarläge av och på"

msgid "TOGGLE_FPS"
msgstr "Växla FPS display"

msgid "TOGGLE_FULLSCREEN"
msgstr "Växla fullskärm av och på"

msgid "TOGGLE_HUD_HIDE"
msgstr "Växla HUD av och på"

#, fuzzy
msgid "TOGGLE_INVENTORY"
msgstr "Växla bindning av och på"

msgid "TOGGLE_METRICS"
msgstr "Växla mätvärdesvisning av och på"

#, fuzzy
msgid "TOGGLE_MUCOCYST_DEFENCE"
msgstr "Växla fullskärm av och på"

msgid "TOGGLE_NAVIGATION_TREE"
msgstr ""

msgid "TOGGLE_PAUSE"
msgstr "Pausa"

msgid "TOGGLE_UNBINDING"
msgstr "Växla avbindning av och på"

msgid "TOOLS"
msgstr "Verktyg"

msgid "TOOL_HAND_AXE"
msgstr ""

msgid "TOO_MANY_RECENT_VERSIONS_TO_SHOW"
msgstr ""

#, fuzzy
msgid "TOTAL_GATHERED_ENERGY_COLON"
msgstr "föregående:"

msgid "TOTAL_SAVES"
msgstr "Totala sparningar:"

msgid "TOXIN_CHANNEL_INHIBITOR"
msgstr ""

#, fuzzy
msgid "TOXIN_CHANNEL_INHIBITOR_DESCRIPTION"
msgstr "Giftvakuolen är en vakuol som har modifierats för produktion, lagring, och utsöndring av oxytoxy-gifter. Mer giftvakuoler ökar intervallen gift kan avfyras med."

#, fuzzy
msgid "TOXIN_COMPOUND"
msgstr "Föreningar"

#, fuzzy
msgid "TOXIN_CYTOTOXIN"
msgstr "Självmord"

#, fuzzy
msgid "TOXIN_CYTOTOXIN_DESCRIPTION"
msgstr "Giftvakuolen är en vakuol som har modifierats för produktion, lagring, och utsöndring av oxytoxy-gifter. Mer giftvakuoler ökar intervallen gift kan avfyras med."

msgid "TOXIN_FIRE_RATE_TOXICITY_COLON"
msgstr ""

#, fuzzy
msgid "TOXIN_MACROLIDE"
msgstr ""
"Gift\n"
"vakuol"

#, fuzzy
msgid "TOXIN_MACROLIDE_DESCRIPTION"
msgstr "Giftvakuolen är en vakuol som har modifierats för produktion, lagring, och utsöndring av oxytoxy-gifter. Mer giftvakuoler ökar intervallen gift kan avfyras med."

msgid "TOXIN_OXYGEN_METABOLISM_INHIBITOR"
msgstr ""

#, fuzzy
msgid "TOXIN_OXYGEN_METABOLISM_INHIBITOR_DESCRIPTION"
msgstr "Metabolosomer är kluster av proteiner förpackade i proteinskal. De kan omvandla glukos till ATP i mycket högre takt än vad som kan göras i cytoplasman i en process som kallas Aerobisk Andning. Det kräver dock syre för att fungera, och lägre nivåer av syre i miljön kommer att sakta ner hastigheten för dess ATP-produktion. Eftersom metabolosomerna är suspenderade direkt i cytoplasman utför den omgivande vätskan viss jäsning."

#, fuzzy
msgid "TOXIN_OXYTOXY_DESCRIPTION"
msgstr "Giftvakuolen är en vakuol som har modifierats för produktion, lagring, och utsöndring av oxytoxy-gifter. Mer giftvakuoler ökar intervallen gift kan avfyras med."

msgid "TOXIN_PREFER_FIRE_RATE"
msgstr ""

msgid "TOXIN_PREFER_TOXICITY"
msgstr ""

msgid "TOXIN_PROPERTIES_HEADING"
msgstr ""

msgid "TOXIN_RESISTANCE"
msgstr ""

#, fuzzy
msgid "TOXIN_TOXICITY_CUSTOMIZATION_TOOLTIP"
msgstr ""
"Aggressiva mikrober jagar byte över större avstånd\n"
"och har större sannolikhet att kämpa emot när rovdjur attackerar.\n"
"Fredliga mikrober attackerar inte andra över större avstånd\n"
"och har lägre sannolikhet att använda gifter mot rovdjur."

#, fuzzy
msgid "TOXIN_TYPE_COLON"
msgstr "Typ:"

#, fuzzy
msgid "TOXIN_TYPE_CUSTOMIZATION_EXPLANATION"
msgstr ""
"Aggressiva mikrober jagar byte över större avstånd\n"
"och har större sannolikhet att kämpa emot när rovdjur attackerar.\n"
"Fredliga mikrober attackerar inte andra över större avstånd\n"
"och har lägre sannolikhet att använda gifter mot rovdjur."

#, fuzzy
msgid "TOXIN_VACUOLE"
msgstr ""
"Gift\n"
"vakuol"

#, fuzzy
msgid "TOXIN_VACUOLE_DESCRIPTION"
msgstr "Giftvakuolen är en vakuol som har modifierats för produktion, lagring, och utsöndring av oxytoxy-gifter. Mer giftvakuoler ökar intervallen gift kan avfyras med."

#, fuzzy
msgid "TOXIN_VACUOLE_PROCESSES_DESCRIPTION"
msgstr "Vakuolen är en inre membranorganell som används för lagring i cellen. De består av flera blåsor, mindre membranstrukturer som ofta används i celler för lagring, som har smält samman. Den är fylld med vatten som används för att hålla kvar molekyler, enzymer, fasta ämnen och andra ämnen. Deras form är flytande och kan variera mellan celler."

#, fuzzy
msgid "TOXISOME"
msgstr "Oxytoxisom"

#, fuzzy
msgid "TOXISOME_DESCRIPTION"
msgstr "Metabolosomer är kluster av proteiner förpackade i proteinskal. De kan omvandla glukos till ATP i mycket högre takt än vad som kan göras i cytoplasman i en process som kallas Aerobisk Andning. Det kräver dock syre för att fungera, och lägre nivåer av syre i miljön kommer att sakta ner hastigheten för dess ATP-produktion. Eftersom metabolosomerna är suspenderade direkt i cytoplasman utför den omgivande vätskan viss jäsning."

msgid "TO_BE_IMPLEMENTED"
msgstr "Ej implementerat än."

msgid "TRANSLATORS"
msgstr "Översättare"

#, fuzzy
msgid "TRANSPARENCY"
msgstr "Översättare"

#, fuzzy
msgid "TRY_FOSSILISING_SOME_SPECIES"
msgstr "Testa att ta några screenshots!"

msgid "TRY_MAKING_A_SAVE"
msgstr ""

msgid "TRY_TAKING_SOME_SCREENSHOTS"
msgstr "Testa att ta några screenshots!"

msgid "TUTORIAL"
msgstr "Handledning"

#, fuzzy
msgid "TUTORIAL_MICROBE_EDITOR_ATP_BALANCE_INTRO"
msgstr "Mikrob Fri Byggredigerare"

#, fuzzy
msgid "TUTORIAL_MICROBE_EDITOR_AUTO-EVO_PREDICTION"
msgstr "{0:F1}% klart. {1:n0}/{2:n0} steg."

#, fuzzy
msgid "TUTORIAL_MICROBE_EDITOR_CELL_TEXT"
msgstr ""
"Prokaryota strukturer\n"
"\n"
"Metabolosomer: Producerar ATP från glukos\n"
"\n"
"Kemosyntiserande proteiner: Producerar hälften av glukosen ur svavelväte som en kemoplast, men utför också glykolys, tar upp 1 hex\n"
"\n"
"Thylakoider: Producerar 1/3 av mängden glukos som en normal kloroplast, men utför också glykolys och tar upp 1 Hex\n"
"\n"
"Rusticyanin: Omvandlar järn till ATP\n"
"\n"
"Nitrogenas: Konverterar atmosfäriskt kväve och ATP till ammoniak anaerobt\n"
"\n"
"Cytoplasmer: Har lagringsutrymme och utför glykolys (producerar små mängder ATP)"

#, fuzzy
msgid "TUTORIAL_MICROBE_EDITOR_CHEMORECEPTOR"
msgstr ""
"Prokaryota strukturer\n"
"\n"
"Metabolosomer: Producerar ATP från glukos\n"
"\n"
"Kemosyntiserande proteiner: Producerar hälften av glukosen ur svavelväte som en kemoplast, men utför också glykolys, tar upp 1 hex\n"
"\n"
"Thylakoider: Producerar 1/3 av mängden glukos som en normal kloroplast, men utför också glykolys och tar upp 1 Hex\n"
"\n"
"Rusticyanin: Omvandlar järn till ATP\n"
"\n"
"Nitrogenas: Konverterar atmosfäriskt kväve och ATP till ammoniak anaerobt\n"
"\n"
"Cytoplasmer: Har lagringsutrymme och utför glykolys (producerar små mängder ATP)"

#, fuzzy
msgid "TUTORIAL_MICROBE_EDITOR_ENDING_TEXT"
msgstr "Mikrob Fri Byggredigerare"

#, fuzzy
msgid "TUTORIAL_MICROBE_EDITOR_FLAGELLUM"
msgstr ""
"Prokaryota strukturer\n"
"\n"
"Metabolosomer: Producerar ATP från glukos\n"
"\n"
"Kemosyntiserande proteiner: Producerar hälften av glukosen ur svavelväte som en kemoplast, men utför också glykolys, tar upp 1 hex\n"
"\n"
"Thylakoider: Producerar 1/3 av mängden glukos som en normal kloroplast, men utför också glykolys och tar upp 1 Hex\n"
"\n"
"Rusticyanin: Omvandlar järn till ATP\n"
"\n"
"Nitrogenas: Konverterar atmosfäriskt kväve och ATP till ammoniak anaerobt\n"
"\n"
"Cytoplasmer: Har lagringsutrymme och utför glykolys (producerar små mängder ATP)"

#, fuzzy
msgid "TUTORIAL_MICROBE_EDITOR_MODIFY_ORGANELLE"
msgstr ""
"Prokaryota strukturer\n"
"\n"
"Metabolosomer: Producerar ATP från glukos\n"
"\n"
"Kemosyntiserande proteiner: Producerar hälften av glukosen ur svavelväte som en kemoplast, men utför också glykolys, tar upp 1 hex\n"
"\n"
"Thylakoider: Producerar 1/3 av mängden glukos som en normal kloroplast, men utför också glykolys och tar upp 1 Hex\n"
"\n"
"Rusticyanin: Omvandlar järn till ATP\n"
"\n"
"Nitrogenas: Konverterar atmosfäriskt kväve och ATP till ammoniak anaerobt\n"
"\n"
"Cytoplasmer: Har lagringsutrymme och utför glykolys (producerar små mängder ATP)"

#, fuzzy
msgid "TUTORIAL_MICROBE_EDITOR_NEGATIVE_ATP_BALANCE"
msgstr "Mikrob Fri Byggredigerare"

#, fuzzy
msgid "TUTORIAL_MICROBE_EDITOR_NO_CHANGES_MADE"
msgstr "Mikrob Fri Byggredigerare"

msgid "TUTORIAL_MICROBE_EDITOR_PATCH_TEXT"
msgstr ""

msgid "TUTORIAL_MICROBE_EDITOR_REMOVE_ORGANELLE_TEXT"
msgstr ""

msgid "TUTORIAL_MICROBE_EDITOR_SELECT_ORGANELLE_TEXT"
msgstr ""

msgid "TUTORIAL_MICROBE_EDITOR_STAY_SMALL"
msgstr ""

#, fuzzy
msgid "TUTORIAL_MICROBE_STAGE_EDITOR_BUTTON_TUTORIAL"
msgstr "Mikrob Fri Byggredigerare"

#, fuzzy
msgid "TUTORIAL_MICROBE_STAGE_ENGULFED_TEXT"
msgstr "Mikrob Fri Byggredigerare"

#, fuzzy
msgid "TUTORIAL_MICROBE_STAGE_ENGULFMENT_FULL_TEXT"
msgstr "Mikrob Fri Byggredigerare"

#, fuzzy
msgid "TUTORIAL_MICROBE_STAGE_ENGULFMENT_TEXT"
msgstr "Mikrob Fri Byggredigerare"

#, fuzzy
msgid "TUTORIAL_MICROBE_STAGE_HELP_MENU_AND_ZOOM"
msgstr "W,A,S,D och musen för att röra dig. E för att skjuta OxyToxy NT om du har en giftvakuol. G för att växla av och på upslukarläge."

#, fuzzy
msgid "TUTORIAL_MICROBE_STAGE_LEAVE_COLONY_TEXT"
msgstr "Mikrob Fri Byggredigerare"

#, fuzzy
msgid "TUTORIAL_MICROBE_STAGE_REPRODUCE_TEXT"
msgstr ""
"För att kunna utföra fortplantning behöver du duplicera alla dina organeller genom att insamla tillräckligt med ammoniak och fosfater.\n"
"Se indikatorn längst ned i högra hörn för att visa mängden kvar som krävs."

#, fuzzy
msgid "TUTORIAL_MICROBE_STAGE_UNBIND_TEXT"
msgstr "Mikrob Fri Byggredigerare"

#, fuzzy
msgid "TUTORIAL_MULTICELLULAR_STAGE_WELCOME"
msgstr "Laddar mikrobredigerare"

msgid "TUTORIAL_VIEW_NOW"
msgstr ""

#, fuzzy
msgid "TWITTER_TOOLTIP"
msgstr "Hjälp"

msgid "TWO_TIMES"
msgstr "2x"

msgid "TYPE_COLON"
msgstr "Typ:"

msgid "UNAPPLIED_MOD_CHANGES"
msgstr ""

#, fuzzy
msgid "UNAPPLIED_MOD_CHANGES_DESCRIPTION"
msgstr "Vakuolen är en inre membranorganell som används för lagring i cellen. De består av flera blåsor, mindre membranstrukturer som ofta används i celler för lagring, som har smält samman. Den är fylld med vatten som används för att hålla kvar molekyler, enzymer, fasta ämnen och andra ämnen. Deras form är flytande och kan variera mellan celler."

msgid "UNBIND_ALL"
msgstr "Lösgör alla"

#, fuzzy
msgid "UNBIND_ALL_TOOLTIP"
msgstr "Lösgör alla"

msgid "UNBIND_HELP_TEXT"
msgstr "Lösgöringsläge"

msgid "UNCERTAIN_VERSION_WARNING"
msgstr ""

msgid "UNDERWATERCAVE"
msgstr "Undervattensgrotta"

#, fuzzy
msgid "UNDERWATER_VENT_ERUPTION"
msgstr "Undervattensgrotta"

#, fuzzy
msgid "UNDERWATER_VENT_ERUPTION_IN"
msgstr "Undervattensgrotta"

#, fuzzy
msgid "UNDISCOVERED_ORGANELLES"
msgstr "Bortkopplade Organeller"

#, fuzzy
msgid "UNDISCOVERED_PATCH"
msgstr "Avbryt denna handling"

msgid "UNDO"
msgstr "Ångra"

msgid "UNDO_THE_LAST_ACTION"
msgstr "Ångra den senaste handlingen"

#, fuzzy
msgid "UNIT_ACTION_CONSTRUCT"
msgstr "Mutationspoäng"

#, fuzzy
msgid "UNIT_ACTION_MOVE"
msgstr "Mutationspoäng"

msgid "UNIT_ADVANCED_SPACESHIP"
msgstr ""

msgid "UNIT_SIMPLE_ROCKET"
msgstr ""

msgid "UNKNOWN"
msgstr "Okänd"

#, fuzzy
msgid "UNKNOWN_DISPLAY_DRIVER"
msgstr "Visa förmågor"

msgid "UNKNOWN_MOUSE"
msgstr "Okänd mus"

#, fuzzy
msgid "UNKNOWN_ORGANELLE_SYMBOL"
msgstr "Placera organell"

#, fuzzy
msgid "UNKNOWN_PATCH"
msgstr "Okänd"

#, fuzzy
msgid "UNKNOWN_SHORT"
msgstr "Okänd"

#, fuzzy
msgid "UNKNOWN_VERSION"
msgstr "Okänd mus"

#, fuzzy
msgid "UNKNOWN_WORKSHOP_ID"
msgstr "Okänd mus"

#, fuzzy
msgid "UNLIMIT_GROWTH_SPEED"
msgstr "BEKRÄFTA"

#, fuzzy
msgid "UNLOCKED_NEW_ORGANELLE"
msgstr "Placera organell"

#, fuzzy
msgid "UNLOCK_ALL_ORGANELLES"
msgstr "Placera organell"

msgid "UNLOCK_CONDITION_ATP_PRODUCTION_ABOVE"
msgstr ""

msgid "UNLOCK_CONDITION_COMPOUND_IS_ABOVE"
msgstr ""

msgid "UNLOCK_CONDITION_COMPOUND_IS_BELOW"
msgstr ""

msgid "UNLOCK_CONDITION_COMPOUND_IS_BETWEEN"
msgstr ""

msgid "UNLOCK_CONDITION_DIGESTED_MICROBES_ABOVE"
msgstr ""

msgid "UNLOCK_CONDITION_ENGULFED_MICROBES_ABOVE"
msgstr ""

msgid "UNLOCK_CONDITION_EXCESS_ATP_ABOVE"
msgstr ""

msgid "UNLOCK_CONDITION_PLAYER_DEATH_COUNT_ABOVE"
msgstr ""

msgid "UNLOCK_CONDITION_REPRODUCED_WITH"
msgstr ""

msgid "UNLOCK_CONDITION_REPRODUCED_WITH_IN_A_ROW"
msgstr ""

msgid "UNLOCK_CONDITION_REPRODUCE_IN_BIOME"
msgstr ""

#, fuzzy
msgid "UNLOCK_CONDITION_SPEED_BELOW"
msgstr "Hastighet:"

msgid "UNLOCK_WITH_ANY_OF_FOLLOWING"
msgstr ""

msgid "UNSAVED_CHANGE_WARNING"
msgstr ""
"Du har osparade ändringar som kommer bli raderade.\n"
"Vill du fortsätta?"

#, fuzzy
msgid "UNTITLED"
msgstr "Omgivning: {0}"

msgid "UPGRADE_CILIA_PULL"
msgstr ""

#, fuzzy
msgid "UPGRADE_CILIA_PULL_DESCRIPTION"
msgstr "Det slemiga inre av en cell. Cytoplasman är den grundläggande blandningen av joner, proteiner och andra ämnen lösta i vatten som fyller cellens inre. En av funktionerna den utför är jäsning, omvandlingen av glukos till ATP-energi. För celler som saknar organeller så den har mer avancerade ämnesomsättningar är det vad de använder för energi. Det används också för att lagra molekyler i cellen och för att öka cellens storlek."

#, fuzzy
msgid "UPGRADE_COST"
msgstr "{0} MP"

#, fuzzy
msgid "UPGRADE_DESCRIPTION_NONE"
msgstr "Det slemiga inre av en cell. Cytoplasman är den grundläggande blandningen av joner, proteiner och andra ämnen lösta i vatten som fyller cellens inre. En av funktionerna den utför är jäsning, omvandlingen av glukos till ATP-energi. För celler som saknar organeller så den har mer avancerade ämnesomsättningar är det vad de använder för energi. Det används också för att lagra molekyler i cellen och för att öka cellens storlek."

msgid "UPGRADE_NAME_NONE"
msgstr ""

#, fuzzy
msgid "UPGRADE_PILUS_INJECTISOME"
msgstr "Det slemiga inre av en cell. Cytoplasman är den grundläggande blandningen av joner, proteiner och andra ämnen lösta i vatten som fyller cellens inre. En av funktionerna den utför är jäsning, omvandlingen av glukos till ATP-energi. För celler som saknar organeller så den har mer avancerade ämnesomsättningar är det vad de använder för energi. Det används också för att lagra molekyler i cellen och för att öka cellens storlek."

#, fuzzy
msgid "UPGRADE_PILUS_INJECTISOME_DESCRIPTION"
msgstr "Det slemiga inre av en cell. Cytoplasman är den grundläggande blandningen av joner, proteiner och andra ämnen lösta i vatten som fyller cellens inre. En av funktionerna den utför är jäsning, omvandlingen av glukos till ATP-energi. För celler som saknar organeller så den har mer avancerade ämnesomsättningar är det vad de använder för energi. Det används också för att lagra molekyler i cellen och för att öka cellens storlek."

#, fuzzy
msgid "UPGRADE_SLIME_JET_MUCOCYST"
msgstr "{0} MP"

#, fuzzy
msgid "UPGRADE_SLIME_JET_MUCOCYST_DESCRIPTION"
msgstr "Det slemiga inre av en cell. Cytoplasman är den grundläggande blandningen av joner, proteiner och andra ämnen lösta i vatten som fyller cellens inre. En av funktionerna den utför är jäsning, omvandlingen av glukos till ATP-energi. För celler som saknar organeller så den har mer avancerade ämnesomsättningar är det vad de använder för energi. Det används också för att lagra molekyler i cellen och för att öka cellens storlek."

msgid "UPLOAD"
msgstr "Ladda upp"

msgid "UPLOADING_DOT_DOT_DOT"
msgstr "Laddar upp..."

msgid "UPLOAD_SUCCEEDED"
msgstr ""

msgid "USED_LIBRARIES_LICENSES"
msgstr "Licenser Och Använda Bibliotek"

msgid "USED_RENDERER_NAME"
msgstr ""

#, fuzzy
msgid "USES_FEATURE"
msgstr "Temperatur"

msgid "USE_AUTO_HARMONY"
msgstr ""

#, fuzzy
msgid "USE_AUTO_HARMONY_TOOLTIP"
msgstr "Självmord"

msgid "USE_A_CUSTOM_USERNAME"
msgstr "Använd ett anpassat användarnamn"

msgid "USE_DISK_CACHE"
msgstr ""

msgid "USE_MANUAL_THREAD_COUNT"
msgstr "Sätt antalet bakgrundstrådar manuellt"

#, fuzzy
msgid "USE_MANUAL_THREAD_COUNT_NATIVE"
msgstr "Sätt antalet bakgrundstrådar manuellt"

msgid "USE_VIRTUAL_WINDOW_SIZE"
msgstr ""

msgid "VACUOLE"
msgstr "Vakuol"

msgid "VACUOLE_DESCRIPTION"
msgstr "Vakuolen är en inre membranorganell som används för lagring i cellen. De består av flera blåsor, mindre membranstrukturer som ofta används i celler för lagring, som har smält samman. Den är fylld med vatten som används för att hålla kvar molekyler, enzymer, fasta ämnen och andra ämnen. Deras form är flytande och kan variera mellan celler."

msgid "VACUOLE_IS_SPECIALIZED"
msgstr ""

#, fuzzy
msgid "VACUOLE_NOT_SPECIALIZED_DESCRIPTION"
msgstr "Vakuolen är en inre membranorganell som används för lagring i cellen. De består av flera blåsor, mindre membranstrukturer som ofta används i celler för lagring, som har smält samman. Den är fylld med vatten som används för att hålla kvar molekyler, enzymer, fasta ämnen och andra ämnen. Deras form är flytande och kan variera mellan celler."

#, fuzzy
msgid "VACUOLE_PROCESSES_DESCRIPTION"
msgstr "Vakuolen är en inre membranorganell som används för lagring i cellen. De består av flera blåsor, mindre membranstrukturer som ofta används i celler för lagring, som har smält samman. Den är fylld med vatten som används för att hålla kvar molekyler, enzymer, fasta ämnen och andra ämnen. Deras form är flytande och kan variera mellan celler."

#, fuzzy
msgid "VACUOLE_SPECIALIZED_DESCRIPTION"
msgstr "Vakuolen är en inre membranorganell som används för lagring i cellen. De består av flera blåsor, mindre membranstrukturer som ofta används i celler för lagring, som har smält samman. Den är fylld med vatten som används för att hålla kvar molekyler, enzymer, fasta ämnen och andra ämnen. Deras form är flytande och kan variera mellan celler."

msgid "VALUE_WITH_UNIT"
msgstr ""

msgid "VERSION_COLON"
msgstr "Version:"

#, fuzzy
msgid "VERTICAL_COLON"
msgstr "Version:"

#, fuzzy
msgid "VERTICAL_WITH_AXIS_NAME_COLON"
msgstr "Hastighet:"

msgid "VIDEO_MEMORY"
msgstr ""

msgid "VIDEO_MEMORY_MIB"
msgstr ""

#, fuzzy
msgid "VIEWER"
msgstr "Visare eller åskådare, beroende på situation"

msgid "VIEW_ALL"
msgstr ""

#, fuzzy
msgid "VIEW_CELL_PROCESSES"
msgstr "Det slemiga inre av en cell. Cytoplasman är den grundläggande blandningen av joner, proteiner och andra ämnen lösta i vatten som fyller cellens inre. En av funktionerna den utför är jäsning, omvandlingen av glukos till ATP-energi. För celler som saknar organeller så den har mer avancerade ämnesomsättningar är det vad de använder för energi. Det används också för att lagra molekyler i cellen och för att öka cellens storlek."

#, fuzzy
msgid "VIEW_ONLINE"
msgstr "Tidslinje"

#, fuzzy
msgid "VIEW_PATCH_MICHES"
msgstr "Grotta"

#, fuzzy
msgid "VIEW_PATCH_NOTES"
msgstr "Grotta"

#, fuzzy
msgid "VIEW_PATCH_NOTES_TOOLTIP"
msgstr "Grotta"

msgid "VIEW_PENDING_ACTIONS"
msgstr ""

msgid "VIEW_SOURCE_CODE"
msgstr "Visa Källkod"

msgid "VIP_PATRONS"
msgstr "VIP-supportrar"

msgid "VISIBLE"
msgstr "Synlig"

msgid "VISIBLE_WHEN_CLOSE_TO_FULL"
msgstr ""

msgid "VISIBLE_WHEN_OVER_ZERO"
msgstr ""

msgid "VISIT_SUGGESTIONS_SITE"
msgstr ""

msgid "VOLCANIC_VENT"
msgstr "Vulkanisk ventil"

msgid "VOLUMEDOWN"
msgstr "Sänk Volymen"

msgid "VOLUMEMUTE"
msgstr "Stäng av volymen"

msgid "VOLUMEUP"
msgstr "Öka Volymen"

msgid "VSYNC"
msgstr "VSynk"

msgid "WAITING_FOR_AUTO_EVO"
msgstr "Väntar på auto-evo:"

msgid "WELCOME_TO_THRIVEOPEDIA"
msgstr ""

msgid "WENT_EXTINCT_FROM_PLANET"
msgstr "dog ut på planeten"

msgid "WENT_EXTINCT_IN"
msgstr "dog ut i {0}"

msgid "WHEEL_DOWN"
msgstr "Skrolla ner"

msgid "WHEEL_LEFT"
msgstr "Skrolla vänster"

msgid "WHEEL_RIGHT"
msgstr "Skrolla Höger"

msgid "WHEEL_UP"
msgstr "Skrolla up"

msgid "WIKI"
msgstr ""

msgid "WIKI_2D"
msgstr ""

msgid "WIKI_3D"
msgstr ""

msgid "WIKI_3D_COMMA_SANDBOX"
msgstr ""

#, fuzzy
msgid "WIKI_3D_COMMA_STRATEGY"
msgstr "Kemoplasten är en dubbelmembranstruktur som innehåller proteiner som kan omvandla vätesulfid, vatten och gasformig koldioxid till glukos i en process som kallas vätesulfidkemosyntes. Hastigheten för dess glukosproduktion skalas med koncentrationen av vatten och koldioxid."

#, fuzzy
msgid "WIKI_3D_COMMA_STRATEGY_COMMA_SPACE"
msgstr "Kemoplasten är en dubbelmembranstruktur som innehåller proteiner som kan omvandla vätesulfid, vatten och gasformig koldioxid till glukos i en process som kallas vätesulfidkemosyntes. Hastigheten för dess glukosproduktion skalas med koncentrationen av vatten och koldioxid."

#, fuzzy
msgid "WIKI_8_BRACKET_16"
msgstr "Snurra vänster"

#, fuzzy
msgid "WIKI_ASCENSION"
msgstr "Rusticyanin är ett protein som kan använda gasformig koldioxid och syre för att oxidera järn från ett kemiskt tillstånd till ett annat. Denna process, kallad Iron Respiration, frigör energi som cellen sedan kan skörda."

#, fuzzy
msgid "WIKI_ASCENSION_CURRENT_DEVELOPMENT"
msgstr "Nuvarande utvecklare"

#, fuzzy
msgid "WIKI_ASCENSION_FEATURES"
msgstr "Externa effekter:"

#, fuzzy
msgid "WIKI_ASCENSION_INTRO"
msgstr "Rusticyanin är ett protein som kan använda gasformig koldioxid och syre för att oxidera järn från ett kemiskt tillstånd till ett annat. Denna process, kallad Iron Respiration, frigör energi som cellen sedan kan skörda."

msgid "WIKI_ASCENSION_OVERVIEW"
msgstr ""

#, fuzzy
msgid "WIKI_ASCENSION_TRANSITIONS"
msgstr "Grattis!"

#, fuzzy
msgid "WIKI_ASCENSION_UI"
msgstr "Rusticyanin är ett protein som kan använda gasformig koldioxid och syre för att oxidera järn från ett kemiskt tillstånd till ett annat. Denna process, kallad Iron Respiration, frigör energi som cellen sedan kan skörda."

#, fuzzy
msgid "WIKI_AWAKENING_STAGE_CURRENT_DEVELOPMENT"
msgstr "Nitrogenas är ett protein som kan använda gasformigt kväve och cellulär energi i form av ATP för att producera ammoniak, ett viktigt tillväxtnäringsämne för celler. Detta är en process som kallas anaerob kvävefixering. Eftersom kvävgaset är suspenderat direkt i cytoplasman, utför den omgivande vätskan viss jäsning."

#, fuzzy
msgid "WIKI_AWAKENING_STAGE_FEATURES"
msgstr "Uppvaknandestadiet"

#, fuzzy
msgid "WIKI_AWAKENING_STAGE_INTRO"
msgstr "Bindemedel"

#, fuzzy
msgid "WIKI_AWAKENING_STAGE_OVERVIEW"
msgstr "Uppvaknandestadiet"

#, fuzzy
msgid "WIKI_AWAKENING_STAGE_TRANSITIONS"
msgstr "Uppvaknandestadiet"

#, fuzzy
msgid "WIKI_AWAKENING_STAGE_UI"
msgstr "Uppvaknandestadiet"

msgid "WIKI_AWARE_STAGE_CURRENT_DEVELOPMENT"
msgstr ""

#, fuzzy
msgid "WIKI_AWARE_STAGE_FEATURES"
msgstr "Mikrob Stadiet"

#, fuzzy
msgid "WIKI_AWARE_STAGE_INTRO"
msgstr "Nitrogenas är ett protein som kan använda gasformigt kväve och cellulär energi i form av ATP för att producera ammoniak, ett viktigt tillväxtnäringsämne för celler. Detta är en process som kallas anaerob kvävefixering. Eftersom kvävgaset är suspenderat direkt i cytoplasman, utför den omgivande vätskan viss jäsning."

#, fuzzy
msgid "WIKI_AWARE_STAGE_OVERVIEW"
msgstr "Mikrob Stadiet"

#, fuzzy
msgid "WIKI_AWARE_STAGE_TRANSITIONS"
msgstr "Kvävegenas"

#, fuzzy
msgid "WIKI_AWARE_STAGE_UI"
msgstr "Mikrob Stadiet"

#, fuzzy
msgid "WIKI_AXON_EFFECTS"
msgstr "Externa effekter:"

msgid "WIKI_AXON_INTRO"
msgstr ""

msgid "WIKI_AXON_MODIFICATIONS"
msgstr ""

#, fuzzy
msgid "WIKI_AXON_PROCESSES"
msgstr "Placera organell"

msgid "WIKI_AXON_REQUIREMENTS"
msgstr ""

msgid "WIKI_AXON_SCIENTIFIC_BACKGROUND"
msgstr ""

msgid "WIKI_AXON_STRATEGY"
msgstr ""

msgid "WIKI_AXON_UPGRADES"
msgstr ""

#, fuzzy
msgid "WIKI_BACTERIAL_CHEMOSYNTHESIS_COMMA_GLYCOLYSIS"
msgstr "OxyToxySyntes"

#, fuzzy
msgid "WIKI_BINDING_AGENT_EFFECTS"
msgstr "Nitrogenas är ett protein som kan använda gasformigt kväve och cellulär energi i form av ATP för att producera ammoniak, ett viktigt tillväxtnäringsämne för celler. Detta är en process som kallas anaerob kvävefixering. Eftersom kvävgaset är suspenderat direkt i cytoplasman, utför den omgivande vätskan viss jäsning."

#, fuzzy
msgid "WIKI_BINDING_AGENT_INTRO"
msgstr "Bindemedel"

#, fuzzy
msgid "WIKI_BINDING_AGENT_MODIFICATIONS"
msgstr "Nitrogenas är ett protein som kan använda gasformigt kväve och cellulär energi i form av ATP för att producera ammoniak, ett viktigt tillväxtnäringsämne för celler. Detta är en process som kallas anaerob kvävefixering. Eftersom kvävgaset är suspenderat direkt i cytoplasman, utför den omgivande vätskan viss jäsning."

#, fuzzy
msgid "WIKI_BINDING_AGENT_PROCESSES"
msgstr "Nitrogenas är ett protein som kan använda gasformigt kväve och cellulär energi i form av ATP för att producera ammoniak, ett viktigt tillväxtnäringsämne för celler. Detta är en process som kallas anaerob kvävefixering. Eftersom kvävgaset är suspenderat direkt i cytoplasman, utför den omgivande vätskan viss jäsning."

#, fuzzy
msgid "WIKI_BINDING_AGENT_REQUIREMENTS"
msgstr "Nitrogenas är ett protein som kan använda gasformigt kväve och cellulär energi i form av ATP för att producera ammoniak, ett viktigt tillväxtnäringsämne för celler. Detta är en process som kallas anaerob kvävefixering. Eftersom kvävgaset är suspenderat direkt i cytoplasman, utför den omgivande vätskan viss jäsning."

#, fuzzy
msgid "WIKI_BINDING_AGENT_SCIENTIFIC_BACKGROUND"
msgstr "Nitrogenas är ett protein som kan använda gasformigt kväve och cellulär energi i form av ATP för att producera ammoniak, ett viktigt tillväxtnäringsämne för celler. Detta är en process som kallas anaerob kvävefixering. Eftersom kvävgaset är suspenderat direkt i cytoplasman, utför den omgivande vätskan viss jäsning."

#, fuzzy
msgid "WIKI_BINDING_AGENT_STRATEGY"
msgstr "Nitrogenas är ett protein som kan använda gasformigt kväve och cellulär energi i form av ATP för att producera ammoniak, ett viktigt tillväxtnäringsämne för celler. Detta är en process som kallas anaerob kvävefixering. Eftersom kvävgaset är suspenderat direkt i cytoplasman, utför den omgivande vätskan viss jäsning."

#, fuzzy
msgid "WIKI_BINDING_AGENT_UPGRADES"
msgstr "Nitrogenas är ett protein som kan använda gasformigt kväve och cellulär energi i form av ATP för att producera ammoniak, ett viktigt tillväxtnäringsämne för celler. Detta är en process som kallas anaerob kvävefixering. Eftersom kvävgaset är suspenderat direkt i cytoplasman, utför den omgivande vätskan viss jäsning."

#, fuzzy
msgid "WIKI_BIOLUMINESCENT_VACUOLE_EFFECTS"
msgstr "Bioluminescerande vakuol"

#, fuzzy
msgid "WIKI_BIOLUMINESCENT_VACUOLE_INTRO"
msgstr "Bioluminescerande vakuol"

#, fuzzy
msgid "WIKI_BIOLUMINESCENT_VACUOLE_MODIFICATIONS"
msgstr "Bioluminescerande vakuol"

#, fuzzy
msgid "WIKI_BIOLUMINESCENT_VACUOLE_PROCESSES"
msgstr "Bioluminescerande vakuol"

#, fuzzy
msgid "WIKI_BIOLUMINESCENT_VACUOLE_REQUIREMENTS"
msgstr "Bioluminescerande vakuol"

#, fuzzy
msgid "WIKI_BIOLUMINESCENT_VACUOLE_SCIENTIFIC_BACKGROUND"
msgstr "Bioluminescerande vakuol"

#, fuzzy
msgid "WIKI_BIOLUMINESCENT_VACUOLE_STRATEGY"
msgstr "Bioluminescerande vakuol"

#, fuzzy
msgid "WIKI_BIOLUMINESCENT_VACUOLE_UPGRADES"
msgstr "Bioluminescerande vakuol"

msgid "WIKI_BODY_PLAN_EDITOR_COMMA_CELL_EDITOR"
msgstr ""

#, fuzzy
msgid "WIKI_CHEMOPLAST_EFFECTS"
msgstr "Kemoplasten är en dubbelmembranstruktur som innehåller proteiner som kan omvandla vätesulfid, vatten och gasformig koldioxid till glukos i en process som kallas vätesulfidkemosyntes. Hastigheten för dess glukosproduktion skalas med koncentrationen av vatten och koldioxid."

#, fuzzy
msgid "WIKI_CHEMOPLAST_INTRO"
msgstr "Kemoplasten är en dubbelmembranstruktur som innehåller proteiner som kan omvandla vätesulfid, vatten och gasformig koldioxid till glukos i en process som kallas vätesulfidkemosyntes. Hastigheten för dess glukosproduktion skalas med koncentrationen av vatten och koldioxid."

#, fuzzy
msgid "WIKI_CHEMOPLAST_MODIFICATIONS"
msgstr "Kemoplasten är en dubbelmembranstruktur som innehåller proteiner som kan omvandla vätesulfid, vatten och gasformig koldioxid till glukos i en process som kallas vätesulfidkemosyntes. Hastigheten för dess glukosproduktion skalas med koncentrationen av vatten och koldioxid."

#, fuzzy
msgid "WIKI_CHEMOPLAST_PROCESSES"
msgstr "Kemoplasten är en dubbelmembranstruktur som innehåller proteiner som kan omvandla vätesulfid, vatten och gasformig koldioxid till glukos i en process som kallas vätesulfidkemosyntes. Hastigheten för dess glukosproduktion skalas med koncentrationen av vatten och koldioxid."

msgid "WIKI_CHEMOPLAST_REQUIREMENTS"
msgstr ""

#, fuzzy
msgid "WIKI_CHEMOPLAST_SCIENTIFIC_BACKGROUND"
msgstr "Kemoplasten är en dubbelmembranstruktur som innehåller proteiner som kan omvandla vätesulfid, vatten och gasformig koldioxid till glukos i en process som kallas vätesulfidkemosyntes. Hastigheten för dess glukosproduktion skalas med koncentrationen av vatten och koldioxid."

#, fuzzy
msgid "WIKI_CHEMOPLAST_STRATEGY"
msgstr "Kemoplasten är en dubbelmembranstruktur som innehåller proteiner som kan omvandla vätesulfid, vatten och gasformig koldioxid till glukos i en process som kallas vätesulfidkemosyntes. Hastigheten för dess glukosproduktion skalas med koncentrationen av vatten och koldioxid."

#, fuzzy
msgid "WIKI_CHEMOPLAST_UPGRADES"
msgstr "Kemoplasten är en dubbelmembranstruktur som innehåller proteiner som kan omvandla vätesulfid, vatten och gasformig koldioxid till glukos i en process som kallas vätesulfidkemosyntes. Hastigheten för dess glukosproduktion skalas med koncentrationen av vatten och koldioxid."

#, fuzzy
msgid "WIKI_CHEMORECEPTOR_EFFECTS"
msgstr "Kemoplasten är en dubbelmembranstruktur som innehåller proteiner som kan omvandla vätesulfid, vatten och gasformig koldioxid till glukos i en process som kallas vätesulfidkemosyntes. Hastigheten för dess glukosproduktion skalas med koncentrationen av vatten och koldioxid."

#, fuzzy
msgid "WIKI_CHEMORECEPTOR_INTRO"
msgstr "Kemoreceptor"

#, fuzzy
msgid "WIKI_CHEMORECEPTOR_MODIFICATIONS"
msgstr "Kemoplasten är en dubbelmembranstruktur som innehåller proteiner som kan omvandla vätesulfid, vatten och gasformig koldioxid till glukos i en process som kallas vätesulfidkemosyntes. Hastigheten för dess glukosproduktion skalas med koncentrationen av vatten och koldioxid."

#, fuzzy
msgid "WIKI_CHEMORECEPTOR_PROCESSES"
msgstr "Kemoplasten är en dubbelmembranstruktur som innehåller proteiner som kan omvandla vätesulfid, vatten och gasformig koldioxid till glukos i en process som kallas vätesulfidkemosyntes. Hastigheten för dess glukosproduktion skalas med koncentrationen av vatten och koldioxid."

#, fuzzy
msgid "WIKI_CHEMORECEPTOR_REQUIREMENTS"
msgstr "Kemoplasten är en dubbelmembranstruktur som innehåller proteiner som kan omvandla vätesulfid, vatten och gasformig koldioxid till glukos i en process som kallas vätesulfidkemosyntes. Hastigheten för dess glukosproduktion skalas med koncentrationen av vatten och koldioxid."

#, fuzzy
msgid "WIKI_CHEMORECEPTOR_SCIENTIFIC_BACKGROUND"
msgstr "Kemoplasten är en dubbelmembranstruktur som innehåller proteiner som kan omvandla vätesulfid, vatten och gasformig koldioxid till glukos i en process som kallas vätesulfidkemosyntes. Hastigheten för dess glukosproduktion skalas med koncentrationen av vatten och koldioxid."

#, fuzzy
msgid "WIKI_CHEMORECEPTOR_STRATEGY"
msgstr "Kemoplasten är en dubbelmembranstruktur som innehåller proteiner som kan omvandla vätesulfid, vatten och gasformig koldioxid till glukos i en process som kallas vätesulfidkemosyntes. Hastigheten för dess glukosproduktion skalas med koncentrationen av vatten och koldioxid."

#, fuzzy
msgid "WIKI_CHEMORECEPTOR_UPGRADES"
msgstr "Kemoplasten är en dubbelmembranstruktur som innehåller proteiner som kan omvandla vätesulfid, vatten och gasformig koldioxid till glukos i en process som kallas vätesulfidkemosyntes. Hastigheten för dess glukosproduktion skalas med koncentrationen av vatten och koldioxid."

#, fuzzy
msgid "WIKI_CHEMOSYNTHESIZING_PROTEINS_EFFECTS"
msgstr "Kemosyntesiserande proteiner"

#, fuzzy
msgid "WIKI_CHEMOSYNTHESIZING_PROTEINS_INTRO"
msgstr "Kemosyntesiserande proteiner"

#, fuzzy
msgid "WIKI_CHEMOSYNTHESIZING_PROTEINS_MODIFICATIONS"
msgstr "Kemosyntesproteiner är små kluster av proteiner i cytoplasman som kan omvandla vätesulfid, vatten och gasformig koldioxid till glukos i en process som kallas vätesulfidkemosyntes. Hastigheten för dess glukosproduktion skalas med koncentrationen av koldioxid. Eftersom de kemosyntetiserande proteinerna är suspenderade direkt i cytoplasman utför den omgivande vätskan viss jäsning."

#, fuzzy
msgid "WIKI_CHEMOSYNTHESIZING_PROTEINS_PROCESSES"
msgstr "Kemosyntesproteiner är små kluster av proteiner i cytoplasman som kan omvandla vätesulfid, vatten och gasformig koldioxid till glukos i en process som kallas vätesulfidkemosyntes. Hastigheten för dess glukosproduktion skalas med koncentrationen av koldioxid. Eftersom de kemosyntetiserande proteinerna är suspenderade direkt i cytoplasman utför den omgivande vätskan viss jäsning."

#, fuzzy
msgid "WIKI_CHEMOSYNTHESIZING_PROTEINS_REQUIREMENTS"
msgstr ""
"Kemosyntes-\n"
"iserande Proteiner"

#, fuzzy
msgid "WIKI_CHEMOSYNTHESIZING_PROTEINS_SCIENTIFIC_BACKGROUND"
msgstr "Kemosyntesproteiner är små kluster av proteiner i cytoplasman som kan omvandla vätesulfid, vatten och gasformig koldioxid till glukos i en process som kallas vätesulfidkemosyntes. Hastigheten för dess glukosproduktion skalas med koncentrationen av koldioxid. Eftersom de kemosyntetiserande proteinerna är suspenderade direkt i cytoplasman utför den omgivande vätskan viss jäsning."

#, fuzzy
msgid "WIKI_CHEMOSYNTHESIZING_PROTEINS_STRATEGY"
msgstr "Kemosyntesiserande proteiner"

#, fuzzy
msgid "WIKI_CHEMOSYNTHESIZING_PROTEINS_UPGRADES"
msgstr "Kemosyntesiserande proteiner"

#, fuzzy
msgid "WIKI_CHLOROPLAST_EFFECTS"
msgstr "Kloroplast"

#, fuzzy
msgid "WIKI_CHLOROPLAST_INTRO"
msgstr "Kloroplast"

#, fuzzy
msgid "WIKI_CHLOROPLAST_MODIFICATIONS"
msgstr "Kemoplasten är en dubbelmembranstruktur som innehåller proteiner som kan omvandla vätesulfid, vatten och gasformig koldioxid till glukos i en process som kallas vätesulfidkemosyntes. Hastigheten för dess glukosproduktion skalas med koncentrationen av vatten och koldioxid."

#, fuzzy
msgid "WIKI_CHLOROPLAST_PROCESSES"
msgstr "Kemoplasten är en dubbelmembranstruktur som innehåller proteiner som kan omvandla vätesulfid, vatten och gasformig koldioxid till glukos i en process som kallas vätesulfidkemosyntes. Hastigheten för dess glukosproduktion skalas med koncentrationen av vatten och koldioxid."

msgid "WIKI_CHLOROPLAST_REQUIREMENTS"
msgstr ""

msgid "WIKI_CHLOROPLAST_SCIENTIFIC_BACKGROUND"
msgstr ""

#, fuzzy
msgid "WIKI_CHLOROPLAST_STRATEGY"
msgstr "Kloroplast"

#, fuzzy
msgid "WIKI_CHLOROPLAST_UPGRADES"
msgstr "Kloroplast"

#, fuzzy
msgid "WIKI_CHROMATOPHORE_PHOTOSYNTHESIS_COMMA_GLYCOLYSIS"
msgstr "OxyToxySyntes"

msgid "WIKI_CILIA_EFFECTS"
msgstr ""

msgid "WIKI_CILIA_INTRO"
msgstr ""

msgid "WIKI_CILIA_MODIFICATIONS"
msgstr ""

#, fuzzy
msgid "WIKI_CILIA_PROCESSES"
msgstr "Det slemiga inre av en cell. Cytoplasman är den grundläggande blandningen av joner, proteiner och andra ämnen lösta i vatten som fyller cellens inre. En av funktionerna den utför är jäsning, omvandlingen av glukos till ATP-energi. För celler som saknar organeller så den har mer avancerade ämnesomsättningar är det vad de använder för energi. Det används också för att lagra molekyler i cellen och för att öka cellens storlek."

msgid "WIKI_CILIA_REQUIREMENTS"
msgstr ""

msgid "WIKI_CILIA_SCIENTIFIC_BACKGROUND"
msgstr ""

msgid "WIKI_CILIA_STRATEGY"
msgstr ""

msgid "WIKI_CILIA_UPGRADES"
msgstr ""

#, fuzzy
msgid "WIKI_COMPOUNDS_BUTTON"
msgstr "Det slemiga inre av en cell. Cytoplasman är den grundläggande blandningen av joner, proteiner och andra ämnen lösta i vatten som fyller cellens inre. En av funktionerna den utför är jäsning, omvandlingen av glukos till ATP-energi. För celler som saknar organeller så den har mer avancerade ämnesomsättningar är det vad de använder för energi. Det används också för att lagra molekyler i cellen och för att öka cellens storlek."

#, fuzzy
msgid "WIKI_COMPOUNDS_DEVELOPMENT"
msgstr "Föreningar:"

#, fuzzy
msgid "WIKI_COMPOUNDS_INTRO"
msgstr "Det slemiga inre av en cell. Cytoplasman är den grundläggande blandningen av joner, proteiner och andra ämnen lösta i vatten som fyller cellens inre. En av funktionerna den utför är jäsning, omvandlingen av glukos till ATP-energi. För celler som saknar organeller så den har mer avancerade ämnesomsättningar är det vad de använder för energi. Det används också för att lagra molekyler i cellen och för att öka cellens storlek."

msgid "WIKI_COMPOUNDS_TYPES_OF_COMPOUNDS"
msgstr ""

msgid "WIKI_COMPOUND_SYSTEM_DEVELOPMENT_COMPOUNDS_LIST"
msgstr ""

msgid "WIKI_COMPOUND_SYSTEM_DEVELOPMENT_INTRO"
msgstr ""

msgid "WIKI_COMPOUND_SYSTEM_DEVELOPMENT_MICROBE_STAGE"
msgstr ""

msgid "WIKI_COMPOUND_SYSTEM_DEVELOPMENT_OVERVIEW"
msgstr ""

#, fuzzy
msgid "WIKI_CYTOPLASM_EFFECTS"
msgstr "Det slemiga inre av en cell. Cytoplasman är den grundläggande blandningen av joner, proteiner och andra ämnen lösta i vatten som fyller cellens inre. En av funktionerna den utför är jäsning, omvandlingen av glukos till ATP-energi. För celler som saknar organeller så den har mer avancerade ämnesomsättningar är det vad de använder för energi. Det används också för att lagra molekyler i cellen och för att öka cellens storlek."

#, fuzzy
msgid "WIKI_CYTOPLASM_INTRO"
msgstr "Det slemiga inre av en cell. Cytoplasman är den grundläggande blandningen av joner, proteiner och andra ämnen lösta i vatten som fyller cellens inre. En av funktionerna den utför är jäsning, omvandlingen av glukos till ATP-energi. För celler som saknar organeller så den har mer avancerade ämnesomsättningar är det vad de använder för energi. Det används också för att lagra molekyler i cellen och för att öka cellens storlek."

#, fuzzy
msgid "WIKI_CYTOPLASM_MODIFICATIONS"
msgstr "Det slemiga inre av en cell. Cytoplasman är den grundläggande blandningen av joner, proteiner och andra ämnen lösta i vatten som fyller cellens inre. En av funktionerna den utför är jäsning, omvandlingen av glukos till ATP-energi. För celler som saknar organeller så den har mer avancerade ämnesomsättningar är det vad de använder för energi. Det används också för att lagra molekyler i cellen och för att öka cellens storlek."

#, fuzzy
msgid "WIKI_CYTOPLASM_PROCESSES"
msgstr "Det slemiga inre av en cell. Cytoplasman är den grundläggande blandningen av joner, proteiner och andra ämnen lösta i vatten som fyller cellens inre. En av funktionerna den utför är jäsning, omvandlingen av glukos till ATP-energi. För celler som saknar organeller så den har mer avancerade ämnesomsättningar är det vad de använder för energi. Det används också för att lagra molekyler i cellen och för att öka cellens storlek."

msgid "WIKI_CYTOPLASM_REQUIREMENTS"
msgstr ""

msgid "WIKI_CYTOPLASM_SCIENTIFIC_BACKGROUND"
msgstr ""

msgid "WIKI_CYTOPLASM_STRATEGY"
msgstr ""

msgid "WIKI_CYTOPLASM_UPGRADES"
msgstr ""

#, fuzzy
msgid "WIKI_DEVELOPMENT"
msgstr "Utvecklare"

#, fuzzy
msgid "WIKI_DEVELOPMENT_INFO_BUTTON"
msgstr "Organeller"

#, fuzzy
msgid "WIKI_DEVELOPMENT_ROOT_INTRO"
msgstr "Organeller"

msgid "WIKI_EDITORS_AND_MUTATIONS_GENERATIONS_AND_EDITOR_SESSIONS"
msgstr ""

#, fuzzy
msgid "WIKI_EDITORS_AND_MUTATIONS_INTRO"
msgstr "Mitochondria"

msgid "WIKI_EDITORS_AND_MUTATIONS_MUTATIONS_AND_MUTATION_POINTS"
msgstr ""

msgid "WIKI_ENVIRONMENTAL_CONDITIONS_ENVIRONMENTAL_GASSES"
msgstr ""

#, fuzzy
msgid "WIKI_ENVIRONMENTAL_CONDITIONS_INTRO"
msgstr "Mitochondria"

#, fuzzy
msgid "WIKI_ENVIRONMENTAL_CONDITIONS_PHYSICAL_CONDITIONS"
msgstr "{0} befolkning förändrades av {1} på grund av: {2}"

msgid "WIKI_ENVIRONMENTAL_CONDITIONS_THE_DAY/NIGHT_CYCLE"
msgstr ""

#, fuzzy
msgid "WIKI_FERROPLAST_EFFECTS"
msgstr "Termoplasten är en dubbelmembranstruktur som innehåller värmekänsliga pigment staplade tillsammans i membransäckar. Det är en prokaryot som har assimilerats för användning av sin eukaryota värd. Pigmenten i termoplasten kan använda energin från värmeskillnader i omgivningen för att producera glukos från vatten och gasformig koldioxid i en process som kallas termosyntes. Hastigheten för dess glukosproduktion skalas med koncentrationen av koldioxid och temperatur."

#, fuzzy
msgid "WIKI_FERROPLAST_INTRO"
msgstr "Termoplasten är en dubbelmembranstruktur som innehåller värmekänsliga pigment staplade tillsammans i membransäckar. Det är en prokaryot som har assimilerats för användning av sin eukaryota värd. Pigmenten i termoplasten kan använda energin från värmeskillnader i omgivningen för att producera glukos från vatten och gasformig koldioxid i en process som kallas termosyntes. Hastigheten för dess glukosproduktion skalas med koncentrationen av koldioxid och temperatur."

#, fuzzy
msgid "WIKI_FERROPLAST_MODIFICATIONS"
msgstr "Termoplasten är en dubbelmembranstruktur som innehåller värmekänsliga pigment staplade tillsammans i membransäckar. Det är en prokaryot som har assimilerats för användning av sin eukaryota värd. Pigmenten i termoplasten kan använda energin från värmeskillnader i omgivningen för att producera glukos från vatten och gasformig koldioxid i en process som kallas termosyntes. Hastigheten för dess glukosproduktion skalas med koncentrationen av koldioxid och temperatur."

#, fuzzy
msgid "WIKI_FERROPLAST_PROCESSES"
msgstr "Termoplasten är en dubbelmembranstruktur som innehåller värmekänsliga pigment staplade tillsammans i membransäckar. Det är en prokaryot som har assimilerats för användning av sin eukaryota värd. Pigmenten i termoplasten kan använda energin från värmeskillnader i omgivningen för att producera glukos från vatten och gasformig koldioxid i en process som kallas termosyntes. Hastigheten för dess glukosproduktion skalas med koncentrationen av koldioxid och temperatur."

#, fuzzy
msgid "WIKI_FERROPLAST_REQUIREMENTS"
msgstr "Kväve-Fixande Plastid"

#, fuzzy
msgid "WIKI_FERROPLAST_SCIENTIFIC_BACKGROUND"
msgstr "Termoplasten är en dubbelmembranstruktur som innehåller värmekänsliga pigment staplade tillsammans i membransäckar. Det är en prokaryot som har assimilerats för användning av sin eukaryota värd. Pigmenten i termoplasten kan använda energin från värmeskillnader i omgivningen för att producera glukos från vatten och gasformig koldioxid i en process som kallas termosyntes. Hastigheten för dess glukosproduktion skalas med koncentrationen av koldioxid och temperatur."

#, fuzzy
msgid "WIKI_FERROPLAST_STRATEGY"
msgstr "Termoplasten är en dubbelmembranstruktur som innehåller värmekänsliga pigment staplade tillsammans i membransäckar. Det är en prokaryot som har assimilerats för användning av sin eukaryota värd. Pigmenten i termoplasten kan använda energin från värmeskillnader i omgivningen för att producera glukos från vatten och gasformig koldioxid i en process som kallas termosyntes. Hastigheten för dess glukosproduktion skalas med koncentrationen av koldioxid och temperatur."

#, fuzzy
msgid "WIKI_FERROPLAST_UPGRADES"
msgstr "Termoplasten är en dubbelmembranstruktur som innehåller värmekänsliga pigment staplade tillsammans i membransäckar. Det är en prokaryot som har assimilerats för användning av sin eukaryota värd. Pigmenten i termoplasten kan använda energin från värmeskillnader i omgivningen för att producera glukos från vatten och gasformig koldioxid i en process som kallas termosyntes. Hastigheten för dess glukosproduktion skalas med koncentrationen av koldioxid och temperatur."

msgid "WIKI_FLAGELLUM_EFFECTS"
msgstr ""

#, fuzzy
msgid "WIKI_FLAGELLUM_INTRO"
msgstr "Flagell"

msgid "WIKI_FLAGELLUM_MODIFICATIONS"
msgstr ""

#, fuzzy
msgid "WIKI_FLAGELLUM_PROCESSES"
msgstr "Metabolosomer är kluster av proteiner förpackade i proteinskal. De kan omvandla glukos till ATP i mycket högre takt än vad som kan göras i cytoplasman i en process som kallas Aerobisk Andning. Det kräver dock syre för att fungera, och lägre nivåer av syre i miljön kommer att sakta ner hastigheten för dess ATP-produktion. Eftersom metabolosomerna är suspenderade direkt i cytoplasman utför den omgivande vätskan viss jäsning."

msgid "WIKI_FLAGELLUM_REQUIREMENTS"
msgstr ""

msgid "WIKI_FLAGELLUM_SCIENTIFIC_BACKGROUND"
msgstr ""

msgid "WIKI_FLAGELLUM_STRATEGY"
msgstr ""

msgid "WIKI_FLAGELLUM_UPGRADES"
msgstr ""

#, fuzzy
msgid "WIKI_GLYCOLYSIS_COMMA_ANAEROBIC_NITROGEN_FIXATION"
msgstr "Anaerob kvävefixering"

#, fuzzy
msgid "WIKI_HEADING_APPENDICES"
msgstr "Nitrogenas är ett protein som kan använda gasformigt kväve och cellulär energi i form av ATP för att producera ammoniak, ett viktigt tillväxtnäringsämne för celler. Detta är en process som kallas anaerob kvävefixering. Eftersom kvävgaset är suspenderat direkt i cytoplasman, utför den omgivande vätskan viss jäsning."

#, fuzzy
msgid "WIKI_HEADING_BASIC_GAME_MECHANICS"
msgstr "Nitrogenas är ett protein som kan använda gasformigt kväve och cellulär energi i form av ATP för att producera ammoniak, ett viktigt tillväxtnäringsämne för celler. Detta är en process som kallas anaerob kvävefixering. Eftersom kvävgaset är suspenderat direkt i cytoplasman, utför den omgivande vätskan viss jäsning."

msgid "WIKI_HEADING_COMPOUNDS_LIST"
msgstr ""

#, fuzzy
msgid "WIKI_HEADING_COMPOUND_CLOUDS"
msgstr "Cytoplasma"

#, fuzzy
msgid "WIKI_HEADING_CONCEPT_ART"
msgstr "Kemoreceptor"

#, fuzzy
msgid "WIKI_HEADING_CURRENT_DEVELOPMENT"
msgstr "Nuvarande utvecklare"

#, fuzzy
msgid "WIKI_HEADING_DEVELOPMENT"
msgstr "Ledande Utvecklare"

#, fuzzy
msgid "WIKI_HEADING_EDITOR"
msgstr "Bindemedel"

msgid "WIKI_HEADING_EFFECTS"
msgstr ""

#, fuzzy
msgid "WIKI_HEADING_ENVIRONMENTAL_GASSES"
msgstr "Kvävegenas"

#, fuzzy
msgid "WIKI_HEADING_FEATURES"
msgstr "Nitrogenas är ett protein som kan använda gasformigt kväve och cellulär energi i form av ATP för att producera ammoniak, ett viktigt tillväxtnäringsämne för celler. Detta är en process som kallas anaerob kvävefixering. Eftersom kvävgaset är suspenderat direkt i cytoplasman, utför den omgivande vätskan viss jäsning."

msgid "WIKI_HEADING_FOG_OF_WAR"
msgstr ""

#, fuzzy
msgid "WIKI_HEADING_GAMEPLAY"
msgstr "Kör auto-evo under spelgång"

#, fuzzy
msgid "WIKI_HEADING_GDD"
msgstr "Bindemedel"

#, fuzzy
msgid "WIKI_HEADING_GENERAL_TIPS"
msgstr "Nitrogenas är ett protein som kan använda gasformigt kväve och cellulär energi i form av ATP för att producera ammoniak, ett viktigt tillväxtnäringsämne för celler. Detta är en process som kallas anaerob kvävefixering. Eftersom kvävgaset är suspenderat direkt i cytoplasman, utför den omgivande vätskan viss jäsning."

msgid "WIKI_HEADING_GENERATIONS_AND_EDITOR_SESSIONS"
msgstr ""

#, fuzzy
msgid "WIKI_HEADING_MICROBE_PARTS"
msgstr "Mikrob Stadiet"

#, fuzzy
msgid "WIKI_HEADING_MICROBE_STAGE"
msgstr "Mikrob Stadiet"

#, fuzzy
msgid "WIKI_HEADING_MICROBE_STAGE_TIPS"
msgstr "Mikrob Stadiet"

msgid "WIKI_HEADING_MODIFICATIONS"
msgstr ""

#, fuzzy
msgid "WIKI_HEADING_MORE_GAME_INFO"
msgstr "Mikrob Stadiet"

msgid "WIKI_HEADING_MUTATIONS_AND_MUTATION_POINTS"
msgstr ""

msgid "WIKI_HEADING_OVERVIEW"
msgstr ""

#, fuzzy
msgid "WIKI_HEADING_PATCHES"
msgstr "Nitrogenas är ett protein som kan använda gasformigt kväve och cellulär energi i form av ATP för att producera ammoniak, ett viktigt tillväxtnäringsämne för celler. Detta är en process som kallas anaerob kvävefixering. Eftersom kvävgaset är suspenderat direkt i cytoplasman, utför den omgivande vätskan viss jäsning."

#, fuzzy
msgid "WIKI_HEADING_PHYSICAL_CONDITIONS"
msgstr "Fysisk Mående"

msgid "WIKI_HEADING_PROCESSES"
msgstr ""

msgid "WIKI_HEADING_REPRODUCTION_IN_THE_MICROBE_STAGE"
msgstr ""

msgid "WIKI_HEADING_REQUIREMENTS"
msgstr ""

msgid "WIKI_HEADING_SCIENTIFIC_BACKGROUND"
msgstr ""

msgid "WIKI_HEADING_STRATEGY"
msgstr ""

msgid "WIKI_HEADING_THE_DAY/NIGHT_CYCLE"
msgstr ""

msgid "WIKI_HEADING_THE_PATCH_MAP"
msgstr ""

#, fuzzy
msgid "WIKI_HEADING_TRANSITIONS"
msgstr "Nitrogenas är ett protein som kan använda gasformigt kväve och cellulär energi i form av ATP för att producera ammoniak, ett viktigt tillväxtnäringsämne för celler. Detta är en process som kallas anaerob kvävefixering. Eftersom kvävgaset är suspenderat direkt i cytoplasman, utför den omgivande vätskan viss jäsning."

msgid "WIKI_HEADING_TYPES_OF_COMPOUNDS"
msgstr ""

msgid "WIKI_HEADING_UI"
msgstr ""

msgid "WIKI_HEADING_UPGRADES"
msgstr ""

#, fuzzy
msgid "WIKI_HELP_AND_TIPS_BASIC_GAME_MECHANICS"
msgstr "Det slemiga inre av en cell. Cytoplasman är den grundläggande blandningen av joner, proteiner och andra ämnen lösta i vatten som fyller cellens inre. En av funktionerna den utför är jäsning, omvandlingen av glukos till ATP-energi. För celler som saknar organeller så den har mer avancerade ämnesomsättningar är det vad de använder för energi. Det används också för att lagra molekyler i cellen och för att öka cellens storlek."

#, fuzzy
msgid "WIKI_HELP_AND_TIPS_BUTTON"
msgstr "Det slemiga inre av en cell. Cytoplasman är den grundläggande blandningen av joner, proteiner och andra ämnen lösta i vatten som fyller cellens inre. En av funktionerna den utför är jäsning, omvandlingen av glukos till ATP-energi. För celler som saknar organeller så den har mer avancerade ämnesomsättningar är det vad de använder för energi. Det används också för att lagra molekyler i cellen och för att öka cellens storlek."

#, fuzzy
msgid "WIKI_HELP_AND_TIPS_COMPOUND_CLOUDS"
msgstr "Det slemiga inre av en cell. Cytoplasman är den grundläggande blandningen av joner, proteiner och andra ämnen lösta i vatten som fyller cellens inre. En av funktionerna den utför är jäsning, omvandlingen av glukos till ATP-energi. För celler som saknar organeller så den har mer avancerade ämnesomsättningar är det vad de använder för energi. Det används också för att lagra molekyler i cellen och för att öka cellens storlek."

#, fuzzy
msgid "WIKI_HELP_AND_TIPS_GENERAL_TIPS"
msgstr "Thylakoider är kluster av proteiner och ljuskänsliga pigment. Pigmenten kan använda ljusets energi för att producera glukos från vatten och gasformig koldioxid i en process som kallas fotosyntes. Dessa pigment är också det som ger dem en distinkt färg. Hastigheten för deras glukosproduktion skalas med koncentrationen av koldioxid och ljusintensiteten. Eftersom tylakoiderna är suspenderade direkt i cytoplasman utför den omgivande vätskan viss jäsning."

#, fuzzy
msgid "WIKI_HELP_AND_TIPS_INTRO"
msgstr "Thylakoider är kluster av proteiner och ljuskänsliga pigment. Pigmenten kan använda ljusets energi för att producera glukos från vatten och gasformig koldioxid i en process som kallas fotosyntes. Dessa pigment är också det som ger dem en distinkt färg. Hastigheten för deras glukosproduktion skalas med koncentrationen av koldioxid och ljusintensiteten. Eftersom tylakoiderna är suspenderade direkt i cytoplasman utför den omgivande vätskan viss jäsning."

#, fuzzy
msgid "WIKI_HELP_AND_TIPS_MICROBE_PARTS"
msgstr "Thylakoider är kluster av proteiner och ljuskänsliga pigment. Pigmenten kan använda ljusets energi för att producera glukos från vatten och gasformig koldioxid i en process som kallas fotosyntes. Dessa pigment är också det som ger dem en distinkt färg. Hastigheten för deras glukosproduktion skalas med koncentrationen av koldioxid och ljusintensiteten. Eftersom tylakoiderna är suspenderade direkt i cytoplasman utför den omgivande vätskan viss jäsning."

#, fuzzy
msgid "WIKI_HELP_AND_TIPS_MICROBE_STAGE_TIPS"
msgstr "Mikrob Stadiet"

#, fuzzy
msgid "WIKI_HELP_AND_TIPS_MORE_GAME_INFO"
msgstr "Thylakoider är kluster av proteiner och ljuskänsliga pigment. Pigmenten kan använda ljusets energi för att producera glukos från vatten och gasformig koldioxid i en process som kallas fotosyntes. Dessa pigment är också det som ger dem en distinkt färg. Hastigheten för deras glukosproduktion skalas med koncentrationen av koldioxid och ljusintensiteten. Eftersom tylakoiderna är suspenderade direkt i cytoplasman utför den omgivande vätskan viss jäsning."

#, fuzzy
msgid "WIKI_HYDROGENASE_EFFECTS"
msgstr "Nitrogenas är ett protein som kan använda gasformigt kväve och cellulär energi i form av ATP för att producera ammoniak, ett viktigt tillväxtnäringsämne för celler. Detta är en process som kallas anaerob kvävefixering. Eftersom kvävgaset är suspenderat direkt i cytoplasman, utför den omgivande vätskan viss jäsning."

#, fuzzy
msgid "WIKI_HYDROGENASE_INTRO"
msgstr "Nitrogenas är ett protein som kan använda gasformigt kväve och cellulär energi i form av ATP för att producera ammoniak, ett viktigt tillväxtnäringsämne för celler. Detta är en process som kallas anaerob kvävefixering. Eftersom kvävgaset är suspenderat direkt i cytoplasman, utför den omgivande vätskan viss jäsning."

#, fuzzy
msgid "WIKI_HYDROGENASE_MODIFICATIONS"
msgstr "Nitrogenas är ett protein som kan använda gasformigt kväve och cellulär energi i form av ATP för att producera ammoniak, ett viktigt tillväxtnäringsämne för celler. Detta är en process som kallas anaerob kvävefixering. Eftersom kvävgaset är suspenderat direkt i cytoplasman, utför den omgivande vätskan viss jäsning."

#, fuzzy
msgid "WIKI_HYDROGENASE_PROCESSES"
msgstr "Nitrogenas är ett protein som kan använda gasformigt kväve och cellulär energi i form av ATP för att producera ammoniak, ett viktigt tillväxtnäringsämne för celler. Detta är en process som kallas anaerob kvävefixering. Eftersom kvävgaset är suspenderat direkt i cytoplasman, utför den omgivande vätskan viss jäsning."

#, fuzzy
msgid "WIKI_HYDROGENASE_REQUIREMENTS"
msgstr "Termoplasten är en dubbelmembranstruktur som innehåller värmekänsliga pigment staplade tillsammans i membransäckar. Det är en prokaryot som har assimilerats för användning av sin eukaryota värd. Pigmenten i termoplasten kan använda energin från värmeskillnader i omgivningen för att producera glukos från vatten och gasformig koldioxid i en process som kallas termosyntes. Hastigheten för dess glukosproduktion skalas med koncentrationen av koldioxid och temperatur."

#, fuzzy
msgid "WIKI_HYDROGENASE_SCIENTIFIC_BACKGROUND"
msgstr "Nitrogenas är ett protein som kan använda gasformigt kväve och cellulär energi i form av ATP för att producera ammoniak, ett viktigt tillväxtnäringsämne för celler. Detta är en process som kallas anaerob kvävefixering. Eftersom kvävgaset är suspenderat direkt i cytoplasman, utför den omgivande vätskan viss jäsning."

#, fuzzy
msgid "WIKI_HYDROGENASE_STRATEGY"
msgstr "Nitrogenas är ett protein som kan använda gasformigt kväve och cellulär energi i form av ATP för att producera ammoniak, ett viktigt tillväxtnäringsämne för celler. Detta är en process som kallas anaerob kvävefixering. Eftersom kvävgaset är suspenderat direkt i cytoplasman, utför den omgivande vätskan viss jäsning."

#, fuzzy
msgid "WIKI_HYDROGENASE_UPGRADES"
msgstr "Nitrogenas är ett protein som kan använda gasformigt kväve och cellulär energi i form av ATP för att producera ammoniak, ett viktigt tillväxtnäringsämne för celler. Detta är en process som kallas anaerob kvävefixering. Eftersom kvävgaset är suspenderat direkt i cytoplasman, utför den omgivande vätskan viss jäsning."

#, fuzzy
msgid "WIKI_INDUSTRIAL_STAGE_CURRENT_DEVELOPMENT"
msgstr "Nitrogenas är ett protein som kan använda gasformigt kväve och cellulär energi i form av ATP för att producera ammoniak, ett viktigt tillväxtnäringsämne för celler. Detta är en process som kallas anaerob kvävefixering. Eftersom kvävgaset är suspenderat direkt i cytoplasman, utför den omgivande vätskan viss jäsning."

#, fuzzy
msgid "WIKI_INDUSTRIAL_STAGE_FEATURES"
msgstr "Nitrogenas är ett protein som kan använda gasformigt kväve och cellulär energi i form av ATP för att producera ammoniak, ett viktigt tillväxtnäringsämne för celler. Detta är en process som kallas anaerob kvävefixering. Eftersom kvävgaset är suspenderat direkt i cytoplasman, utför den omgivande vätskan viss jäsning."

#, fuzzy
msgid "WIKI_INDUSTRIAL_STAGE_INTRO"
msgstr "Bindemedel"

msgid "WIKI_INDUSTRIAL_STAGE_OVERVIEW"
msgstr ""

#, fuzzy
msgid "WIKI_INDUSTRIAL_STAGE_TRANSITIONS"
msgstr "{0} befolkning förändrades av {1} på grund av: {2}"

#, fuzzy
msgid "WIKI_INDUSTRIAL_STAGE_UI"
msgstr "Fortsätt till Industristadiet?"

msgid "WIKI_INJECTISOME_PILUS"
msgstr ""

msgid "WIKI_LYSOSOME_EFFECTS"
msgstr ""

#, fuzzy
msgid "WIKI_LYSOSOME_INTRO"
msgstr "Metabolosomer är kluster av proteiner förpackade i proteinskal. De kan omvandla glukos till ATP i mycket högre takt än vad som kan göras i cytoplasman i en process som kallas Aerobisk Andning. Det kräver dock syre för att fungera, och lägre nivåer av syre i miljön kommer att sakta ner hastigheten för dess ATP-produktion. Eftersom metabolosomerna är suspenderade direkt i cytoplasman utför den omgivande vätskan viss jäsning."

#, fuzzy
msgid "WIKI_LYSOSOME_MODIFICATIONS"
msgstr "Metabolosomer är kluster av proteiner förpackade i proteinskal. De kan omvandla glukos till ATP i mycket högre takt än vad som kan göras i cytoplasman i en process som kallas Aerobisk Andning. Det kräver dock syre för att fungera, och lägre nivåer av syre i miljön kommer att sakta ner hastigheten för dess ATP-produktion. Eftersom metabolosomerna är suspenderade direkt i cytoplasman utför den omgivande vätskan viss jäsning."

#, fuzzy
msgid "WIKI_LYSOSOME_PROCESSES"
msgstr "Metabolosomer är kluster av proteiner förpackade i proteinskal. De kan omvandla glukos till ATP i mycket högre takt än vad som kan göras i cytoplasman i en process som kallas Aerobisk Andning. Det kräver dock syre för att fungera, och lägre nivåer av syre i miljön kommer att sakta ner hastigheten för dess ATP-produktion. Eftersom metabolosomerna är suspenderade direkt i cytoplasman utför den omgivande vätskan viss jäsning."

msgid "WIKI_LYSOSOME_REQUIREMENTS"
msgstr ""

msgid "WIKI_LYSOSOME_SCIENTIFIC_BACKGROUND"
msgstr ""

msgid "WIKI_LYSOSOME_STRATEGY"
msgstr ""

msgid "WIKI_LYSOSOME_UPGRADES"
msgstr ""

#, fuzzy
msgid "WIKI_MACROSCOPIC_STAGE_CONCEPT_ART"
msgstr "Flercelligt Stadie"

#, fuzzy
msgid "WIKI_MACROSCOPIC_STAGE_CURRENT_DEVELOPMENT"
msgstr "Nitrogenas är ett protein som kan använda gasformigt kväve och cellulär energi i form av ATP för att producera ammoniak, ett viktigt tillväxtnäringsämne för celler. Detta är en process som kallas anaerob kvävefixering. Eftersom kvävgaset är suspenderat direkt i cytoplasman, utför den omgivande vätskan viss jäsning."

#, fuzzy
msgid "WIKI_MACROSCOPIC_STAGE_FEATURES"
msgstr "Slemmstråle"

#, fuzzy
msgid "WIKI_MACROSCOPIC_STAGE_INTRO"
msgstr "Nitrogenas är ett protein som kan använda gasformigt kväve och cellulär energi i form av ATP för att producera ammoniak, ett viktigt tillväxtnäringsämne för celler. Detta är en process som kallas anaerob kvävefixering. Eftersom kvävgaset är suspenderat direkt i cytoplasman, utför den omgivande vätskan viss jäsning."

#, fuzzy
msgid "WIKI_MACROSCOPIC_STAGE_OVERVIEW"
msgstr "Mikrob Stadiet"

#, fuzzy
msgid "WIKI_MACROSCOPIC_STAGE_TRANSITIONS"
msgstr "Kvävegenas"

#, fuzzy
msgid "WIKI_MACROSCOPIC_STAGE_UI"
msgstr "Mikrob Stadiet"

#, fuzzy
msgid "WIKI_MECHANICS"
msgstr "Placera organell"

#, fuzzy
msgid "WIKI_MECHANICS_ROOT_INTRO"
msgstr "Organeller"

#, fuzzy
msgid "WIKI_METABOLOSOMES_EFFECTS"
msgstr "Metabolosomer är kluster av proteiner förpackade i proteinskal. De kan omvandla glukos till ATP i mycket högre takt än vad som kan göras i cytoplasman i en process som kallas Aerobisk Andning. Det kräver dock syre för att fungera, och lägre nivåer av syre i miljön kommer att sakta ner hastigheten för dess ATP-produktion. Eftersom metabolosomerna är suspenderade direkt i cytoplasman utför den omgivande vätskan viss jäsning."

#, fuzzy
msgid "WIKI_METABOLOSOMES_INTRO"
msgstr "Metabolosomer"

#, fuzzy
msgid "WIKI_METABOLOSOMES_MODIFICATIONS"
msgstr "Metabolosomer är kluster av proteiner förpackade i proteinskal. De kan omvandla glukos till ATP i mycket högre takt än vad som kan göras i cytoplasman i en process som kallas Aerobisk Andning. Det kräver dock syre för att fungera, och lägre nivåer av syre i miljön kommer att sakta ner hastigheten för dess ATP-produktion. Eftersom metabolosomerna är suspenderade direkt i cytoplasman utför den omgivande vätskan viss jäsning."

#, fuzzy
msgid "WIKI_METABOLOSOMES_PROCESSES"
msgstr "Metabolosomer är kluster av proteiner förpackade i proteinskal. De kan omvandla glukos till ATP i mycket högre takt än vad som kan göras i cytoplasman i en process som kallas Aerobisk Andning. Det kräver dock syre för att fungera, och lägre nivåer av syre i miljön kommer att sakta ner hastigheten för dess ATP-produktion. Eftersom metabolosomerna är suspenderade direkt i cytoplasman utför den omgivande vätskan viss jäsning."

#, fuzzy
msgid "WIKI_METABOLOSOMES_REQUIREMENTS"
msgstr "Metabolosomer är kluster av proteiner förpackade i proteinskal. De kan omvandla glukos till ATP i mycket högre takt än vad som kan göras i cytoplasman i en process som kallas Aerobisk Andning. Det kräver dock syre för att fungera, och lägre nivåer av syre i miljön kommer att sakta ner hastigheten för dess ATP-produktion. Eftersom metabolosomerna är suspenderade direkt i cytoplasman utför den omgivande vätskan viss jäsning."

#, fuzzy
msgid "WIKI_METABOLOSOMES_SCIENTIFIC_BACKGROUND"
msgstr "Metabolosomer är kluster av proteiner förpackade i proteinskal. De kan omvandla glukos till ATP i mycket högre takt än vad som kan göras i cytoplasman i en process som kallas Aerobisk Andning. Det kräver dock syre för att fungera, och lägre nivåer av syre i miljön kommer att sakta ner hastigheten för dess ATP-produktion. Eftersom metabolosomerna är suspenderade direkt i cytoplasman utför den omgivande vätskan viss jäsning."

#, fuzzy
msgid "WIKI_METABOLOSOMES_STRATEGY"
msgstr "Metabolosomer är kluster av proteiner förpackade i proteinskal. De kan omvandla glukos till ATP i mycket högre takt än vad som kan göras i cytoplasman i en process som kallas Aerobisk Andning. Det kräver dock syre för att fungera, och lägre nivåer av syre i miljön kommer att sakta ner hastigheten för dess ATP-produktion. Eftersom metabolosomerna är suspenderade direkt i cytoplasman utför den omgivande vätskan viss jäsning."

#, fuzzy
msgid "WIKI_METABOLOSOMES_UPGRADES"
msgstr "Metabolosomer är kluster av proteiner förpackade i proteinskal. De kan omvandla glukos till ATP i mycket högre takt än vad som kan göras i cytoplasman i en process som kallas Aerobisk Andning. Det kräver dock syre för att fungera, och lägre nivåer av syre i miljön kommer att sakta ner hastigheten för dess ATP-produktion. Eftersom metabolosomerna är suspenderade direkt i cytoplasman utför den omgivande vätskan viss jäsning."

#, fuzzy
msgid "WIKI_MICROBE_STAGE_APPENDICES"
msgstr ""
"[b]Stadie[/b]\n"
"  Mikrob\n"
"[b]Membrantyp[/b]\n"
"  {0}\n"
"[b]Membranstelhet[/b]\n"
"  {1}\n"
"[b]Grundhastighet[/b]\n"
"  {2}\n"
"[b]Grunrotationshastighet[/b]\n"
"  {3}\n"
"[b]Grundhexstorlek[/b]\n"
"  {4}"

#, fuzzy
msgid "WIKI_MICROBE_STAGE_BUTTON"
msgstr "Nitrogenas är ett protein som kan använda gasformigt kväve och cellulär energi i form av ATP för att producera ammoniak, ett viktigt tillväxtnäringsämne för celler. Detta är en process som kallas anaerob kvävefixering. Eftersom kvävgaset är suspenderat direkt i cytoplasman, utför den omgivande vätskan viss jäsning."

#, fuzzy
msgid "WIKI_MICROBE_STAGE_EDITOR"
msgstr "Mikrobredigerare"

#, fuzzy
msgid "WIKI_MICROBE_STAGE_GAMEPLAY"
msgstr "Mikrob Stadiet"

#, fuzzy
msgid "WIKI_MICROBE_STAGE_GDD"
msgstr "Mikrob Stadiet"

#, fuzzy
msgid "WIKI_MICROBE_STAGE_INTRO"
msgstr "Nitrogenas är ett protein som kan använda gasformigt kväve och cellulär energi i form av ATP för att producera ammoniak, ett viktigt tillväxtnäringsämne för celler. Detta är en process som kallas anaerob kvävefixering. Eftersom kvävgaset är suspenderat direkt i cytoplasman, utför den omgivande vätskan viss jäsning."

#, fuzzy
msgid "WIKI_MITOCHONDRION_EFFECTS"
msgstr "Mitochondria"

#, fuzzy
msgid "WIKI_MITOCHONDRION_INTRO"
msgstr "Mitochondria"

#, fuzzy
msgid "WIKI_MITOCHONDRION_MODIFICATIONS"
msgstr "Kemosyntesproteiner är små kluster av proteiner i cytoplasman som kan omvandla vätesulfid, vatten och gasformig koldioxid till glukos i en process som kallas vätesulfidkemosyntes. Hastigheten för dess glukosproduktion skalas med koncentrationen av koldioxid. Eftersom de kemosyntetiserande proteinerna är suspenderade direkt i cytoplasman utför den omgivande vätskan viss jäsning."

#, fuzzy
msgid "WIKI_MITOCHONDRION_PROCESSES"
msgstr "Kemosyntesproteiner är små kluster av proteiner i cytoplasman som kan omvandla vätesulfid, vatten och gasformig koldioxid till glukos i en process som kallas vätesulfidkemosyntes. Hastigheten för dess glukosproduktion skalas med koncentrationen av koldioxid. Eftersom de kemosyntetiserande proteinerna är suspenderade direkt i cytoplasman utför den omgivande vätskan viss jäsning."

msgid "WIKI_MITOCHONDRION_REQUIREMENTS"
msgstr ""

msgid "WIKI_MITOCHONDRION_SCIENTIFIC_BACKGROUND"
msgstr ""

#, fuzzy
msgid "WIKI_MITOCHONDRION_STRATEGY"
msgstr "Mitochondria"

#, fuzzy
msgid "WIKI_MITOCHONDRION_UPGRADES"
msgstr "Mitochondria"

#, fuzzy
msgid "WIKI_MULTICELLULAR_STAGE_CONCEPT_ART"
msgstr "Flercelligt Stadie"

#, fuzzy
msgid "WIKI_MULTICELLULAR_STAGE_CURRENT_DEVELOPMENT"
msgstr "Laddar mikrobredigerare"

#, fuzzy
msgid "WIKI_MULTICELLULAR_STAGE_FEATURES"
msgstr "Flercelligt Stadie"

#, fuzzy
msgid "WIKI_MULTICELLULAR_STAGE_INTRO"
msgstr "Flercelligt Stadie"

#, fuzzy
msgid "WIKI_MULTICELLULAR_STAGE_OVERVIEW"
msgstr "Flercelligt Stadie"

#, fuzzy
msgid "WIKI_MULTICELLULAR_STAGE_TRANSITIONS"
msgstr "Flercelligt Stadie"

#, fuzzy
msgid "WIKI_MULTICELLULAR_STAGE_UI"
msgstr "Flercelligt Stadie"

msgid "WIKI_MYOFIBRIL_EFFECTS"
msgstr ""

msgid "WIKI_MYOFIBRIL_INTRO"
msgstr ""

msgid "WIKI_MYOFIBRIL_MODIFICATIONS"
msgstr ""

#, fuzzy
msgid "WIKI_MYOFIBRIL_PROCESSES"
msgstr "Placera organell"

msgid "WIKI_MYOFIBRIL_REQUIREMENTS"
msgstr ""

msgid "WIKI_MYOFIBRIL_SCIENTIFIC_BACKGROUND"
msgstr ""

msgid "WIKI_MYOFIBRIL_STRATEGY"
msgstr ""

msgid "WIKI_MYOFIBRIL_UPGRADES"
msgstr ""

#, fuzzy
msgid "WIKI_NATION_EDITOR"
msgstr "Aktivera Cellredigeraren"

#, fuzzy
msgid "WIKI_NITROGENASE_EFFECTS"
msgstr "Nitrogenas är ett protein som kan använda gasformigt kväve och cellulär energi i form av ATP för att producera ammoniak, ett viktigt tillväxtnäringsämne för celler. Detta är en process som kallas anaerob kvävefixering. Eftersom kvävgaset är suspenderat direkt i cytoplasman, utför den omgivande vätskan viss jäsning."

#, fuzzy
msgid "WIKI_NITROGENASE_INTRO"
msgstr "Nitrogenas är ett protein som kan använda gasformigt kväve och cellulär energi i form av ATP för att producera ammoniak, ett viktigt tillväxtnäringsämne för celler. Detta är en process som kallas anaerob kvävefixering. Eftersom kvävgaset är suspenderat direkt i cytoplasman, utför den omgivande vätskan viss jäsning."

#, fuzzy
msgid "WIKI_NITROGENASE_MODIFICATIONS"
msgstr "Nitrogenas är ett protein som kan använda gasformigt kväve och cellulär energi i form av ATP för att producera ammoniak, ett viktigt tillväxtnäringsämne för celler. Detta är en process som kallas anaerob kvävefixering. Eftersom kvävgaset är suspenderat direkt i cytoplasman, utför den omgivande vätskan viss jäsning."

#, fuzzy
msgid "WIKI_NITROGENASE_PROCESSES"
msgstr "Nitrogenas är ett protein som kan använda gasformigt kväve och cellulär energi i form av ATP för att producera ammoniak, ett viktigt tillväxtnäringsämne för celler. Detta är en process som kallas anaerob kvävefixering. Eftersom kvävgaset är suspenderat direkt i cytoplasman, utför den omgivande vätskan viss jäsning."

msgid "WIKI_NITROGENASE_REQUIREMENTS"
msgstr ""

#, fuzzy
msgid "WIKI_NITROGENASE_SCIENTIFIC_BACKGROUND"
msgstr "Nitrogenas är ett protein som kan använda gasformigt kväve och cellulär energi i form av ATP för att producera ammoniak, ett viktigt tillväxtnäringsämne för celler. Detta är en process som kallas anaerob kvävefixering. Eftersom kvävgaset är suspenderat direkt i cytoplasman, utför den omgivande vätskan viss jäsning."

#, fuzzy
msgid "WIKI_NITROGENASE_STRATEGY"
msgstr "Nitrogenas är ett protein som kan använda gasformigt kväve och cellulär energi i form av ATP för att producera ammoniak, ett viktigt tillväxtnäringsämne för celler. Detta är en process som kallas anaerob kvävefixering. Eftersom kvävgaset är suspenderat direkt i cytoplasman, utför den omgivande vätskan viss jäsning."

#, fuzzy
msgid "WIKI_NITROGENASE_UPGRADES"
msgstr "Nitrogenas är ett protein som kan använda gasformigt kväve och cellulär energi i form av ATP för att producera ammoniak, ett viktigt tillväxtnäringsämne för celler. Detta är en process som kallas anaerob kvävefixering. Eftersom kvävgaset är suspenderat direkt i cytoplasman, utför den omgivande vätskan viss jäsning."

#, fuzzy
msgid "WIKI_NITROPLAST_EFFECTS"
msgstr "Kväve-Fixande Plastid"

#, fuzzy
msgid "WIKI_NITROPLAST_INTRO"
msgstr "Kväve-Fixande Plastid"

#, fuzzy
msgid "WIKI_NITROPLAST_MODIFICATIONS"
msgstr "Nitrogen Fixing Plastid är ett protein som kan använda gasformigt kväve och syre och cellulär energi i form av ATP för att producera ammoniak, ett viktigt tillväxtnäringsämne för celler. Detta är en process som kallas aerob kvävefixering."

#, fuzzy
msgid "WIKI_NITROPLAST_PROCESSES"
msgstr "Nitrogen Fixing Plastid är ett protein som kan använda gasformigt kväve och syre och cellulär energi i form av ATP för att producera ammoniak, ett viktigt tillväxtnäringsämne för celler. Detta är en process som kallas aerob kvävefixering."

#, fuzzy
msgid "WIKI_NITROPLAST_REQUIREMENTS"
msgstr "Kväve-Fixande Plastid"

#, fuzzy
msgid "WIKI_NITROPLAST_SCIENTIFIC_BACKGROUND"
msgstr "Nitrogen Fixing Plastid är ett protein som kan använda gasformigt kväve och syre och cellulär energi i form av ATP för att producera ammoniak, ett viktigt tillväxtnäringsämne för celler. Detta är en process som kallas aerob kvävefixering."

#, fuzzy
msgid "WIKI_NITROPLAST_STRATEGY"
msgstr "Kväve-Fixande Plastid"

#, fuzzy
msgid "WIKI_NITROPLAST_UPGRADES"
msgstr "Kväve-Fixande Plastid"

msgid "WIKI_NO"
msgstr ""

msgid "WIKI_NONE_COMMA_THIS_IS_THE_LAST_STAGE"
msgstr ""

msgid "WIKI_NUCLEUS_EFFECTS"
msgstr ""

msgid "WIKI_NUCLEUS_INTRO"
msgstr ""

msgid "WIKI_NUCLEUS_MODIFICATIONS"
msgstr ""

#, fuzzy
msgid "WIKI_NUCLEUS_PROCESSES"
msgstr "Placera organell"

msgid "WIKI_NUCLEUS_REQUIREMENTS"
msgstr ""

msgid "WIKI_NUCLEUS_SCIENTIFIC_BACKGROUND"
msgstr ""

msgid "WIKI_NUCLEUS_STRATEGY"
msgstr ""

msgid "WIKI_NUCLEUS_UPGRADES"
msgstr ""

#, fuzzy
msgid "WIKI_ORGANELLES_ROOT_INTRO"
msgstr "Organeller"

#, fuzzy
msgid "WIKI_OXYTOXISOME_EFFECTS"
msgstr "En modifieerad metabolosom ansvarig för produktionen of en primitiv form av den giftiga agenten OxyToxy NT."

#, fuzzy
msgid "WIKI_OXYTOXISOME_INTRO"
msgstr "Oxytoxisom"

#, fuzzy
msgid "WIKI_OXYTOXISOME_MODIFICATIONS"
msgstr "En modifieerad metabolosom ansvarig för produktionen of en primitiv form av den giftiga agenten OxyToxy NT."

#, fuzzy
msgid "WIKI_OXYTOXISOME_PROCESSES"
msgstr "Metabolosomer är kluster av proteiner förpackade i proteinskal. De kan omvandla glukos till ATP i mycket högre takt än vad som kan göras i cytoplasman i en process som kallas Aerobisk Andning. Det kräver dock syre för att fungera, och lägre nivåer av syre i miljön kommer att sakta ner hastigheten för dess ATP-produktion. Eftersom metabolosomerna är suspenderade direkt i cytoplasman utför den omgivande vätskan viss jäsning."

#, fuzzy
msgid "WIKI_OXYTOXISOME_REQUIREMENTS"
msgstr "En modifieerad metabolosom ansvarig för produktionen of en primitiv form av den giftiga agenten OxyToxy NT."

msgid "WIKI_OXYTOXISOME_SCIENTIFIC_BACKGROUND"
msgstr ""

#, fuzzy
msgid "WIKI_OXYTOXISOME_STRATEGY"
msgstr "En modifieerad metabolosom ansvarig för produktionen of en primitiv form av den giftiga agenten OxyToxy NT."

#, fuzzy
msgid "WIKI_OXYTOXISOME_UPGRADES"
msgstr "En modifieerad metabolosom ansvarig för produktionen of en primitiv form av den giftiga agenten OxyToxy NT."

#, fuzzy
msgid "WIKI_OXYTOXY_SYNTHESIS_COMMA_GLYCOLYSIS"
msgstr "OxyToxySyntes"

#, fuzzy
msgid "WIKI_PAGE_ASCENSION"
msgstr "Rosticyanin"

#, fuzzy
msgid "WIKI_PAGE_AWAKENING_STAGE"
msgstr "Uppvaknandestadiet"

#, fuzzy
msgid "WIKI_PAGE_AWARE_STAGE"
msgstr "Mikrob Stadiet"

msgid "WIKI_PAGE_AXON"
msgstr ""

#, fuzzy
msgid "WIKI_PAGE_BINDING_AGENT"
msgstr "Bindemedel"

#, fuzzy
msgid "WIKI_PAGE_BIOLUMINESCENT_VACUOLE"
msgstr "Bioluminescerande vakuol"

#, fuzzy
msgid "WIKI_PAGE_CHEMOPLAST"
msgstr "Kemoplast"

#, fuzzy
msgid "WIKI_PAGE_CHEMORECEPTOR"
msgstr "Kemoreceptor"

#, fuzzy
msgid "WIKI_PAGE_CHEMOSYNTHESIZING_PROTEINS"
msgstr "Kemosyntesiserande proteiner"

#, fuzzy
msgid "WIKI_PAGE_CHLOROPLAST"
msgstr "Kloroplast"

msgid "WIKI_PAGE_CILIA"
msgstr ""

#, fuzzy
msgid "WIKI_PAGE_COMPOUNDS"
msgstr "Cytoplasma"

msgid "WIKI_PAGE_COMPOUND_SYSTEM_DEVELOPMENT"
msgstr ""

#, fuzzy
msgid "WIKI_PAGE_CYTOPLASM"
msgstr "Cytoplasma"

#, fuzzy
msgid "WIKI_PAGE_DEVELOPMENT_ROOT"
msgstr "Placera organell"

#, fuzzy
msgid "WIKI_PAGE_EDITORS_AND_MUTATIONS"
msgstr "Mitochondria"

#, fuzzy
msgid "WIKI_PAGE_ENVIRONMENTAL_CONDITIONS"
msgstr "Mitochondria"

#, fuzzy
msgid "WIKI_PAGE_FERROPLAST"
msgstr "Termoplast"

#, fuzzy
msgid "WIKI_PAGE_FLAGELLUM"
msgstr "Flagell"

#, fuzzy
msgid "WIKI_PAGE_HELP_AND_TIPS"
msgstr "Kemoplast"

#, fuzzy
msgid "WIKI_PAGE_HYDROGENASE"
msgstr "Kvävegenas"

#, fuzzy
msgid "WIKI_PAGE_INDUSTRIAL_STAGE"
msgstr "Bindemedel"

#, fuzzy
msgid "WIKI_PAGE_LYSOSOME"
msgstr "Lysosom"

#, fuzzy
msgid "WIKI_PAGE_MACROSCOPIC_STAGE"
msgstr "Kvävegenas"

#, fuzzy
msgid "WIKI_PAGE_MECHANICS_ROOT"
msgstr "Placera organell"

#, fuzzy
msgid "WIKI_PAGE_METABOLOSOMES"
msgstr "Metabolosomer"

#, fuzzy
msgid "WIKI_PAGE_MICROBE_STAGE"
msgstr "Kvävegenas"

#, fuzzy
msgid "WIKI_PAGE_MITOCHONDRION"
msgstr "Mitochondria"

#, fuzzy
msgid "WIKI_PAGE_MULTICELLULAR_STAGE"
msgstr "Flercelligt Stadie"

#, fuzzy
msgid "WIKI_PAGE_MYOFIBRIL"
msgstr "Rov Tagg"

#, fuzzy
msgid "WIKI_PAGE_NITROGENASE"
msgstr "Kvävegenas"

#, fuzzy
msgid "WIKI_PAGE_NITROPLAST"
msgstr "Kväve-Fixande Plastid"

#, fuzzy
msgid "WIKI_PAGE_NUCLEUS"
msgstr "Kärna"

#, fuzzy
msgid "WIKI_PAGE_ORGANELLES_ROOT"
msgstr "Placera organell"

#, fuzzy
msgid "WIKI_PAGE_OXYTOXISOME"
msgstr "Oxytoxisom"

msgid "WIKI_PAGE_PERFORATOR_PILUS"
msgstr ""

#, fuzzy
msgid "WIKI_PAGE_PROTOPLASM"
msgstr "Protoplasma"

#, fuzzy
msgid "WIKI_PAGE_REPRODUCTION"
msgstr "Protoplasma"

#, fuzzy
msgid "WIKI_PAGE_RUSTICYANIN"
msgstr "Rosticyanin"

#, fuzzy
msgid "WIKI_PAGE_SIGNALING_AGENT"
msgstr "Signaleringsmedel"

#, fuzzy
msgid "WIKI_PAGE_SLIME_JET"
msgstr "Slemmstråle"

#, fuzzy
msgid "WIKI_PAGE_SOCIETY_STAGE"
msgstr "Mikrob Stadiet"

#, fuzzy
msgid "WIKI_PAGE_SPACE_STAGE"
msgstr "Slemmstråle"

#, fuzzy
msgid "WIKI_PAGE_STAGES_ROOT"
msgstr "Placera organell"

#, fuzzy
msgid "WIKI_PAGE_THERMOPLAST"
msgstr "Termoplast"

#, fuzzy
msgid "WIKI_PAGE_THERMOSYNTHASE"
msgstr "Termosyntes"

#, fuzzy
msgid "WIKI_PAGE_THE_PATCH_MAP"
msgstr "Termoplast"

#, fuzzy
msgid "WIKI_PAGE_THYLAKOIDS"
msgstr "Thylakoider"

#, fuzzy
msgid "WIKI_PAGE_TOXIN_VACUOLE"
msgstr ""
"Gift\n"
"vakuol"

#, fuzzy
msgid "WIKI_PAGE_VACUOLE"
msgstr ""
"Gift\n"
"vakuol"

msgid "WIKI_PERFORATOR_PILUS_EFFECTS"
msgstr ""

msgid "WIKI_PERFORATOR_PILUS_INTRO"
msgstr ""

msgid "WIKI_PERFORATOR_PILUS_MODIFICATIONS"
msgstr ""

msgid "WIKI_PERFORATOR_PILUS_PROCESSES"
msgstr ""

msgid "WIKI_PERFORATOR_PILUS_REQUIREMENTS"
msgstr ""

msgid "WIKI_PERFORATOR_PILUS_SCIENTIFIC_BACKGROUND"
msgstr ""

msgid "WIKI_PERFORATOR_PILUS_STRATEGY"
msgstr ""

msgid "WIKI_PERFORATOR_PILUS_UPGRADES"
msgstr ""

#, fuzzy
msgid "WIKI_PROTEIN_RESPIRATION"
msgstr "Anding"

#, fuzzy
msgid "WIKI_PROTOPLASM_EFFECTS"
msgstr "Protoplasma"

#, fuzzy
msgid "WIKI_PROTOPLASM_INTRO"
msgstr "Protoplasma"

msgid "WIKI_PROTOPLASM_MODIFICATIONS"
msgstr ""

#, fuzzy
msgid "WIKI_PROTOPLASM_PROCESSES"
msgstr "Det slemiga inre av en cell. Cytoplasman är den grundläggande blandningen av joner, proteiner och andra ämnen lösta i vatten som fyller cellens inre. En av funktionerna den utför är jäsning, omvandlingen av glukos till ATP-energi. För celler som saknar organeller så den har mer avancerade ämnesomsättningar är det vad de använder för energi. Det används också för att lagra molekyler i cellen och för att öka cellens storlek."

msgid "WIKI_PROTOPLASM_REQUIREMENTS"
msgstr ""

msgid "WIKI_PROTOPLASM_SCIENTIFIC_BACKGROUND"
msgstr ""

msgid "WIKI_PROTOPLASM_STRATEGY"
msgstr ""

msgid "WIKI_PROTOPLASM_UPGRADES"
msgstr ""

msgid "WIKI_PULLING_CILIA"
msgstr ""

#, fuzzy
msgid "WIKI_REPRODUCTION_BUTTON"
msgstr "Protoplasma"

#, fuzzy
msgid "WIKI_REPRODUCTION_INTRO"
msgstr "Protoplasma"

msgid "WIKI_REPRODUCTION_REPRODUCTION_IN_THE_MICROBE_STAGE"
msgstr ""

msgid "WIKI_ROOT_BODY"
msgstr ""

msgid "WIKI_ROOT_HEADING"
msgstr ""

#, fuzzy
msgid "WIKI_RUSTICYANIN_EFFECTS"
msgstr "Rusticyanin är ett protein som kan använda gasformig koldioxid och syre för att oxidera järn från ett kemiskt tillstånd till ett annat. Denna process, kallad Iron Respiration, frigör energi som cellen sedan kan skörda."

#, fuzzy
msgid "WIKI_RUSTICYANIN_INTRO"
msgstr "Rusticyanin är ett protein som kan använda gasformig koldioxid och syre för att oxidera järn från ett kemiskt tillstånd till ett annat. Denna process, kallad Iron Respiration, frigör energi som cellen sedan kan skörda."

#, fuzzy
msgid "WIKI_RUSTICYANIN_MODIFICATIONS"
msgstr "Rusticyanin är ett protein som kan använda gasformig koldioxid och syre för att oxidera järn från ett kemiskt tillstånd till ett annat. Denna process, kallad Iron Respiration, frigör energi som cellen sedan kan skörda."

#, fuzzy
msgid "WIKI_RUSTICYANIN_PROCESSES"
msgstr "Rusticyanin är ett protein som kan använda gasformig koldioxid och syre för att oxidera järn från ett kemiskt tillstånd till ett annat. Denna process, kallad Iron Respiration, frigör energi som cellen sedan kan skörda."

msgid "WIKI_RUSTICYANIN_REQUIREMENTS"
msgstr ""

#, fuzzy
msgid "WIKI_RUSTICYANIN_SCIENTIFIC_BACKGROUND"
msgstr "Rusticyanin är ett protein som kan använda gasformig koldioxid och syre för att oxidera järn från ett kemiskt tillstånd till ett annat. Denna process, kallad Iron Respiration, frigör energi som cellen sedan kan skörda."

#, fuzzy
msgid "WIKI_RUSTICYANIN_STRATEGY"
msgstr "Rusticyanin är ett protein som kan använda gasformig koldioxid och syre för att oxidera järn från ett kemiskt tillstånd till ett annat. Denna process, kallad Iron Respiration, frigör energi som cellen sedan kan skörda."

#, fuzzy
msgid "WIKI_RUSTICYANIN_UPGRADES"
msgstr "Rusticyanin är ett protein som kan använda gasformig koldioxid och syre för att oxidera järn från ett kemiskt tillstånd till ett annat. Denna process, kallad Iron Respiration, frigör energi som cellen sedan kan skörda."

#, fuzzy
msgid "WIKI_SIGNALING_AGENT_EFFECTS"
msgstr "Signaleringsmedel"

#, fuzzy
msgid "WIKI_SIGNALING_AGENT_INTRO"
msgstr "Signaleringsmedel"

#, fuzzy
msgid "WIKI_SIGNALING_AGENT_MODIFICATIONS"
msgstr "Nitrogenas är ett protein som kan använda gasformigt kväve och cellulär energi i form av ATP för att producera ammoniak, ett viktigt tillväxtnäringsämne för celler. Detta är en process som kallas anaerob kvävefixering. Eftersom kvävgaset är suspenderat direkt i cytoplasman, utför den omgivande vätskan viss jäsning."

#, fuzzy
msgid "WIKI_SIGNALING_AGENT_PROCESSES"
msgstr "Nitrogenas är ett protein som kan använda gasformigt kväve och cellulär energi i form av ATP för att producera ammoniak, ett viktigt tillväxtnäringsämne för celler. Detta är en process som kallas anaerob kvävefixering. Eftersom kvävgaset är suspenderat direkt i cytoplasman, utför den omgivande vätskan viss jäsning."

#, fuzzy
msgid "WIKI_SIGNALING_AGENT_REQUIREMENTS"
msgstr "Nitrogenas är ett protein som kan använda gasformigt kväve och cellulär energi i form av ATP för att producera ammoniak, ett viktigt tillväxtnäringsämne för celler. Detta är en process som kallas anaerob kvävefixering. Eftersom kvävgaset är suspenderat direkt i cytoplasman, utför den omgivande vätskan viss jäsning."

#, fuzzy
msgid "WIKI_SIGNALING_AGENT_SCIENTIFIC_BACKGROUND"
msgstr "Nitrogenas är ett protein som kan använda gasformigt kväve och cellulär energi i form av ATP för att producera ammoniak, ett viktigt tillväxtnäringsämne för celler. Detta är en process som kallas anaerob kvävefixering. Eftersom kvävgaset är suspenderat direkt i cytoplasman, utför den omgivande vätskan viss jäsning."

#, fuzzy
msgid "WIKI_SIGNALING_AGENT_STRATEGY"
msgstr "Signaleringsmedel"

#, fuzzy
msgid "WIKI_SIGNALING_AGENT_UPGRADES"
msgstr "Signaleringsmedel"

#, fuzzy
msgid "WIKI_SLIME_JET_EFFECTS"
msgstr "Det slemiga inre av en cell. Cytoplasman är den grundläggande blandningen av joner, proteiner och andra ämnen lösta i vatten som fyller cellens inre. En av funktionerna den utför är jäsning, omvandlingen av glukos till ATP-energi. För celler som saknar organeller så den har mer avancerade ämnesomsättningar är det vad de använder för energi. Det används också för att lagra molekyler i cellen och för att öka cellens storlek."

#, fuzzy
msgid "WIKI_SLIME_JET_INTRO"
msgstr "Det slemiga inre av en cell. Cytoplasman är den grundläggande blandningen av joner, proteiner och andra ämnen lösta i vatten som fyller cellens inre. En av funktionerna den utför är jäsning, omvandlingen av glukos till ATP-energi. För celler som saknar organeller så den har mer avancerade ämnesomsättningar är det vad de använder för energi. Det används också för att lagra molekyler i cellen och för att öka cellens storlek."

#, fuzzy
msgid "WIKI_SLIME_JET_MODIFICATIONS"
msgstr "Det slemiga inre av en cell. Cytoplasman är den grundläggande blandningen av joner, proteiner och andra ämnen lösta i vatten som fyller cellens inre. En av funktionerna den utför är jäsning, omvandlingen av glukos till ATP-energi. För celler som saknar organeller så den har mer avancerade ämnesomsättningar är det vad de använder för energi. Det används också för att lagra molekyler i cellen och för att öka cellens storlek."

#, fuzzy
msgid "WIKI_SLIME_JET_PROCESSES"
msgstr "Det slemiga inre av en cell. Cytoplasman är den grundläggande blandningen av joner, proteiner och andra ämnen lösta i vatten som fyller cellens inre. En av funktionerna den utför är jäsning, omvandlingen av glukos till ATP-energi. För celler som saknar organeller så den har mer avancerade ämnesomsättningar är det vad de använder för energi. Det används också för att lagra molekyler i cellen och för att öka cellens storlek."

msgid "WIKI_SLIME_JET_REQUIREMENTS"
msgstr ""

msgid "WIKI_SLIME_JET_SCIENTIFIC_BACKGROUND"
msgstr ""

msgid "WIKI_SLIME_JET_STRATEGY"
msgstr ""

msgid "WIKI_SLIME_JET_UPGRADES"
msgstr ""

msgid "WIKI_SOCIETY_STAGE_CURRENT_DEVELOPMENT"
msgstr ""

#, fuzzy
msgid "WIKI_SOCIETY_STAGE_FEATURES"
msgstr "Mikrob Stadiet"

#, fuzzy
msgid "WIKI_SOCIETY_STAGE_INTRO"
msgstr "Det slemiga inre av en cell. Cytoplasman är den grundläggande blandningen av joner, proteiner och andra ämnen lösta i vatten som fyller cellens inre. En av funktionerna den utför är jäsning, omvandlingen av glukos till ATP-energi. För celler som saknar organeller så den har mer avancerade ämnesomsättningar är det vad de använder för energi. Det används också för att lagra molekyler i cellen och för att öka cellens storlek."

#, fuzzy
msgid "WIKI_SOCIETY_STAGE_OVERVIEW"
msgstr "Mikrob Stadiet"

#, fuzzy
msgid "WIKI_SOCIETY_STAGE_TRANSITIONS"
msgstr "Mikrob Stadiet"

#, fuzzy
msgid "WIKI_SOCIETY_STAGE_UI"
msgstr "Mikrob Stadiet"

msgid "WIKI_SPACE_STAGE_CURRENT_DEVELOPMENT"
msgstr ""

#, fuzzy
msgid "WIKI_SPACE_STAGE_FEATURES"
msgstr "Slemmstråle"

#, fuzzy
msgid "WIKI_SPACE_STAGE_INTRO"
msgstr "Det slemiga inre av en cell. Cytoplasman är den grundläggande blandningen av joner, proteiner och andra ämnen lösta i vatten som fyller cellens inre. En av funktionerna den utför är jäsning, omvandlingen av glukos till ATP-energi. För celler som saknar organeller så den har mer avancerade ämnesomsättningar är det vad de använder för energi. Det används också för att lagra molekyler i cellen och för att öka cellens storlek."

#, fuzzy
msgid "WIKI_SPACE_STAGE_OVERVIEW"
msgstr "Mikrob Stadiet"

#, fuzzy
msgid "WIKI_SPACE_STAGE_TRANSITIONS"
msgstr "Kvävegenas"

#, fuzzy
msgid "WIKI_SPACE_STAGE_UI"
msgstr "Mikrob Stadiet"

#, fuzzy
msgid "WIKI_STAGES_ROOT_INTRO"
msgstr "Organeller"

msgid "WIKI_TBA"
msgstr ""

#, fuzzy
msgid "WIKI_THERMOPLAST_EFFECTS"
msgstr "Termoplasten är en dubbelmembranstruktur som innehåller värmekänsliga pigment staplade tillsammans i membransäckar. Det är en prokaryot som har assimilerats för användning av sin eukaryota värd. Pigmenten i termoplasten kan använda energin från värmeskillnader i omgivningen för att producera glukos från vatten och gasformig koldioxid i en process som kallas termosyntes. Hastigheten för dess glukosproduktion skalas med koncentrationen av koldioxid och temperatur."

#, fuzzy
msgid "WIKI_THERMOPLAST_INTRO"
msgstr "Termoplasten är en dubbelmembranstruktur som innehåller värmekänsliga pigment staplade tillsammans i membransäckar. Det är en prokaryot som har assimilerats för användning av sin eukaryota värd. Pigmenten i termoplasten kan använda energin från värmeskillnader i omgivningen för att producera glukos från vatten och gasformig koldioxid i en process som kallas termosyntes. Hastigheten för dess glukosproduktion skalas med koncentrationen av koldioxid och temperatur."

#, fuzzy
msgid "WIKI_THERMOPLAST_MODIFICATIONS"
msgstr "Termoplasten är en dubbelmembranstruktur som innehåller värmekänsliga pigment staplade tillsammans i membransäckar. Det är en prokaryot som har assimilerats för användning av sin eukaryota värd. Pigmenten i termoplasten kan använda energin från värmeskillnader i omgivningen för att producera glukos från vatten och gasformig koldioxid i en process som kallas termosyntes. Hastigheten för dess glukosproduktion skalas med koncentrationen av koldioxid och temperatur."

#, fuzzy
msgid "WIKI_THERMOPLAST_PROCESSES"
msgstr "Termoplasten är en dubbelmembranstruktur som innehåller värmekänsliga pigment staplade tillsammans i membransäckar. Det är en prokaryot som har assimilerats för användning av sin eukaryota värd. Pigmenten i termoplasten kan använda energin från värmeskillnader i omgivningen för att producera glukos från vatten och gasformig koldioxid i en process som kallas termosyntes. Hastigheten för dess glukosproduktion skalas med koncentrationen av koldioxid och temperatur."

msgid "WIKI_THERMOPLAST_REQUIREMENTS"
msgstr ""

#, fuzzy
msgid "WIKI_THERMOPLAST_SCIENTIFIC_BACKGROUND"
msgstr "Termoplasten är en dubbelmembranstruktur som innehåller värmekänsliga pigment staplade tillsammans i membransäckar. Det är en prokaryot som har assimilerats för användning av sin eukaryota värd. Pigmenten i termoplasten kan använda energin från värmeskillnader i omgivningen för att producera glukos från vatten och gasformig koldioxid i en process som kallas termosyntes. Hastigheten för dess glukosproduktion skalas med koncentrationen av koldioxid och temperatur."

#, fuzzy
msgid "WIKI_THERMOPLAST_STRATEGY"
msgstr "Termoplasten är en dubbelmembranstruktur som innehåller värmekänsliga pigment staplade tillsammans i membransäckar. Det är en prokaryot som har assimilerats för användning av sin eukaryota värd. Pigmenten i termoplasten kan använda energin från värmeskillnader i omgivningen för att producera glukos från vatten och gasformig koldioxid i en process som kallas termosyntes. Hastigheten för dess glukosproduktion skalas med koncentrationen av koldioxid och temperatur."

#, fuzzy
msgid "WIKI_THERMOPLAST_UPGRADES"
msgstr "Termoplasten är en dubbelmembranstruktur som innehåller värmekänsliga pigment staplade tillsammans i membransäckar. Det är en prokaryot som har assimilerats för användning av sin eukaryota värd. Pigmenten i termoplasten kan använda energin från värmeskillnader i omgivningen för att producera glukos från vatten och gasformig koldioxid i en process som kallas termosyntes. Hastigheten för dess glukosproduktion skalas med koncentrationen av koldioxid och temperatur."

#, fuzzy
msgid "WIKI_THERMOSYNTHASE_EFFECTS"
msgstr "Termosyntes"

#, fuzzy
msgid "WIKI_THERMOSYNTHASE_INTRO"
msgstr "Termosyntes"

#, fuzzy
msgid "WIKI_THERMOSYNTHASE_MODIFICATIONS"
msgstr "Termoplasten är en dubbelmembranstruktur som innehåller värmekänsliga pigment staplade tillsammans i membransäckar. Det är en prokaryot som har assimilerats för användning av sin eukaryota värd. Pigmenten i termoplasten kan använda energin från värmeskillnader i omgivningen för att producera glukos från vatten och gasformig koldioxid i en process som kallas termosyntes. Hastigheten för dess glukosproduktion skalas med koncentrationen av koldioxid och temperatur."

#, fuzzy
msgid "WIKI_THERMOSYNTHASE_PROCESSES"
msgstr "Termoplasten är en dubbelmembranstruktur som innehåller värmekänsliga pigment staplade tillsammans i membransäckar. Det är en prokaryot som har assimilerats för användning av sin eukaryota värd. Pigmenten i termoplasten kan använda energin från värmeskillnader i omgivningen för att producera glukos från vatten och gasformig koldioxid i en process som kallas termosyntes. Hastigheten för dess glukosproduktion skalas med koncentrationen av koldioxid och temperatur."

#, fuzzy
msgid "WIKI_THERMOSYNTHASE_REQUIREMENTS"
msgstr "Termoplasten är en dubbelmembranstruktur som innehåller värmekänsliga pigment staplade tillsammans i membransäckar. Det är en prokaryot som har assimilerats för användning av sin eukaryota värd. Pigmenten i termoplasten kan använda energin från värmeskillnader i omgivningen för att producera glukos från vatten och gasformig koldioxid i en process som kallas termosyntes. Hastigheten för dess glukosproduktion skalas med koncentrationen av koldioxid och temperatur."

#, fuzzy
msgid "WIKI_THERMOSYNTHASE_SCIENTIFIC_BACKGROUND"
msgstr "Termoplasten är en dubbelmembranstruktur som innehåller värmekänsliga pigment staplade tillsammans i membransäckar. Det är en prokaryot som har assimilerats för användning av sin eukaryota värd. Pigmenten i termoplasten kan använda energin från värmeskillnader i omgivningen för att producera glukos från vatten och gasformig koldioxid i en process som kallas termosyntes. Hastigheten för dess glukosproduktion skalas med koncentrationen av koldioxid och temperatur."

#, fuzzy
msgid "WIKI_THERMOSYNTHASE_STRATEGY"
msgstr "Termoplasten är en dubbelmembranstruktur som innehåller värmekänsliga pigment staplade tillsammans i membransäckar. Det är en prokaryot som har assimilerats för användning av sin eukaryota värd. Pigmenten i termoplasten kan använda energin från värmeskillnader i omgivningen för att producera glukos från vatten och gasformig koldioxid i en process som kallas termosyntes. Hastigheten för dess glukosproduktion skalas med koncentrationen av koldioxid och temperatur."

#, fuzzy
msgid "WIKI_THERMOSYNTHASE_UPGRADES"
msgstr "Termoplasten är en dubbelmembranstruktur som innehåller värmekänsliga pigment staplade tillsammans i membransäckar. Det är en prokaryot som har assimilerats för användning av sin eukaryota värd. Pigmenten i termoplasten kan använda energin från värmeskillnader i omgivningen för att producera glukos från vatten och gasformig koldioxid i en process som kallas termosyntes. Hastigheten för dess glukosproduktion skalas med koncentrationen av koldioxid och temperatur."

msgid "WIKI_THE_PATCH_MAP_FOG_OF_WAR"
msgstr ""

#, fuzzy
msgid "WIKI_THE_PATCH_MAP_INTRO"
msgstr "Termoplasten är en dubbelmembranstruktur som innehåller värmekänsliga pigment staplade tillsammans i membransäckar. Det är en prokaryot som har assimilerats för användning av sin eukaryota värd. Pigmenten i termoplasten kan använda energin från värmeskillnader i omgivningen för att producera glukos från vatten och gasformig koldioxid i en process som kallas termosyntes. Hastigheten för dess glukosproduktion skalas med koncentrationen av koldioxid och temperatur."

#, fuzzy
msgid "WIKI_THE_PATCH_MAP_PATCHES"
msgstr "Termoplasten är en dubbelmembranstruktur som innehåller värmekänsliga pigment staplade tillsammans i membransäckar. Det är en prokaryot som har assimilerats för användning av sin eukaryota värd. Pigmenten i termoplasten kan använda energin från värmeskillnader i omgivningen för att producera glukos från vatten och gasformig koldioxid i en process som kallas termosyntes. Hastigheten för dess glukosproduktion skalas med koncentrationen av koldioxid och temperatur."

msgid "WIKI_THE_PATCH_MAP_THE_PATCH_MAP"
msgstr ""

#, fuzzy
msgid "WIKI_THYLAKOIDS_EFFECTS"
msgstr "Thylakoider är kluster av proteiner och ljuskänsliga pigment. Pigmenten kan använda ljusets energi för att producera glukos från vatten och gasformig koldioxid i en process som kallas fotosyntes. Dessa pigment är också det som ger dem en distinkt färg. Hastigheten för deras glukosproduktion skalas med koncentrationen av koldioxid och ljusintensiteten. Eftersom tylakoiderna är suspenderade direkt i cytoplasman utför den omgivande vätskan viss jäsning."

#, fuzzy
msgid "WIKI_THYLAKOIDS_INTRO"
msgstr "Thylakoider är kluster av proteiner och ljuskänsliga pigment. Pigmenten kan använda ljusets energi för att producera glukos från vatten och gasformig koldioxid i en process som kallas fotosyntes. Dessa pigment är också det som ger dem en distinkt färg. Hastigheten för deras glukosproduktion skalas med koncentrationen av koldioxid och ljusintensiteten. Eftersom tylakoiderna är suspenderade direkt i cytoplasman utför den omgivande vätskan viss jäsning."

#, fuzzy
msgid "WIKI_THYLAKOIDS_MODIFICATIONS"
msgstr "Thylakoider är kluster av proteiner och ljuskänsliga pigment. Pigmenten kan använda ljusets energi för att producera glukos från vatten och gasformig koldioxid i en process som kallas fotosyntes. Dessa pigment är också det som ger dem en distinkt färg. Hastigheten för deras glukosproduktion skalas med koncentrationen av koldioxid och ljusintensiteten. Eftersom tylakoiderna är suspenderade direkt i cytoplasman utför den omgivande vätskan viss jäsning."

msgid "WIKI_THYLAKOIDS_PROCESSES"
msgstr ""

msgid "WIKI_THYLAKOIDS_REQUIREMENTS"
msgstr ""

#, fuzzy
msgid "WIKI_THYLAKOIDS_SCIENTIFIC_BACKGROUND"
msgstr "Thylakoider är kluster av proteiner och ljuskänsliga pigment. Pigmenten kan använda ljusets energi för att producera glukos från vatten och gasformig koldioxid i en process som kallas fotosyntes. Dessa pigment är också det som ger dem en distinkt färg. Hastigheten för deras glukosproduktion skalas med koncentrationen av koldioxid och ljusintensiteten. Eftersom tylakoiderna är suspenderade direkt i cytoplasman utför den omgivande vätskan viss jäsning."

#, fuzzy
msgid "WIKI_THYLAKOIDS_STRATEGY"
msgstr "Thylakoider är kluster av proteiner och ljuskänsliga pigment. Pigmenten kan använda ljusets energi för att producera glukos från vatten och gasformig koldioxid i en process som kallas fotosyntes. Dessa pigment är också det som ger dem en distinkt färg. Hastigheten för deras glukosproduktion skalas med koncentrationen av koldioxid och ljusintensiteten. Eftersom tylakoiderna är suspenderade direkt i cytoplasman utför den omgivande vätskan viss jäsning."

#, fuzzy
msgid "WIKI_THYLAKOIDS_UPGRADES"
msgstr "Thylakoider är kluster av proteiner och ljuskänsliga pigment. Pigmenten kan använda ljusets energi för att producera glukos från vatten och gasformig koldioxid i en process som kallas fotosyntes. Dessa pigment är också det som ger dem en distinkt färg. Hastigheten för deras glukosproduktion skalas med koncentrationen av koldioxid och ljusintensiteten. Eftersom tylakoiderna är suspenderade direkt i cytoplasman utför den omgivande vätskan viss jäsning."

#, fuzzy
msgid "WIKI_TOXIN_VACUOLE_EFFECTS"
msgstr "Giftvakuolen är en vakuol som har modifierats för produktion, lagring, och utsöndring av oxytoxy-gifter. Mer giftvakuoler ökar intervallen gift kan avfyras med."

#, fuzzy
msgid "WIKI_TOXIN_VACUOLE_INTRO"
msgstr ""
"Gift\n"
"vakuol"

#, fuzzy
msgid "WIKI_TOXIN_VACUOLE_MODIFICATIONS"
msgstr "Giftvakuolen är en vakuol som har modifierats för produktion, lagring, och utsöndring av oxytoxy-gifter. Mer giftvakuoler ökar intervallen gift kan avfyras med."

#, fuzzy
msgid "WIKI_TOXIN_VACUOLE_PROCESSES"
msgstr "Vakuolen är en inre membranorganell som används för lagring i cellen. De består av flera blåsor, mindre membranstrukturer som ofta används i celler för lagring, som har smält samman. Den är fylld med vatten som används för att hålla kvar molekyler, enzymer, fasta ämnen och andra ämnen. Deras form är flytande och kan variera mellan celler."

#, fuzzy
msgid "WIKI_TOXIN_VACUOLE_REQUIREMENTS"
msgstr "Giftvakuolen är en vakuol som har modifierats för produktion, lagring, och utsöndring av oxytoxy-gifter. Mer giftvakuoler ökar intervallen gift kan avfyras med."

#, fuzzy
msgid "WIKI_TOXIN_VACUOLE_SCIENTIFIC_BACKGROUND"
msgstr "Giftvakuolen är en vakuol som har modifierats för produktion, lagring, och utsöndring av oxytoxy-gifter. Mer giftvakuoler ökar intervallen gift kan avfyras med."

#, fuzzy
msgid "WIKI_TOXIN_VACUOLE_STRATEGY"
msgstr "Giftvakuolen är en vakuol som har modifierats för produktion, lagring, och utsöndring av oxytoxy-gifter. Mer giftvakuoler ökar intervallen gift kan avfyras med."

#, fuzzy
msgid "WIKI_TOXIN_VACUOLE_UPGRADES"
msgstr "Giftvakuolen är en vakuol som har modifierats för produktion, lagring, och utsöndring av oxytoxy-gifter. Mer giftvakuoler ökar intervallen gift kan avfyras med."

msgid "WIKI_VACUOLE_EFFECTS"
msgstr ""

#, fuzzy
msgid "WIKI_VACUOLE_INTRO"
msgstr "Giftvakuolen är en vakuol som har modifierats för produktion, lagring, och utsöndring av oxytoxy-gifter. Mer giftvakuoler ökar intervallen gift kan avfyras med."

#, fuzzy
msgid "WIKI_VACUOLE_MODIFICATIONS"
msgstr "Giftvakuolen är en vakuol som har modifierats för produktion, lagring, och utsöndring av oxytoxy-gifter. Mer giftvakuoler ökar intervallen gift kan avfyras med."

#, fuzzy
msgid "WIKI_VACUOLE_PROCESSES"
msgstr "Vakuolen är en inre membranorganell som används för lagring i cellen. De består av flera blåsor, mindre membranstrukturer som ofta används i celler för lagring, som har smält samman. Den är fylld med vatten som används för att hålla kvar molekyler, enzymer, fasta ämnen och andra ämnen. Deras form är flytande och kan variera mellan celler."

msgid "WIKI_VACUOLE_REQUIREMENTS"
msgstr ""

msgid "WIKI_VACUOLE_SCIENTIFIC_BACKGROUND"
msgstr ""

msgid "WIKI_VACUOLE_STRATEGY"
msgstr ""

msgid "WIKI_VACUOLE_UPGRADES"
msgstr ""

#, fuzzy
msgid "WIKI_YES"
msgstr "Placera organell"

msgid "WILL_YOU_THRIVE"
msgstr "Kommer du thrivas?"

msgid "WIN_BOX_TITLE"
msgstr "DU HAR FRODATS!"

msgid "WIN_TEXT"
msgstr "Grattis, du har vunnit denna version av Thrive! Du kan fortsätta spela efter denna skärm stängs ner om du vill, eller starta nytt spel i en annan värld."

#, fuzzy
msgid "WORKSHOP_ITEM_CHANGE_NOTES"
msgstr "\"{0}\" - {1}"

#, fuzzy
msgid "WORKSHOP_ITEM_CHANGE_NOTES_TOOLTIP"
msgstr "\"{0}\" - {1}"

#, fuzzy
msgid "WORKSHOP_ITEM_DESCRIPTION"
msgstr "Kemoplasten är en dubbelmembranstruktur som innehåller proteiner som kan omvandla vätesulfid, vatten och gasformig koldioxid till glukos i en process som kallas vätesulfidkemosyntes. Hastigheten för dess glukosproduktion skalas med koncentrationen av vatten och koldioxid."

msgid "WORKSHOP_ITEM_PREVIEW"
msgstr ""

msgid "WORKSHOP_ITEM_TAGS"
msgstr ""

#, fuzzy
msgid "WORKSHOP_ITEM_TITLE"
msgstr "\"{0}\" - {1}"

msgid "WORKSHOP_ITEM_UPLOAD_SUCCEEDED"
msgstr ""

msgid "WORKSHOP_ITEM_UPLOAD_SUCCEEDED_TOS_REQUIRED"
msgstr ""

msgid "WORKSHOP_TERMS_OF_SERVICE_NOTICE"
msgstr ""

msgid "WORKSHOP_VISIBILITY_TOOLTIP"
msgstr ""

msgid "WORLD"
msgstr ""

msgid "WORLD_EXPORT_SUCCESS_MESSAGE"
msgstr ""

#, fuzzy
msgid "WORLD_GENERAL_STATISTICS"
msgstr "Organismstatistik"

msgid "WORLD_MISC_DETAILS_STRING"
msgstr ""

#, fuzzy
msgid "WORLD_RELATIVE_MOVEMENT"
msgstr "för att öka hastigheten"

msgid "WORST_PATCH_COLON"
msgstr ""

msgid "XBOX360"
msgstr ""

msgid "XBOX_ONE"
msgstr ""

msgid "XBOX_SERIES"
msgstr ""

msgid "YEARS"
msgstr "år"

#, fuzzy
msgid "YET_TO_BE_IMPLEMENTED_NOTICE"
msgstr "Ej implementerat än."

#, fuzzy
msgid "YOUTUBE_TOOLTIP"
msgstr "Fortsätt"

msgid "YOU_CAN_MAKE_PULL_REQUEST"
msgstr ""
"Thrive är ett open source projekt.\n"
"Du kan bidra med ett pull request utan att ansöka till teamet."

msgid "YOU_CAN_SUPPORT_THRIVE_ON_PATREON"
msgstr "Du kan stödja den fortsatta utvecklingen av Thrive på Patreon."

msgid "ZOOM_IN"
msgstr "Zooma in"

msgid "ZOOM_OUT"
msgstr "Zooma ut"

#~ msgid "EASTEREGG_MESSAGE_19"
#~ msgstr "Fun Fact, The Didinum är ett ciliate som jagar paramecia."

#~ msgid "EASTEREGG_MESSAGE_20"
#~ msgstr "Rolig fakta, Amöbor jagar och fångar byte med \"ben\" av cytoplasma som kallas pseudopoder, vi vill så småningom ha dem i Thrive."

#~ msgid "EASTEREGG_MESSAGE_21"
#~ msgstr "Här är ett tips, se upp för större celler och stora bakterier, det är inte kul att bli spjälkad, och de kommer att äta dig."

#~ msgid "EASTEREGG_MESSAGE_22"
#~ msgstr "Thrives ljudteam har gjort många låtar som ännu inte har lagts till i spelet. Du kan höra dem eller titta på strömmar av honom komponera på sin YouTube-kanal, Oliver Lugg."

#~ msgid "EASTEREGG_MESSAGE_23"
#~ msgstr "Här är ett tips, om din cell är minst 150 hexar kan du svälja stora järnbitar."

#~ msgid "EASTEREGG_MESSAGE_24"
#~ msgstr "Thrive menas som en simulering av en annan planet, därför är det vettigt att de flesta varelser du hittar kommer att vara relaterade till en eller två andra arter på grund av evolution som sker runtomkring dig, se om du kan identifiera dem!"

#~ msgid "EASTEREGG_MESSAGE_25"
#~ msgstr "Rolig Fakta, Thrive-teamet gör podcasts ibland, du bör kolla in dem!"

#~ msgid "EASTEREGG_MESSAGE_26"
#~ msgstr "Fun Fact, Thrive är gjord med Godot-motorn med öppen källkod!"

#~ msgid "EASTEREGG_MESSAGE_27"
#~ msgstr "Fun Fact, en av de första spelbara prototyperna för spel, gjordes av vår fantastiska programmerare, untrustedlife!"

#~ msgid "MICROBE_EDITOR_HELP_MESSAGE_1"
#~ msgstr ""
#~ "Prokaryota strukturer\n"
#~ "\n"
#~ "Metabolosomer: Producerar ATP från glukos\n"
#~ "\n"
#~ "Kemosyntiserande proteiner: Producerar hälften av glukosen ur svavelväte som en kemoplast, men utför också glykolys, tar upp 1 hex\n"
#~ "\n"
#~ "Thylakoider: Producerar 1/3 av mängden glukos som en normal kloroplast, men utför också glykolys och tar upp 1 Hex\n"
#~ "\n"
#~ "Rusticyanin: Omvandlar järn till ATP\n"
#~ "\n"
#~ "Nitrogenas: Konverterar atmosfäriskt kväve och ATP till ammoniak anaerobt\n"
#~ "\n"
#~ "Cytoplasmer: Har lagringsutrymme och utför glykolys (producerar små mängder ATP)"

#~ msgid "MICROBE_EDITOR_HELP_MESSAGE_14"
#~ msgstr "När uppslukning avslutats stannar alla objekt som uppslukats inuti membranet för att smältas. Osmältbara objekt kommer dock alltid utstötas, så se till att du har de nödvändiga mutationerna för att kunna bearbeta dem först. Enzymer hjälper till med matsmältningen och ges av lysosomen. Evolvera denna organell för att göra matsmältningen mycket mer effektiv."

#~ msgid "MICROBE_EDITOR_HELP_MESSAGE_2"
#~ msgstr ""
#~ "Externa organeller\n"
#~ "\n"
#~ "Flagellum: Flyttar din cell snabbare genom att förbruka ATP.\n"
#~ "\n"
#~ "Pilus: Kan användas för att sticka andra celler"

#~ msgid "MICROBE_EDITOR_HELP_MESSAGE_3"
#~ msgstr ""
#~ "Membranbundna organeller\n"
#~ "\n"
#~ "Nucleus: Tar upp 11 plattor och möjliggör utveckling av membranbundna organeller. Och fördubblar också cellens storlek. (Kan bara utvecklas en gång)\n"
#~ "\n"
#~ "Mitokondrion: Producerar ATP ur glukos och atmosfärisk O2. Mycket mer effektivt än cytoplasma\n"
#~ "\n"
#~ "Kloroplast: Gör glukos ur solljus och atmosfärisk CO2\n"
#~ "\n"
#~ "Chemoplast: Gör glukos ur vätesulfid\n"
#~ "\n"
#~ "Kvävefixerande plastid: Tillverkar ammoniak från ATP och atmosfäriskt kväve och syre\n"
#~ "\n"
#~ "Vacuole: Lagrar 15 samlade molekyler\n"
#~ "\n"
#~ "Toxin Vacuoles: Producerar gifter (kallas OxyToxy NT)"

#~ msgid "MICROBE_EDITOR_HELP_MESSAGE_4"
#~ msgstr "Varje generation får du 100 mutationspoäng (MP), och varje förändring (eller mutation) kostar en viss summa av den MP. Att lägga till och ta bort organeller kostar MP, men att ta bort organeller som placerades i den aktuella mutationssessionen återbetalar MP för den organellen. Du kan flytta eller ta bort en organell genom att högerklicka på den och välja lämplig åtgärd i popup-menyn. Du kan rotera dina organeller medan du placerar dem med A och D."

#~ msgid "MICROBE_EDITOR_HELP_MESSAGE_5"
#~ msgstr "Varje gång du reproducerar kommer du in i Cellredigeraren, där du kan göra ändringar i din art (genom att lägga till, flytta eller ta bort organeller) för att öka din arts framgång. Varje besök hos Cellredigeraren i mikrobstadiet representerar 100 miljoner år av utveckling."

#~ msgid "MICROBE_STAGE_HELP_MESSAGE_1"
#~ msgstr "W,A,S,D och musen för att röra dig. E för att skjuta OxyToxy NT om du har en giftvakuol. G för att växla av och på upslukarläge."

#~ msgid "MICROBE_STAGE_HELP_MESSAGE_10"
#~ msgstr "För att reproducera måste du dela alla dina organeller i två. Organeller behöver ammonium och fosfat för att dela på sig."

#~ msgid "MICROBE_STAGE_HELP_MESSAGE_11"
#~ msgstr "Men om du överlever i tjugo generationer med 300 av din art så anses du ha vunnit spelet, efter du vunnit får du en popup ruta och kan fortsätta spela så länge du vill."

#~ msgid "MICROBE_STAGE_HELP_MESSAGE_12"
#~ msgstr "Var alltid försiktig, dina konkurrenter utvecklas vid sidan av dig. Varje gång du öppnar Cellredigeraren utvecklas de också."

#~ msgid "MICROBE_STAGE_HELP_MESSAGE_13"
#~ msgstr "Genom att binda dig till andra celler, kan du bygga en cell koloni där cellerna delar de resurser dem absorberar och producerar med varandra. För att kunna binda dig till en annan cell, behöver du ha bindemedels organellen och flytta dig över dom efter att ha aktiverat bindnings-läge. Du kan bara binda med celler av din egen art. Medans du är i en koloni, kan du inte dela din cell och komma åt redigeraren (för nu). För att komma åt redigeraren, först lämna din koloni när du har samlat nog med resurser, och gå sen in i redigeraren. Stora cell kolonier är vägen mot multicellularitet (inte i spelet än)."

#~ msgid "MICROBE_STAGE_HELP_MESSAGE_15"
#~ msgstr "Specifikt cellulosa- och kitincellväggar kan inte smältas utan att ha det nödvändiga enzymet som kan bryta ned dem först."

#~ msgid "MICROBE_STAGE_HELP_MESSAGE_16"
#~ msgstr "Dock är lysosomer exklusiva endast till eukaryoter. Prokaryoter har inte sådana organeller och smälter sin mat tämligen ineffektivt. För små celler är det här okej, men för större celler är det en stor nackdel att inte ha några lysosomer."

#~ msgid "MICROBE_STAGE_HELP_MESSAGE_2"
#~ msgstr "Din cell använder ATP som sin energikälla, om det tar slut börjar du ta skada."

#~ msgid "MICROBE_STAGE_HELP_MESSAGE_3"
#~ msgstr "För att låsa upp redigeraren och föröka dig måste du samla Ammoniak (Orange moln) och Fosfat (Lila Moln)."

#~ msgid "MICROBE_STAGE_HELP_MESSAGE_4"
#~ msgstr "Du kan också uppsluka celler, bakterier och järnbitar som är mindre än dig genom att röra vid de medans du är i uppslukarläge (blinkar blå) genom att trycka på G. Detta kostar mer ATP och saktar ner dig. Glöm inte att trycka på G en andra gång för att stänga av uppslukarläge."

#~ msgid "MICROBE_STAGE_HELP_MESSAGE_5"
#~ msgstr "Osmoregulering kostar ATP, vilket innebär att ju större din cell är, desto fler mitrokondrier, metabolosomer eller Rusticyanin (eller cytoplasmer som utför Glykolys) behövs för att undvika att förlora ATP när du inte rör dig."

#~ msgid "MICROBE_STAGE_HELP_MESSAGE_6"
#~ msgstr "Det finns många Organeller i redigeraren som du kan utveckla, vilket tillåter mycket variation av olika spelstilar."

#~ msgid "MICROBE_STAGE_HELP_MESSAGE_7"
#~ msgstr "För tillfället utrotas du om din population går ner till 0 individer."

#~ msgid "MICROBE_STAGE_HELP_MESSAGE_8"
#~ msgstr ""
#~ "De olika molekylmolnen (resurser) är:\n"
#~ "\n"
#~ "Vit – Glukos\n"
#~ "Gul – Svavelväte\n"
#~ "Orange – Ammoniak\n"
#~ "Lila – Fosfat\n"
#~ "Rödaktig – Järn\n"
#~ "\n"
#~ "Glukos används till att bilda ATP"

#~ msgid "MICROBE_STAGE_HELP_MESSAGE_9"
#~ msgstr "Svavelväte kan omvandlas till glukos via kemoplaster och kemosyntetiserande proteiner. Järn kan omvandlas till ATP via rusticyanin."

#, fuzzy
#~ msgid "WIKI_MACROSCOPIC_STAGE"
#~ msgstr "Mikrob Stadiet"

#, fuzzy
#~ msgid "EARLY_MULTICELLULAR"
#~ msgstr "Placera organell"

#, fuzzy
#~ msgid "LOADING_EARLY_MULTICELLULAR_EDITOR"
#~ msgstr "Laddar mikrobredigerare"

#, fuzzy
#~ msgid "ERUPTION_IN"
#~ msgstr "Producerar"

#, fuzzy
#~ msgid "EVENT_TOOLTIP_ERUPTION"
#~ msgstr "{0}:+{1} ATP"

#~ msgid "THE_AMOUNT_OF_GLUCOSE_HAS_BEEN_REDUCED"
#~ msgstr "Mängden glukos har minskats med {0} av den tidigare mängden."

#, fuzzy
#~ msgid "OXYTOXISOME_DESC"
#~ msgstr "En modifieerad metabolosom ansvarig för produktionen of en primitiv form av den giftiga agenten OxyToxy NT."

#~ msgid "THYLAKOID"
#~ msgstr "THYLAKOID"

#, fuzzy
#~ msgid "WIKI_CYTOPLASM_GLYCOLYSIS"
#~ msgstr "Cytoplasm Glycolys"

#, fuzzy
#~ msgid "WIKI_AEROBIC_NITROGEN_FIXATION"
#~ msgstr "Anaerob kvävefixering"

#, fuzzy
#~ msgid "WIKI_AWAKENING_STAGE"
#~ msgstr "Uppvaknandestadiet"

#, fuzzy
#~ msgid "WIKI_AWARE_STAGE"
#~ msgstr "Mikrob Stadiet"

#, fuzzy
#~ msgid "WIKI_CHEMOSYNTHESIS"
#~ msgstr "Kemosyntes"

#, fuzzy
#~ msgid "WIKI_GLYCOLYSIS"
#~ msgstr "Glykolys"

#, fuzzy
#~ msgid "WIKI_INDUSTRIAL_STAGE"
#~ msgstr "Fortsätt till Industristadiet?"

#, fuzzy
#~ msgid "WIKI_IRON_CHEMOLITHOAUTOTROPHY"
#~ msgstr "Järnkemolitoautotrofi"

#, fuzzy
#~ msgid "WIKI_LIPASE"
#~ msgstr "Lipas"

#, fuzzy
#~ msgid "WIKI_MICROBE_EDITOR"
#~ msgstr "Mikrobredigerare"

#, fuzzy
#~ msgid "WIKI_MUCILAGE_SYNTHESIS"
#~ msgstr "Mucilagesyntes"

#, fuzzy
#~ msgid "WIKI_MULTICELLULAR_STAGE"
#~ msgstr "Flercelligt Stadie"

#, fuzzy
#~ msgid "WIKI_NONE"
#~ msgstr "Rusticyanin är ett protein som kan använda gasformig koldioxid och syre för att oxidera järn från ett kemiskt tillstånd till ett annat. Denna process, kallad Iron Respiration, frigör energi som cellen sedan kan skörda."

#, fuzzy
#~ msgid "WIKI_OXYTOXY_SYNTHESIS"
#~ msgstr "OxyToxySyntes"

#, fuzzy
#~ msgid "WIKI_PHOTOSYNTHESIS"
#~ msgstr "Fotosyntes"

#, fuzzy
#~ msgid "WIKI_RUSTICYANIN"
#~ msgstr "Rosticyanin"

#, fuzzy
#~ msgid "WIKI_SOCIETY_STAGE"
#~ msgstr "Mikrob Stadiet"

#, fuzzy
#~ msgid "WIKI_SPACE_STAGE"
#~ msgstr "Mikrob Stadiet"

#, fuzzy
#~ msgid "WIKI_THERMOSYNTHESIS"
#~ msgstr "Termosyntes"

#, fuzzy
#~ msgid "NO"
#~ msgstr "Ingen"

#, fuzzy
#~ msgid "YES"
#~ msgstr "år"

#, fuzzy
#~ msgid "STAGES_BUTTON"
#~ msgstr "Skriv över aktuell sparfil:"

#, fuzzy
#~ msgid "EDITING"
#~ msgstr "Kitin"

#~ msgid "ALLOW_SPECIES_TO_NOT_MIGRATE"
#~ msgstr "Tillåt arter att inte migrera (om ingen bra migration hittas)"

#~ msgid "BIODIVERSITY_ATTEMPT_FILL_CHANCE"
#~ msgstr "Sannolikhet i varje område med få arter (låg biodiversitet) att skapa en ny art"

#~ msgid "BIODIVERSITY_FROM_NEIGHBOUR_PATCH_CHANCE"
#~ msgstr "Sannolikhet att en ny art skapas för att höja biodiversiteten från ett närliggande område"

#~ msgid "BIODIVERSITY_NEARBY_PATCH_IS_FREE_POPULATION"
#~ msgstr "Biodiversitetsökande arter från närliggande område ges gratis befolkning."

#~ msgid "BIODIVERSITY_SPLIT_IS_MUTATED"
#~ msgstr "Biodiversitetsökande art muteras när den skapas"

#~ msgid "LOW_BIODIVERSITY_LIMIT"
#~ msgstr "Betrakta områden med upp till såhär många arter som att de har låg biodiversitet"

#~ msgid "MAXIMUM_SPECIES_IN_PATCH"
#~ msgstr "Maximalt antal arter i ett område innan tvingade utdöenden"

#~ msgid "NEW_BIODIVERSITY_INCREASING_SPECIES_POPULATION"
#~ msgstr "Ursprunglig population för biodiversitetsökande art"

#~ msgid "PROTECT_MIGRATIONS_FROM_SPECIES_CAP"
#~ msgstr "Skydda nyligen migrerade populationer från artgränsen"

#~ msgid "PROTECT_NEW_CELLS_FROM_SPECIES_CAP"
#~ msgstr "Skydda nyligen skapade arter från artgränsen"

#~ msgid "REFUND_MIGRATIONS_IN_EXTINCTIONS"
#~ msgstr "Ta tillbaka migrationer i händelse av utrotning i målområdet"

#~ msgid "NOT_FOUND_CHUNK"
#~ msgstr "Fel: sektor hittades inte"

#~ msgid "BASSBOOST"
#~ msgstr "Basboost"

#~ msgid "BASSDOWN"
#~ msgstr "Sänk Bas"

#~ msgid "BASSUP"
#~ msgstr "Öka Bas"

#~ msgid "DIRECTIONL"
#~ msgstr "Vänster"

#~ msgid "DIRECTIONR"
#~ msgstr "Höger"

#~ msgid "HYPERL"
#~ msgstr "Hyper Vänster"

#~ msgid "HYPERR"
#~ msgstr "Hyper Höger"

#~ msgid "SUPERL"
#~ msgstr "Super Vänster"

#~ msgid "SUPERR"
#~ msgstr "Super Höger"

#~ msgid "TREBLEDOWN"
#~ msgstr "Sänk Treble"

#~ msgid "TREBLEUP"
#~ msgstr "Öka Treble"

#, fuzzy
#~ msgid "UNKNOWN_ON_WINDOWS"
#~ msgstr "Okänd mus"

#~ msgid "SIXTEEN_TIMES"
#~ msgstr "16x"

#, fuzzy
#~ msgid "TARGET_TIME"
#~ msgstr "Typ:"

#, fuzzy
#~ msgid "ENABLED"
#~ msgstr "Aktivera Cellredigeraren"

#, fuzzy
#~ msgid "LOOKING_AT"
#~ msgstr "Använd ångraknapped i cellredigeraren för att fixa ett mistag"

#, fuzzy
#~ msgid "SPECIES_N_TIMES"
#~ msgstr "Artlista"

#, fuzzy
#~ msgid "BECOME_AWARE"
#~ msgstr "Omgivning: {0}"

#, fuzzy
#~ msgid "CONFIRM_NORMAL"
#~ msgstr "BEKRÄFTA"

#, fuzzy
#~ msgid "SPECIES_DETAILS"
#~ msgstr "Artlista"

#, fuzzy
#~ msgid "CURRENT_GENERATION_COLON"
#~ msgstr "generation:"

#, fuzzy
#~ msgid "STATISTICS_BUTTON_TOOLTIP"
#~ msgstr "Självmord"

#, fuzzy
#~ msgid "AUTO_GPU_NAME"
#~ msgstr "Anpassat Användarnamn:"

#~ msgid "NOT_RUNNING_DOT"
#~ msgstr "Körs inte."

#~ msgid "PATCH_CAVE"
#~ msgstr "Grotta"

#~ msgid "PATCH_ICE_SHELF"
#~ msgstr "Ishylla"

#~ msgid "LOADING_DOT"
#~ msgstr "Laddar..."

#~ msgid "RUN_RESULT_POP_IN_PATCHES"
#~ msgstr "befolkning i platser:"

#~ msgid "SAVING"
#~ msgstr "Sparar..."

#~ msgid "OVERWRITE_EXISTING_SAVE_TITLE"
#~ msgstr "Skriv över aktuell sparfil?"

#, fuzzy
#~ msgid "TOTAL_EXTINCTION"
#~ msgstr "dog ut i {0}"

#, fuzzy
#~ msgid "LOCAL_EXTINCTION"
#~ msgstr "Duplicera Spelare"

#, fuzzy
#~ msgid "MARINE_SNOW_FOOD_SOURCE"
#~ msgstr "Marinsnö"

#~ msgid "Cancel"
#~ msgstr "Avbryt"

#~ msgid "REMOVE_ORGANELLE"
#~ msgstr "Ta bort organell"

#, fuzzy
#~ msgid "TRY_NEW_GAME"
#~ msgstr "Nytt spel"

#, fuzzy
#~ msgid "COLOR"
#~ msgstr "Färg"

#~ msgid "TURNS"
#~ msgstr "Svänger"

#~ msgid "INTO"
#~ msgstr "in i"

#~ msgid "OXYTOXY"
#~ msgstr "Oxytoxy"

#~ msgid "DOT_CAN_RELEASE"
#~ msgstr ". Kan släppa"

#~ msgid "TOXINS_BY_PRESSING_E"
#~ msgstr "gift genom att trycka på E. Hastighet skalar med"

#~ msgid "CONCENTRATION_OF"
#~ msgstr "konsentration av"

#~ msgid "USES"
#~ msgstr "Användningar"

#~ msgid "DOT_RATE"
#~ msgstr ". Hastighet"

#~ msgid "SCALES_WITH_CONCENTRATION_OF"
#~ msgstr "skalor med koncentration av"

#~ msgid "PRODUCES"
#~ msgstr "Producerar"

#~ msgid "DOT_RATE_SCALES_WITH"
#~ msgstr ". Betygsskalor med"

#~ msgid "AND"
#~ msgstr "och"

#~ msgid "INTENSITY_OF"
#~ msgstr "intensivitet av"

#~ msgid "DOT_RATE_SCALES"
#~ msgstr ". Betygsskalor"

#~ msgid "OXYGEN_DOT"
#~ msgstr "Syre."

#~ msgid "DOT_RATE_SCALES_WITH_CONCENTRATION_OF"
#~ msgstr ". Betygsskalor med koncentration av"

#~ msgid "ALSO_TURNS"
#~ msgstr "Också svänger"

#~ msgid "INREASE_STORAGE_SPACE"
#~ msgstr "Ökar förrådsutrymmet av cellen."

#~ msgid "DOT_CAN"
#~ msgstr ". Kan"

#~ msgid "RELEASE_TOXINS_BY_PRESSING"
#~ msgstr "skjut gifter genom att trycka på"

#, fuzzy
#~ msgid "E_DOT"
#~ msgstr "E."

#~ msgid "BIOLUMESCENT_VACUOLE"
#~ msgstr ""
#~ "Biolumelisent\n"
#~ "Vakuol"

#, fuzzy
#~ msgid "END"
#~ msgstr "och"

#, fuzzy
#~ msgid "LEFT"
#~ msgstr "Rör dig vänster"

#, fuzzy
#~ msgid "RIGHT"
#~ msgstr "Ljus"

#, fuzzy
#~ msgid "FORWARD"
#~ msgstr "Rör dig framåt"

#, fuzzy
#~ msgid "PARENLEFT"
#~ msgstr "Snurra vänster"

#, fuzzy
#~ msgid "PARENRIGHT"
#~ msgstr "Snurra höger"

#, fuzzy
#~ msgid "COLON"
#~ msgstr "Hälsa:"

#, fuzzy
#~ msgid "SEMICOLON"
#~ msgstr "Storlek:"

#, fuzzy
#~ msgid "AT"
#~ msgstr "ATP"

#, fuzzy
#~ msgid "BRACKETRIGHT"
#~ msgstr "Snurra höger"

#, fuzzy
#~ msgid "QUOTELEFT"
#~ msgstr "Snurra vänster"

#, fuzzy
#~ msgid "BRACELEFT"
#~ msgstr "Snurra vänster"

#, fuzzy
#~ msgid "BRACERIGHT"
#~ msgstr "Snurra höger"

#, fuzzy
#~ msgid "EXCLAMDOWN"
#~ msgstr "Scrolla ner"

#, fuzzy
#~ msgid "YEN"
#~ msgstr "Syre"

#, fuzzy
#~ msgid "COPYRIGHT"
#~ msgstr "Rör dig höger"

#, fuzzy
#~ msgid "MU"
#~ msgstr "Tyst"

#, fuzzy
#~ msgid "AE"
#~ msgstr "Spara"

#, fuzzy
#~ msgid "ETH"
#~ msgstr "Hälsa"

#, fuzzy
#~ msgid "BACKTAB"
#~ msgstr "Backåt"<|MERGE_RESOLUTION|>--- conflicted
+++ resolved
@@ -7,15 +7,9 @@
 msgstr ""
 "Project-Id-Version: PROJECT VERSION\n"
 "Report-Msgid-Bugs-To: EMAIL@ADDRESS\n"
-<<<<<<< HEAD
-"POT-Creation-Date: 2025-01-22 11:09+0200\n"
-"PO-Revision-Date: 2024-10-19 21:07+0000\n"
-"Last-Translator: Paradox Edge <xxzemonxx@hotmail.com>\n"
-=======
-"POT-Creation-Date: 2025-01-17 22:29+0100\n"
+"POT-Creation-Date: 2025-01-22 13:17+0200\n"
 "PO-Revision-Date: 2025-01-21 12:01+0000\n"
 "Last-Translator: Anonymous <noreply@weblate.org>\n"
->>>>>>> 00775765
 "Language-Team: Swedish <https://translate.revolutionarygamesstudio.com/projects/thrive/thrive-game/sv/>\n"
 "Language: sv\n"
 "MIME-Version: 1.0\n"
@@ -7288,7 +7282,7 @@
 
 #, fuzzy
 msgid "WIKI_HELP_AND_TIPS_BASIC_GAME_MECHANICS"
-msgstr "Det slemiga inre av en cell. Cytoplasman är den grundläggande blandningen av joner, proteiner och andra ämnen lösta i vatten som fyller cellens inre. En av funktionerna den utför är jäsning, omvandlingen av glukos till ATP-energi. För celler som saknar organeller så den har mer avancerade ämnesomsättningar är det vad de använder för energi. Det används också för att lagra molekyler i cellen och för att öka cellens storlek."
+msgstr "Placera organell"
 
 #, fuzzy
 msgid "WIKI_HELP_AND_TIPS_BUTTON"
@@ -7296,27 +7290,25 @@
 
 #, fuzzy
 msgid "WIKI_HELP_AND_TIPS_COMPOUND_CLOUDS"
-msgstr "Det slemiga inre av en cell. Cytoplasman är den grundläggande blandningen av joner, proteiner och andra ämnen lösta i vatten som fyller cellens inre. En av funktionerna den utför är jäsning, omvandlingen av glukos till ATP-energi. För celler som saknar organeller så den har mer avancerade ämnesomsättningar är det vad de använder för energi. Det används också för att lagra molekyler i cellen och för att öka cellens storlek."
-
-#, fuzzy
+msgstr "Cytoplasma"
+
 msgid "WIKI_HELP_AND_TIPS_GENERAL_TIPS"
-msgstr "Thylakoider är kluster av proteiner och ljuskänsliga pigment. Pigmenten kan använda ljusets energi för att producera glukos från vatten och gasformig koldioxid i en process som kallas fotosyntes. Dessa pigment är också det som ger dem en distinkt färg. Hastigheten för deras glukosproduktion skalas med koncentrationen av koldioxid och ljusintensiteten. Eftersom tylakoiderna är suspenderade direkt i cytoplasman utför den omgivande vätskan viss jäsning."
+msgstr ""
 
 #, fuzzy
 msgid "WIKI_HELP_AND_TIPS_INTRO"
-msgstr "Thylakoider är kluster av proteiner och ljuskänsliga pigment. Pigmenten kan använda ljusets energi för att producera glukos från vatten och gasformig koldioxid i en process som kallas fotosyntes. Dessa pigment är också det som ger dem en distinkt färg. Hastigheten för deras glukosproduktion skalas med koncentrationen av koldioxid och ljusintensiteten. Eftersom tylakoiderna är suspenderade direkt i cytoplasman utför den omgivande vätskan viss jäsning."
+msgstr "Mitochondria"
 
 #, fuzzy
 msgid "WIKI_HELP_AND_TIPS_MICROBE_PARTS"
-msgstr "Thylakoider är kluster av proteiner och ljuskänsliga pigment. Pigmenten kan använda ljusets energi för att producera glukos från vatten och gasformig koldioxid i en process som kallas fotosyntes. Dessa pigment är också det som ger dem en distinkt färg. Hastigheten för deras glukosproduktion skalas med koncentrationen av koldioxid och ljusintensiteten. Eftersom tylakoiderna är suspenderade direkt i cytoplasman utför den omgivande vätskan viss jäsning."
+msgstr "Mikrob Stadiet"
 
 #, fuzzy
 msgid "WIKI_HELP_AND_TIPS_MICROBE_STAGE_TIPS"
 msgstr "Mikrob Stadiet"
 
-#, fuzzy
 msgid "WIKI_HELP_AND_TIPS_MORE_GAME_INFO"
-msgstr "Thylakoider är kluster av proteiner och ljuskänsliga pigment. Pigmenten kan använda ljusets energi för att producera glukos från vatten och gasformig koldioxid i en process som kallas fotosyntes. Dessa pigment är också det som ger dem en distinkt färg. Hastigheten för deras glukosproduktion skalas med koncentrationen av koldioxid och ljusintensiteten. Eftersom tylakoiderna är suspenderade direkt i cytoplasman utför den omgivande vätskan viss jäsning."
+msgstr ""
 
 #, fuzzy
 msgid "WIKI_HYDROGENASE_EFFECTS"
@@ -7802,7 +7794,7 @@
 
 #, fuzzy
 msgid "WIKI_PAGE_HELP_AND_TIPS"
-msgstr "Kemoplast"
+msgstr "Mitochondria"
 
 #, fuzzy
 msgid "WIKI_PAGE_HYDROGENASE"
