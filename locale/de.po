# Translations template for PROJECT.
# Copyright (C) 2020 ORGANIZATION
# This file is distributed under the same license as the PROJECT project.
# FIRST AUTHOR <EMAIL@ADDRESS>, 2020.
#
msgid ""
msgstr ""
"Project-Id-Version: PROJECT VERSION\n"
"Report-Msgid-Bugs-To: EMAIL@ADDRESS\n"
<<<<<<< HEAD
"POT-Creation-Date: 2025-01-22 11:09+0200\n"
"PO-Revision-Date: 2024-10-17 07:24+0000\n"
=======
"POT-Creation-Date: 2025-01-17 22:29+0100\n"
"PO-Revision-Date: 2025-01-21 12:01+0000\n"
>>>>>>> 00775765
"Last-Translator: Anonymous <noreply@weblate.org>\n"
"Language-Team: German <https://translate.revolutionarygamesstudio.com/projects/thrive/thrive-game/de/>\n"
"Language: de\n"
"MIME-Version: 1.0\n"
"Content-Type: text/plain; charset=UTF-8\n"
"Content-Transfer-Encoding: 8bit\n"
"Plural-Forms: nplurals=2; plural=n != 1;\n"
"X-Generator: Weblate 5.7.2\n"
"Generated-By: Babel 2.8.0\n"

msgid "2D_MOVEMENT_TYPE_SELECTION"
msgstr "2D Bewegungsart:"

msgid "3D_EDITOR"
msgstr "3D Editor"

msgid "3D_MOVEMENT"
msgstr "Dreidimensionale Bewegung"

msgid "3D_MOVEMENT_TYPE_SELECTION"
msgstr "3D Bewegungsart:"

msgid "ABILITIES"
msgstr "Fähigkeiten"

msgid "ABORT"
msgstr "Abbrechen"

msgid "ABORTED_DOT"
msgstr "Abgebrochen."

msgid "ABSORBERS_COUNT"
msgstr "Absorber:"

msgid "ABYSSOPELAGIC"
msgstr "Abyssal"

msgid "ACCEPT"
msgstr "Akzeptieren"

msgid "ACTION_AWAKEN"
msgstr "Erwachen ({0:F1}/{1:F1})"

msgid "ACTION_AWAKEN_TOOLTIP"
msgstr "Begib dich auf die Ebene des Erwachens. Möglich wenn dein Hirn ausreichend Kraft zur Verfügung steht (Gewebeart weist Akzente auf) ."

msgid "ACTION_BLOCKED_WHILE_ANOTHER_IN_PROGRESS"
msgstr "Aktion ist blockiert während eine andere im Gange ist"

msgid "ACTION_DELETE"
msgstr "Löschen"

msgid "ACTION_DOUBLE_POPULATION"
msgstr "Verdopple Population"

msgid "ACTION_DUPLICATE_UNITS"
msgstr "Dupliziere Einheiten"

msgid "ACTION_HALF_POPULATION"
msgstr "Halbiere Population"

msgid "ACTION_TELEPORT"
msgstr "Teleportieren"

msgid "ACTIVE"
msgstr "Aktiv"

msgid "ACTIVE_THREAD_COUNT"
msgstr "Aktuelle Threads:"

msgid "ACTIVITY_EXPLANATION"
msgstr ""
"Aktive Mikroben taumeln umher, wenn nichts Interessantes passiert.\n"
"Sessile Mikroben sind stationär und warten darauf, dass sich die Umgebung verändert, bevor sie handeln."

msgid "ADDITIONAL_VALIDATION_FAILED"
msgstr "Zusätzliche Überprüfungen fanden einen Fehler: {0}"

msgid "ADD_INPUT_BUTTON_TOOLTIP"
msgstr "Eingabemethode hinzufügen"

msgid "ADVANCED_VIEW"
msgstr "Fortgeschritten"

msgid "ADVANCED_VIEW_BUTTON_TOOLTIP"
msgstr "Erweiterte Einstellungen anzeigen"

msgid "AEROBIC_NITROGEN_FIXATION"
msgstr "Aerobe Stickstofffixierung"

msgid "AEROBIC_NITROGEN_FIXING"
msgstr "Aerobe Stickstofffixierung"

#, fuzzy
msgid "AEROBIC_RESPIRATION"
msgstr "Aerobe Atmung"

msgid "AGENTS"
msgstr "Mittel"

msgid "AGENTS_COLON"
msgstr "Agentien:"

#, fuzzy
msgid "AGENT_NAME"
msgstr "Wirkstoff{0} {1}"

msgid "AGGRESSION_EXPLANATION"
msgstr ""
"Aggressive Mikroben jagen ihre Beute über größere Entfernungen\n"
"und kämpfen eher gegen Angreifer, wenn sie angegriffen werden.\n"
"Friedliche Mikroben greifen andere nicht über größere Entfernungen an\n"
"und setzen seltener Giftstoffe gegen Angreifer ein."

msgid "AGGRESSIVE"
msgstr "Aggressiv"

msgid "AI_MUTATION_RATE"
msgstr "KI Mutationsrate"

msgid "AI_MUTATION_RATE_EXPLANATION"
msgstr "(Geschwindigkeit mit der die künstliche Intelligenz Ihre Arten mutieren läßt)"

msgid "ALL"
msgstr "Alle"

#, fuzzy
msgid "ALLOW_SPECIES_SWITCH_ON_EXTINCTION"
msgstr "Verbiete der Spezies zu mutieren (wenn keine gute Mutation gefunden wird)"

#, fuzzy
msgid "ALLOW_SPECIES_SWITCH_ON_EXTINCTION_EXPLANATION"
msgstr "Mache diese Spezies zu einem Fossil um sie im Museum zu speichern. Du kannst von der Thriveopedia auf das Museum zugreifen, oder Fossile im Sandboxeditor laden."

msgid "ALL_WORLDS_GENERAL_STATISTICS"
msgstr "Allgemeine Statistiken aller Welten"

#, fuzzy
msgid "ALL_WORLDS_STATISTICS"
msgstr ""
"[b]Generationen:[/b]\n"
"  {0}\n"
"[b]Gesamte Arten:[/b]\n"
"  Durchschnitt {1}; Standardabweichung {2}\n"
"[b]Lebende Arten:[/b]\n"
"  Durchschnitt {3}; Standardabweichung {4}\n"
"[b]Artenzahl pro Gebiet:[/b]\n"
"  Durchschnitt {5}; Standardabweichung {6}\n"
"[b]Gesamtpopulation pro Gebiet:[/b]\n"
"  Durchschnitt {7}; Standardabweichung {8}\n"
"[b]Durchschnittliche Größe der Mikrobenart (in hexagonalen Feldern):[/b]\n"
"  Durchschnitt {9}; Standardabweichung {10}\n"
"[b]Generische Organellendaten:[/b]"

msgid "ALREADY_ASCENDED"
msgstr "Du bist bereits aufgestiegen"

msgid "ALT"
msgstr "Alt"

#, fuzzy
msgid "ALWAYS_VISIBLE"
msgstr "Sichtbar"

msgid "AMBIANCE_VOLUME"
msgstr "Umgebungslautstärke"

msgid "AMMONIA"
msgstr "Ammoniak"

msgid "AMOUNT_OF_AUTOSAVE_TO_KEEP"
msgstr "Anzahl der Autospeicherungen:"

msgid "AMOUNT_OF_QUICKSAVE_TO_KEEP"
msgstr "Anzahl der Schnellspeicherungen:"

msgid "ANAEROBIC_NITROGEN_FIXATION"
msgstr "Anaerobe Stickstofffixierung"

#, fuzzy
msgid "AND_UNLOCK_CONDITION"
msgstr "Physikalische Bedingungen"

msgid "APPEARANCE"
msgstr "Erscheinungsbild"

msgid "APPLY"
msgstr "Übernehmen"

msgid "APPLY_CHANGES"
msgstr "Änderungen übernehmen"

msgid "APRIL"
msgstr "April"

msgid "ARE_YOU_SURE_TO_RESET_ALL_SETTINGS"
msgstr "Bist du sicher, dass du ALLE Einstellungen auf ihre Standardwerte zurücksetzen willst?"

msgid "ARE_YOU_SURE_TO_RESET_INPUT_SETTINGS"
msgstr "Bist du sicher, dass du die Eingaben auf ihre Standardwerte zurücksetzen willst?"

msgid "ARTIST_COLON"
msgstr "Künstler:"

msgid "ARTWORK_TITLE"
msgstr "\"{0}\" - {1}"

msgid "ART_BY"
msgstr "Grafiken von {0}"

msgid "ART_GALLERY"
msgstr "Kunstgalerie"

msgid "ASCENSION_CONGRATULATIONS"
msgstr "Gratulation!"

msgid "ASCENSION_CONGRATULATIONS_CONTENT"
msgstr ""

#, fuzzy
msgid "ASCENSION_STAGE"
msgstr "Version:"

msgid "ASSEMBLY_CLASS_REQUIRED"
msgstr "Klasse der Programmbibliothek ist erforderlich, wenn angegeben"

msgid "ASSEMBLY_REQUIRED_WITH_HARMONY"
msgstr "Mod Assembler ist erforderlich wenn Auto Harmony aktiviert ist"

msgid "ASSUME_HYPERTHREADING"
msgstr "Annehmen, dass die CPU Hyperthreading hat"

msgid "ASSUME_HYPERTHREADING_TOOLTIP"
msgstr ""
"Es kann nicht automatisch erkannt werden, ob Hyperthreading aktiviert ist.\n"
"Dies wirkt sich auf die Standardanzahl von Threads aus, da Hyperthreading-Threads nicht so schnell sind wie echte CPU-Kerne."

msgid "ATMOSPHERIC_GASSES"
msgstr "Atmosphärische Gase"

msgid "ATP"
msgstr "ATP"

msgid "ATP_BALANCE"
msgstr "ATP-Saldo"

#, fuzzy
msgid "ATP_BALANCE_TOOLTIP"
msgstr "Substanzen ein-/ausblenden"

msgid "ATP_BALANCE_WITHOUT_EXTERNAL_RESOURCES"
msgstr ""

msgid "ATP_BALANCE_WITHOUT_GLUCOSE"
msgstr ""

#, fuzzy
msgid "ATP_BALANCE_WITHOUT_HYDROGEN_SULFIDE"
msgstr "Schwefelwasserstoff"

#, fuzzy
msgid "ATP_BALANCE_WITHOUT_IRON"
msgstr "ATP-Saldo"

msgid "ATP_BALANCE_WITH_ALL_COMPOUNDS"
msgstr ""

msgid "ATP_PRODUCTION"
msgstr "ATP-Produktion"

msgid "ATP_PRODUCTION_TOO_LOW"
msgstr "ATP-PRODUKTION ZU NIEDRIG!"

msgid "ATTEMPT_TO_WRITE_SAVE_FAILED"
msgstr "Der Versuch zu speichern ist missglückt. Möglicherweise ist der Speichername zu lang oder du hast keinen Zugang zum Speicherordner."

msgid "AT_CURSOR"
msgstr "Am Zeiger:"

msgid "AUDIO_OUTPUT_DEVICE"
msgstr "Ausgabegerät:"

msgid "AUGUST"
msgstr "August"

msgid "AUTO"
msgstr "Auto"

msgid "AUTO-EVO_EXPLANATION_EXPLANATION"
msgstr "Diese Tafel zeigt die Werte an, mit denen die Auto-Evo-Vorhersage arbeitet. Die Gesamtenergie, die eine Spezies aufnehmen kann, und die Kosten pro Einzeltier der Spezies bestimmen die endgültige Population. Auto-Evo verwendet ein vereinfachtes Modell der Realität, um zu berechnen, wie gut die Spezies auf der Basis der von ihnen erbeuteten Energie abschneiden. Für jede Nahrungsquelle wird angezeigt, wie viel Energie die Art aus ihr gewinnt. Zusätzlich wird die Gesamtenergie, die aus dieser Quelle zur Verfügung steht, angezeigt. Der Anteil, den die Art an der Gesamtenergie gewinnt, basiert darauf, wie groß die Fitness im Vergleich zur Gesamtfitness ist. Die Fitness ist ein Maß dafür, wie gut die Spezies diese Nahrungsquelle verwerten kann."

msgid "AUTO-EVO_POPULATION_CHANGED_2"
msgstr "{0} Population ist in {2} um {1} gewachsen, aufgrund von {3}"

msgid "AUTO-EVO_PREDICTION"
msgstr "Auto-Evo-Vorhersage"

msgid "AUTO-EVO_PREDICTION_BOX_DESCRIPTION"
msgstr ""
"Dieses Feld zeigt die von Auto-Evo erwarteten Populationszahlen für die bearbeitete Art an.\n"
"Auto-Evo führt die Populationssimulation durch, die der andere Teil (neben Ihrer eigenen Leistung) ist, der Ihre Population beeinflusst."

msgid "AUTO-EVO_STEPS_DONE"
msgstr "{0:F1}% fertig. {1:n0}/{2:n0} Schritte."

#, fuzzy
msgid "AUTO-EVO_STRENGHT_MULTIPLIER"
msgstr "Mutationskostenmultiplikator"

#, fuzzy
msgid "AUTO-EVO_STRENGHT_MULTIPLIER_EXPLANATION"
msgstr "(Kosten für Organellen, Membranen und andere Gegenstände im Editor)"

msgid "AUTOSAVE_DURING_THE_GAME"
msgstr "Automatisches speichern während des Spieles"

msgid "AUTO_EVO"
msgstr "Auto-Evo"

msgid "AUTO_EVO_EXPLORING_TOOL"
msgstr "Auto-Evo Exploration"

msgid "AUTO_EVO_FAILED"
msgstr "Auto-Evo fehlgeschlagen"

msgid "AUTO_EVO_MISSING_RESULT_DATA_OBJECT"
msgstr ""

msgid "AUTO_EVO_RESULTS"
msgstr "Auto-Evo Ergebnisse:"

#, fuzzy
msgid "AUTO_EVO_RESULTS_GLOBAL_TITLE"
msgstr "Auto-Evo Ergebnisse:"

#, fuzzy
msgid "AUTO_EVO_RESULTS_PATCH_TITLE"
msgstr "Auto-Evo Ergebnisse:"

msgid "AUTO_EVO_RUN_STATUS"
msgstr "Laufstatus:"

#, fuzzy
msgid "AUTO_EVO_STATUS_COLON"
msgstr "Laufstatus:"

msgid "AUTO_MOVE_FORWARDS"
msgstr "Automatisch vorwärts bewegen"

msgid "AUTO_RESOLUTION"
msgstr "automatisch ({0}x{1})"

msgid "AVAILABLE_CONSTRUCTION_PROJECTS"
msgstr "Verfügbare Bauprojekte"

msgid "AVAILABLE_MODS"
msgstr "Verfügbare Mods"

msgid "AWAKENING_STAGE"
msgstr "Phase des Erwachens"

#, fuzzy
msgid "AWARE_STAGE"
msgstr "Mikroben Stadium"

msgid "BACK"
msgstr "Zurück"

msgid "BACKGROUND_BLUR"
msgstr ""

msgid "BACKSLASH"
msgstr "Backslash"

msgid "BACKSPACE"
msgstr "Rücktaste"

#, fuzzy
msgid "BACTERIAL_THERMOSYNTHESIS"
msgstr "Thermosynthese"

msgid "BALANCE_DISPLAY_AT_DAY_ALWAYS"
msgstr ""

msgid "BALANCE_DISPLAY_AT_DAY_ALWAYS_TOOLTIP"
msgstr ""

msgid "BALANCE_DISPLAY_WHILE_MOVING"
msgstr ""

#, fuzzy
msgid "BALANCE_DISPLAY_WHILE_MOVING_TOOLTIP"
msgstr "Erweiterte Einstellungen anzeigen"

msgid "BASE_MOBILITY"
msgstr "Basis Mobilität"

msgid "BASE_MOVEMENT"
msgstr "Basisbewegung"

msgid "BASIC_VIEW"
msgstr "Grundlegend"

msgid "BASIC_VIEW_BUTTON_TOOLTIP"
msgstr "Zu den grundlegenden Einstellungen zurückkehren"

msgid "BATHYPELAGIC"
msgstr "Bathypelagial"

msgid "BECOME_MACROSCOPIC"
msgstr "Makroskopisch werden ({0}/{1})"

msgid "BECOME_MULTICELLULAR"
msgstr "Multizellulär werden ({0}/{1})"

msgid "BEGIN_THRIVING"
msgstr "Gedeihe"

msgid "BEHAVIOUR"
msgstr "Verhalten"

msgid "BEHAVIOUR_ACTIVITY"
msgstr "Verhalten"

msgid "BEHAVIOUR_AGGRESSION"
msgstr "Aggressivität"

msgid "BEHAVIOUR_FEAR"
msgstr "Furcht"

msgid "BEHAVIOUR_FOCUS"
msgstr "Fokus"

msgid "BEHAVIOUR_OPPORTUNISM"
msgstr "Opportunismus"

msgid "BELOW_SEA_LEVEL"
msgstr "{0}-{1}m unter dem Meeresspiegel"

msgid "BENCHMARKS"
msgstr ""

msgid "BENCHMARK_FINISHED"
msgstr "Benchmark beendet"

msgid "BENCHMARK_PHASE"
msgstr ""

msgid "BENCHMARK_RESULTS_COLON"
msgstr "Ergebnisse:"

msgid "BEST_PATCH_COLON"
msgstr "Bestes Gebiet:"

msgid "BIG_IRON_CHUNK"
msgstr "Großer Eisenbrocken"

#, fuzzy
msgid "BIG_PHOSPHATE_CHUNK"
msgstr "Großer Eisenbrocken"

msgid "BILLION_ABBREVIATION"
msgstr "{0} Mrd"

msgid "BINDING_AGENT"
msgstr "Bindemittel"

msgid "BINDING_AGENT_DESCRIPTION"
msgstr "Ermöglicht die Verbindung mit anderen Zellen. Dies ist der erste Schritt zur Multizellularität. Wenn deine Zelle Teil einer Kolonie ist, werden die Substanzen zwischen den Zellen geteilt. Du kannst den Editor nicht betreten, solange du Teil einer Kolonie bist, also musst du die Kolonie verlassen, sobald du genug Substanzen gesammelt hast, um deine Zelle zu spalten."

msgid "BINDING_AGENT_PROCESSES_DESCRIPTION"
msgstr "Drücke [thrive:input]g_toggle_binding[/thrive:input], um den Bindungsmodus umzuschalten. Im Bindungsmodus kannst du andere Zellen deiner Spezies mit deiner Kolonie verbinden, indem du dich in sie hineinbewegst. Um eine Kolonie zu verlassen, drücke [thrive:input]g_unbind_all[/thrive:input]."

msgid "BIND_AXES_SENSITIVITY"
msgstr "Achsen verbinden"

msgid "BIOLUMINESCENT_VACUOLE"
msgstr "Biolumineszenz-Vakuole"

msgid "BIOME_LABEL"
msgstr "Biom: {0}"

#, fuzzy
msgid "BLOOM_RENDER_EFFECT"
msgstr "Externe Effekte:"

msgid "BRAIN_CELL_NAME_DEFAULT"
msgstr "Neuron"

msgid "BRAVE"
msgstr "Mutig"

msgid "BROWSE"
msgstr "Stöbern"

msgid "BROWSE_WORKSHOP"
msgstr "Workshop durchsuchen"

#, fuzzy
msgid "BUILD_CITY"
msgstr "Struktur"

#, fuzzy
msgid "BUILD_QUEUE"
msgstr "Struktur"

#, fuzzy
msgid "BUILD_STRUCTURE"
msgstr "Struktur"

msgid "BY"
msgstr "Von:"

msgid "BY_REVOLUTIONARY_GAMES"
msgstr "Von Revolutionary Games Studio"

msgid "CACHE_DISK_MAX_TIME"
msgstr ""

msgid "CACHE_MEMORY_MAX_ITEMS"
msgstr ""

#, fuzzy
msgid "CACHE_TIME_MEMORY"
msgstr "Derzeit belegter Grafikspeicher:"

#, fuzzy
msgid "CACHE_TIME_MEMORY_ONLY"
msgstr "Derzeit belegter Grafikspeicher:"

#, fuzzy
msgid "CACHING_TITLE"
msgstr "Titel fehlt"

msgid "CALCIUM_CARBONATE"
msgstr "Kalziumkarbonat"

msgid "CALCIUM_CARBONATE_MEMBRANE_DESCRIPTION"
msgstr "Diese Membran hat eine starke Schale aus Kalziumkarbonat. Sie kann Beschädigungen leicht widerstehen und benötigt weniger Energie, um sich nicht zu verformen. Der Nachteil einer so schweren Hülle ist, dass die Zelle viel langsamer ist und eine Weile braucht, um Ressourcen zu absorbieren."

msgid "CAMERA"
msgstr "Kamera"

msgid "CANCEL"
msgstr "Abbrechen"

msgid "CANCEL_ACTION_CAPITAL"
msgstr "AKTION ABBRECHEN"

msgid "CANCEL_CURRENT_ACTION"
msgstr "Vorgang abbrechen"

msgid "CANNOT_DELETE_USED_CELL_TYPE"
msgstr "Ein Zelltyp, der derzeit in deinem Körperplan verwendet wird, kann nicht gelöscht werden"

msgid "CANNOT_DELETE_USED_CELL_TYPE_TITLE"
msgstr "Verwendete Zellen nicht löschbar"

msgid "CANNOT_ENGULF"
msgstr "Kann nicht verschlingen"

msgid "CANNOT_MOVE_METABALL_TO_DESCENDANT_TREE"
msgstr "Metaball kann nicht in den Baum der Nachkommen verschoben werden"

msgid "CANNOT_REDUCE_BRAIN_POWER_STAGE"
msgstr "Die Gehirnkapazität ist zu niedrig, um auf dieser Stufe zu bleiben. Auf vorherige Stufen zurückzugehen ist aktuell nicht erlaubt. Bitte erhöhe die Gehirnkapazität um fortzufahren."

msgid "CANNOT_REDUCE_BRAIN_POWER_STAGE_TITLE"
msgstr "Die Gehirnleistung kann nicht reduziert werden um Stufen zurückzugehen"

msgid "CANNOT_WRITE_SAVE"
msgstr "Kann nicht speichern"

msgid "CANT_LOAD_MOD_INFO"
msgstr "Informationen zum Mod {0} konnten nicht geladen werden"

msgid "CAPSLOCK"
msgstr "Feststelltaste"

msgid "CARBON_DIOXIDE"
msgstr "Kohlendioxid"

msgid "CATEGORY_AN_ABUNDANCE"
msgstr "eine Fülle"

msgid "CATEGORY_A_FAIR_AMOUNT"
msgstr "ein gutes Stück"

msgid "CATEGORY_LITTLE"
msgstr "wenig"

msgid "CATEGORY_QUITE_A_BIT"
msgstr "ziemlich viel"

msgid "CATEGORY_SOME"
msgstr "etwas"

msgid "CATEGORY_VERY_LITTLE"
msgstr "sehr wenig"

msgid "CAUTIOUS"
msgstr "Vorsichtig"

msgid "CELL"
msgstr "Zelle"

msgid "CELLS"
msgstr "Zellen"

msgid "CELLULASE"
msgstr "Zellulase"

msgid "CELLULASE_DESCRIPTION"
msgstr "Cellulase ermöglicht es der Zelle Cellulose Membranen zu zersetzen. Dies erhöht die Effektivität des Prozesses."

msgid "CELLULOSE"
msgstr "Zellulose"

msgid "CELLULOSE_MEMBRANE_DESCRIPTION"
msgstr "Diese Membran hat eine Wand, was zu einem besseren Schutz gegen Gesamtschäden und insbesondere gegen physische Schäden führt. Sie kostet auch weniger Energie, um ihre Form zu behalten, kann aber Ressourcen nur langsam absorbieren und ist langsamer."

#, fuzzy
msgid "CELL_STAT_ROTATION_TOOLTIP"
msgstr "Der Zahlenwert zum Generieren der Zufallswelt. (Muss eine positive ganze Zahl sein.)"

#, fuzzy
msgid "CELL_STAT_SPEED_TOOLTIP"
msgstr "Der Zahlenwert zum Generieren der Zufallswelt. (Muss eine positive ganze Zahl sein.)"

msgid "CELL_TYPE_NAME"
msgstr "Zellentypname"

msgid "CHANGE_DESCRIPTION_IS_TOO_LONG"
msgstr "Änderungsnotizen sind zu lang"

msgid "CHANGE_THE_SYMMETRY"
msgstr "Ändern der Symmetrie"

#, fuzzy
msgid "CHANNEL_INHIBITOR_TOXIN_SYNTHESIS"
msgstr "Die Toxinvakuole ist eine Vakuole, die für die spezifische Produktion, Lagerung und Sekretion von Oxytoxiden modifiziert wurde. Mehr Toxinvakuolen erhöhen die Geschwindigkeit, mit der Toxine freigesetzt werden können."

msgid "CHEATS"
msgstr "Cheats"

msgid "CHEAT_KEYS_ENABLED"
msgstr "Cheat-Tasten aktiviert"

msgid "CHEAT_MENU"
msgstr "Cheatmenü"

msgid "CHEMICAL_BUTTON_MICROBE_TOOLTIP"
msgstr "Zellprozesse ein-/ausblenden"

msgid "CHEMOPLAST"
msgstr "Chemoplast"

msgid "CHEMOPLAST_DESCRIPTION"
msgstr "Der Chemoplast ist eine doppelte Membranstruktur, die Proteine enthält, die in der Lage sind, Schwefelwasserstoff, Wasser und gasförmiges Kohlendioxid in einem Prozess namens Schwefelwasserstoff-Chemosynthese in Glukose umzuwandeln. Die Rate seiner Glukoseproduktion skaliert mit der Konzentration von Wasser und Kohlendioxid."

msgid "CHEMOPLAST_PROCESSES_DESCRIPTION"
msgstr "Verwandelt [thrive:compound type=\"hydrogensulfide\"][/thrive:compound] in [thrive:compound type=\"glucose\"][/thrive:compound]. Die Rate hängt von der Konzentration von [thrive:compound type=\"carbondioxide\"][/thrive:compound] ab."

msgid "CHEMORECEPTOR"
msgstr "Chemorezeptor"

msgid "CHEMORECEPTOR_DESCRIPTION"
msgstr "Alle Zellen \"sehen\" nur durch Chemorezeption. Auf diese Weise erhalten die Zellen Informationen über ihre Umgebung. Das Hinzufügen dieser Organelle bedeutet, dass die Chemorezeption weiter verfeinert wird. Da der Spieler schon im Zellstadium sehen kann, wird dies durch eine Linie dargestellt, die über den sichtbaren Bildschirmbereich hinausgeht und nahe gelegene Verbindungen anzeigt, die der Spieler noch nicht sehen konnte."

#, fuzzy
msgid "CHEMORECEPTOR_MINIMUM_AMOUNT_TOOLTIP"
msgstr "Mindestmenge zur Erkennung:"

msgid "CHEMORECEPTOR_PROCESSES_DESCRIPTION"
msgstr "Der Chemorezeptor ermöglicht die Erkennung von Substanzen aus größerer Entfernung. Nach der Platzierung können Sie die Art der Substanz und die Farbe der Führungslinie auswählen."

#, fuzzy
msgid "CHEMORECEPTOR_SEARCH_RADIUS_TOOLTIP"
msgstr "Alle Zellen \"sehen\" nur durch Chemorezeption. Auf diese Weise erhalten die Zellen Informationen über ihre Umgebung. Das Hinzufügen dieser Organelle bedeutet, dass die Chemorezeption weiter verfeinert wird. Da der Spieler schon im Zellstadium sehen kann, wird dies durch eine Linie dargestellt, die über den sichtbaren Bildschirmbereich hinausgeht und nahe gelegene Verbindungen anzeigt, die der Spieler noch nicht sehen konnte."

#, fuzzy
msgid "CHEMOSYNTHESIS"
msgstr "Chemo-Synthese"

msgid "CHEMOSYNTHESIZING_PROTEINS"
msgstr "Chemosynthetisierende Proteine"

msgid "CHEMOSYNTHESIZING_PROTEINS_DESCRIPTION"
msgstr "Chemosynthetisierende Proteine sind kleine Proteincluster im Zytoplasma, die in der Lage sind, Schwefelwasserstoff, Wasser und gasförmiges Kohlendioxid in einem Prozess namens Schwefelwasserstoff-Chemosynthese in Glukose umzuwandeln. Die Rate der Glukoseproduktion skaliert mit der Konzentration von Kohlendioxid. Da die chemosynthetisierenden Proteine direkt im Zytoplasma untergebracht sind, führt die umgebende Flüssigkeit glykolyse durch."

msgid "CHEMOSYNTHESIZING_PROTEINS_PROCESSES_DESCRIPTION"
msgstr "Wandelt [thrive:compound type=\"hydrogensulfide\"][/thrive:compound] in [thrive:compound type=\"glucose\"][/thrive:compound] um. Die Rate skaliert mit der Konzentration von [thrive:compound type=\"carbondioxide\"][/thrive:compound]. Wandelt [thrive:compound type=\"glucose\"][/thrive:compound] auch in [thrive:compound type=\"atp\"][/thrive:compound] um."

msgid "CHEMO_SYNTHESIS"
msgstr "Chemo-Synthese"

msgid "CHITIN"
msgstr "Chitin"

msgid "CHITINASE"
msgstr "Chitinase"

msgid "CHITINASE_DESCRIPTION"
msgstr "Chitinase ermöglicht es der Zelle Chitin Membranen zu zersetzen. Dies erhöht die Effektivität des Prozesses."

msgid "CHITIN_MEMBRANE_DESCRIPTION"
msgstr "Diese Membran hat eine Wand, was zu einem besseren Schutz gegen Gesamtschäden und insbesondere gegen physische Schäden führt. Sie kostet auch weniger Energie, um ihre Form zu behalten, kann aber Ressourcen nur langsam absorbieren und ist langsamer."

msgid "CHLOROPLAST"
msgstr "Chloroplast"

msgid "CHLOROPLAST_DESCRIPTION"
msgstr "Der Chloroplast ist eine Doppelmembranstruktur mit lichtempfindlichen Pigmenten, die in Membransäckchen gestapelt sind. Es handelt sich um einen Prokaryoten, der für die Verwendung durch seinen eukaryotischen Wirt assimiliert wurde. Die Pigmente im Chloroplasten sind in der Lage, die Energie des Lichts zu nutzen, um in einem Prozess namens Photosynthese aus Wasser und gasförmigem Kohlendioxid Glukose herzustellen. Diese Pigmente sind es auch, die dem Chloroplasten seine charakteristische Farbe verleihen. Die Geschwindigkeit der Glukoseproduktion hängt von der Konzentration des Kohlendioxids und der Lichtintensität ab."

msgid "CHLOROPLAST_PROCESSES_DESCRIPTION"
msgstr "Produziert [thrive:compound type=\"glucose\"][/thrive:compound]. Die Rate hängt von der Konzentration von [thrive:compound type=\"carbondioxide\"][/thrive:compound] und der Intensität des [thrive:compound type=\"sunlight\"][/thrive:compound]s ab."

msgid "CHOSEN_FILENAME_ALREADY_EXISTS"
msgstr "Der gewählte Dateiname ({0}) existiert bereits. Überschreiben?"

msgid "CHROMATIC_ABERRATION"
msgstr "Farbabweichung:"

msgid "CHROMATOPHORE_PROCESSES_DESCRIPTION"
msgstr "Produziert [thrive:compound type=\"glucose\"][/thrive:compound]. Rate skaliert mit der Konzentration von [thrive:compound type=\"carbondioxide\"][/thrive:compound] und der Intensität des [thrive:compound type=\"sunlight\"][/thrive:compound]."

msgid "CHUNK_CELL_CORPSE_PART"
msgstr "Zellleichenstück"

msgid "CHUNK_FOOD_SOURCE"
msgstr "{0}-Verbrauch"

msgid "CILIA"
msgstr "Zilie"

msgid "CILIA_DESCRIPTION"
msgstr "Zilien funktionieren ähnlich wie Flagellen. Aber anstatt Antrieb in eine bestimmte Richtung zu geben, helfen sie bei der Drehbewegung der Zelle."

msgid "CILIA_PROCESSES_DESCRIPTION"
msgstr "Erhöht die Wendigkeit von großen Zellen."

#, fuzzy
msgid "CITY_SHORT_STATISTICS"
msgstr "Organismus-Statistik"

msgid "CLEAN_UP_OLD_SAVES"
msgstr "Alte Speicherstände aufräumen"

msgid "CLEAR_CACHE"
msgstr ""

msgid "CLOSE"
msgstr "Schließen"

msgid "CLOSE_OPTIONS"
msgstr "Optionen schließen?"

msgid "CLOSTRIDIAL_FERMENTATION"
msgstr ""

#, fuzzy
msgid "CLOUD_BENCHMARK"
msgstr "Mikrobeneditor"

msgid "CLOUD_RESOLUTION_DIVISOR"
msgstr "Wolkenauflösungsteiler:"

msgid "CLOUD_SIMULATION_MINIMUM_INTERVAL"
msgstr "Wolkensimulation Minimumintervall:"

#, fuzzy
msgid "CLOUD_SIMULATION_MULTIPLIER"
msgstr "Osmoregulationskostenmultiplikator"

msgid "COASTAL"
msgstr "Küste"

msgid "COLLISION_SHAPE"
msgstr "Erzeuge Entitäten mit Kollisionskonturen"

msgid "COLOUR"
msgstr "Farbe"

msgid "COLOURBLIND_CORRECTION"
msgstr "Farbenblindheits-Korrektur:"

msgid "COLOUR_PICKER_ADD_PRESET"
msgstr "Aktuelle Farbe als Voreinstellung hinzufügen"

msgid "COLOUR_PICKER_A_TOOLTIP"
msgstr "Alphakanalwert der Farbe"

msgid "COLOUR_PICKER_B_TOOLTIP"
msgstr "Blaukanalwert der Farbe"

msgid "COLOUR_PICKER_G_TOOLTIP"
msgstr "Grünkanalwert der Farbe"

msgid "COLOUR_PICKER_HSV_BUTTON_TOOLTIP"
msgstr ""
"Schaltet den HSV-Modus (Farbwert, Farbsättigung, Hellwert) ein oder aus.\n"
"Kann im Roh-Modus nicht eingeschaltet werden."

msgid "COLOUR_PICKER_H_TOOLTIP"
msgstr "Farbtonwert, Anteil der Farbe"

msgid "COLOUR_PICKER_PICK_COLOUR"
msgstr "Wähle eine Farbe aus dem Spielfenster"

msgid "COLOUR_PICKER_PRESET_TOOLTIP"
msgstr ""
"Farbe: {0}\n"
"Linke Maus: Diese Voreinstellung verwenden\n"
"Rechte Maus: Diese Voreinstellung löschen"

msgid "COLOUR_PICKER_RAW_BUTTON_TOOLTIP"
msgstr ""
"Schalten Sie den Roh-Modus ein oder aus.\n"
"Im Roh-Modus können Sie die R-, G- und B\n"
"Farbwerte über 1,0 hinausgehen.\n"
"Im HSV-Modus kann dieser Modus nicht aktiviert werden."

msgid "COLOUR_PICKER_R_TOOLTIP"
msgstr "Rotkanalwert der Farbe"

msgid "COLOUR_PICKER_S_TOOLTIP"
msgstr "Sättigungswert, der Anteil an Grau in einer bestimmten Farbe"

msgid "COLOUR_PICKER_V_TOOLTIP"
msgstr "Hellwert, Helligkeit oder Intensität der Farbe"

#, fuzzy
msgid "COMMON_ABILITIES"
msgstr "Fähigkeiten"

msgid "COMMON_EDITING_AND_STRATEGY"
msgstr ""

msgid "COMMUNITY_FORUM"
msgstr "Community-Forum"

msgid "COMMUNITY_FORUM_BUTTON_TOOLTIP"
msgstr "Tritt der Thrive Gemeinschaft über unser Forum bei"

msgid "COMMUNITY_WIKI"
msgstr "Gemeinschafts-Wiki"

msgid "COMMUNITY_WIKI_BUTTON_TOOLTIP"
msgstr "Besuche unser Gemeinschafts-Wiki"

msgid "COMPILED_AT_COLON"
msgstr "Erstellt am:"

#, fuzzy
msgid "COMPLETE_ACTION"
msgstr "Erstellt am:"

msgid "COMPOUNDS"
msgstr "Substanzen"

#, fuzzy
msgid "COMPOUNDS_AT_EQUILIBRIUM"
msgstr "Suche nach Substanz:"

#, fuzzy
msgid "COMPOUNDS_AT_MAX_SPEED"
msgstr "Suche nach Substanz:"

msgid "COMPOUNDS_BUTTON_MICROBE_TOOLTIP"
msgstr "Substanzen ein-/ausblenden"

msgid "COMPOUNDS_COLON"
msgstr "Substanzen:"

#, fuzzy
msgid "COMPOUND_BALANCE_FILL_TIME"
msgstr "Verbindungsbalance"

#, fuzzy
msgid "COMPOUND_BALANCE_FILL_TIME_TOO_LONG"
msgstr "Verbindungsbalance"

#, fuzzy
msgid "COMPOUND_BALANCE_MODE_TOOLTIP"
msgstr "Substanzen ein-/ausblenden"

msgid "COMPOUND_BALANCE_TITLE"
msgstr "Verbindungsbalance"

#, fuzzy
msgid "COMPOUND_BALANCE_TOOLTIP"
msgstr "Substanzen ein-/ausblenden"

msgid "COMPOUND_CLOUDS"
msgstr "Verbindungswolken"

#, fuzzy
msgid "COMPOUND_CLOUD_BENCHMARK"
msgstr "Wolkendichte"

msgid "COMPOUND_CLOUD_DENSITY"
msgstr "Wolkendichte"

msgid "COMPOUND_CLOUD_DENSITY_EXPLANATION"
msgstr "(Dichte der Ressourcen-Wolken in der Spielumgebung)"

msgid "COMPOUND_CONCENTRATIONS_DECREASED"
msgstr "{0}konzentrationen sind um {1} gesunken"

msgid "COMPOUND_FOOD_SOURCE"
msgstr "{0}-Verbrauch"

#, fuzzy
msgid "COMPOUND_HANDLE_KEEP"
msgstr "Verbindungsbalance"

#, fuzzy
msgid "COMPOUND_HANDLE_SPLIT_SISTER"
msgstr "Verbindungsbalance"

#, fuzzy
msgid "COMPOUND_HANDLE_TOP_UP"
msgstr "Substanzen ein-/ausblenden"

#, fuzzy
msgid "COMPOUND_HANDLE_TOP_UP_ON_CHANGE"
msgstr "Wolkendichte"

#, fuzzy
msgid "COMPOUND_STORAGE_AMOUNT_DOES_NOT_LAST_NIGHT"
msgstr "Verbindungsbalance"

msgid "COMPOUND_STORAGE_NOT_ENOUGH_GENERATED_DURING_DAY"
msgstr ""

#, fuzzy
msgid "COMPOUND_STORAGE_NOT_ENOUGH_SPACE"
msgstr "{0}-Verbrauch"

#, fuzzy
msgid "COMPOUND_STORAGE_STATS_TITLE"
msgstr "Verbindungsbalance"

#, fuzzy
msgid "COMPOUND_STORAGE_STATS_TOOLTIP"
msgstr "Verbindungsbalance"

msgid "COMPOUND_TO_FIND"
msgstr "Suche nach Substanz:"

msgid "CONCEPT_ART"
msgstr "Konzept Kunst"

msgid "CONFIG"
msgstr "Konfiguration"

msgid "CONFIRM_CAPITAL"
msgstr "BESTÄTIGEN"

#, fuzzy
msgid "CONFIRM_DELETE"
msgstr "Beenden bestätigen"

msgid "CONFIRM_EXIT"
msgstr "Beenden bestätigen"

msgid "CONFIRM_FOSSILISATION_OVERWRITE"
msgstr "Überschreiben bestätigen"

#, fuzzy
msgid "CONFIRM_MOVE_TO_ASCENSION_STAGE"
msgstr "(Geschwindigkeit mit der die künstliche Intelligenz Ihre Arten mutieren läßt)"

#, fuzzy
msgid "CONFIRM_MOVE_TO_ASCENSION_STAGE_EXPLANATION"
msgstr "(Geschwindigkeit mit der die künstliche Intelligenz Ihre Arten mutieren läßt)"

msgid "CONFIRM_MOVE_TO_INDUSTRIAL_STAGE"
msgstr "Fortfahren zur Industriellen Phase?"

#, fuzzy
msgid "CONFIRM_MOVE_TO_INDUSTRIAL_STAGE_EXPLANATION"
msgstr "(Geschwindigkeit mit der die künstliche Intelligenz Ihre Arten mutieren läßt)"

#, fuzzy
msgid "CONFIRM_MOVE_TO_SPACE_STAGE"
msgstr "(Geschwindigkeit mit der die künstliche Intelligenz Ihre Arten mutieren läßt)"

#, fuzzy
msgid "CONFIRM_MOVE_TO_SPACE_STAGE_EXPLANATION"
msgstr "(Geschwindigkeit mit der die künstliche Intelligenz Ihre Arten mutieren läßt)"

msgid "CONFIRM_NEW_GAME_BUTTON_TOOLTIP"
msgstr "Mit diesen Einstellungen spielen"

msgid "CONFIRM_NEW_GAME_BUTTON_TOOLTIP_DISABLED"
msgstr "Einige Einstellungen sind ungültig"

#, fuzzy
msgid "CONSTRUCTION_UNIT_NAME"
msgstr "Blaublindheit (Blau-Gelb)"

msgid "CONTENT_UPLOADED_FROM"
msgstr "Workshop-Content wird von folgendem Ordner hochgeladen: {0}"

#, fuzzy
msgid "CONTINUE"
msgstr "Gedeihe"

#, fuzzy
msgid "CONTINUE_AS_SPECIES"
msgstr "Wähle ein Art aus"

msgid "CONTINUE_THRIVING"
msgstr "Gedeihe"

msgid "CONTINUE_TO_PROTOTYPES"
msgstr ""
"Du hast das Ende des \"komplett\" entwickelten Teils von Thrive erreicht.\n"
"Wenn du möchtest kannst du mit den Prototypen der weiteren Stadien fortfahren, soweit sie im Augenblick implementiert sind. Diese können sehr unvollständig sein, Platzhalter Grafiken benutzen und allgemein sehr grundlegend sein. Sie sind im Spiel enthalten, um die mögliche Zukunft und unsere Vision des weiteren Spielverlaufs zu zeigen.\n"
"\n"
"Du wirst in den meisten Prototypen nicht speichern können und auch nicht in das bisherige Spiel zurückkehren können. Wenn du zum aktuellen Stadium zurückkehren können möchtest, speichere bitte bevor du fortfährst.\n"
"\n"
"Wenn du dich entscheidest weiterzuspielen, sei dir bitte bewusst, dass die kommenden Stadien Prototypen sind und beschwere dich nicht über fehlende Inhalte."

msgid "CONTINUE_TO_PROTOTYPES_PROMPT"
msgstr "Mit Prototyp Stadien fortfahren?"

#, fuzzy
msgid "CONTROLLER_ANY_DEVICE"
msgstr "Totzonen kalibrieren"

#, fuzzy
msgid "CONTROLLER_AXIS_L2"
msgstr "Controllerachsenvisualisierer:"

#, fuzzy
msgid "CONTROLLER_AXIS_LEFT_TRIGGER"
msgstr "Controllerachsenvisualisierer:"

#, fuzzy
msgid "CONTROLLER_AXIS_LEFT_X"
msgstr "Controllerachsenvisualisierer:"

#, fuzzy
msgid "CONTROLLER_AXIS_LEFT_Y"
msgstr "Controllerachsenvisualisierer:"

#, fuzzy
msgid "CONTROLLER_AXIS_NEGATIVE_DIRECTION"
msgstr "Controllerachsenvisualisierer:"

#, fuzzy
msgid "CONTROLLER_AXIS_POSITIVE_DIRECTION"
msgstr "Controllerempfindlichkeit"

#, fuzzy
msgid "CONTROLLER_AXIS_R2"
msgstr "Controllerachsenvisualisierer:"

#, fuzzy
msgid "CONTROLLER_AXIS_RIGHT_TRIGGER"
msgstr "Controllerachsenvisualisierer:"

#, fuzzy
msgid "CONTROLLER_AXIS_RIGHT_X"
msgstr "Controllerachsenvisualisierer:"

#, fuzzy
msgid "CONTROLLER_AXIS_RIGHT_Y"
msgstr "Controllerachsenvisualisierer:"

msgid "CONTROLLER_AXIS_VISUALIZERS"
msgstr "Controllerachsenvisualisierer:"

#, fuzzy
msgid "CONTROLLER_BUTTON_DPAD_DOWN"
msgstr "Totzonen kalibrieren"

#, fuzzy
msgid "CONTROLLER_BUTTON_DPAD_LEFT"
msgstr "Totzonen kalibrieren"

msgid "CONTROLLER_BUTTON_DPAD_RIGHT"
msgstr ""

#, fuzzy
msgid "CONTROLLER_BUTTON_DPAD_UP"
msgstr "Totzonen kalibrieren"

#, fuzzy
msgid "CONTROLLER_BUTTON_LEFT_SHOULDER"
msgstr "Totzone:"

#, fuzzy
msgid "CONTROLLER_BUTTON_LEFT_STICK"
msgstr "Totzonen kalibrieren"

#, fuzzy
msgid "CONTROLLER_BUTTON_MISC1"
msgstr "Totzonen kalibrieren"

#, fuzzy
msgid "CONTROLLER_BUTTON_PADDLE1"
msgstr "Totzonen kalibrieren"

#, fuzzy
msgid "CONTROLLER_BUTTON_PADDLE2"
msgstr "Totzonen kalibrieren"

#, fuzzy
msgid "CONTROLLER_BUTTON_PADDLE3"
msgstr "Totzonen kalibrieren"

#, fuzzy
msgid "CONTROLLER_BUTTON_PADDLE4"
msgstr "Totzonen kalibrieren"

msgid "CONTROLLER_BUTTON_PS3_SELECT"
msgstr ""

#, fuzzy
msgid "CONTROLLER_BUTTON_PS3_START"
msgstr "Controllerempfindlichkeit"

#, fuzzy
msgid "CONTROLLER_BUTTON_PS_CIRCLE"
msgstr "Totzone:"

#, fuzzy
msgid "CONTROLLER_BUTTON_PS_CROSS"
msgstr "Totzone:"

#, fuzzy
msgid "CONTROLLER_BUTTON_PS_L1"
msgstr "Totzonen kalibrieren"

#, fuzzy
msgid "CONTROLLER_BUTTON_PS_L3"
msgstr "Totzonen kalibrieren"

#, fuzzy
msgid "CONTROLLER_BUTTON_PS_OPTIONS"
msgstr "Totzone:"

#, fuzzy
msgid "CONTROLLER_BUTTON_PS_R1"
msgstr "Totzonen kalibrieren"

#, fuzzy
msgid "CONTROLLER_BUTTON_PS_R3"
msgstr "Totzonen kalibrieren"

#, fuzzy
msgid "CONTROLLER_BUTTON_PS_SHARE"
msgstr "Totzonen kalibrieren"

msgid "CONTROLLER_BUTTON_PS_SONY_BUTTON"
msgstr ""

#, fuzzy
msgid "CONTROLLER_BUTTON_PS_SQUARE"
msgstr "Controllerachsenvisualisierer:"

#, fuzzy
msgid "CONTROLLER_BUTTON_PS_TRIANGLE"
msgstr "Controllerachsenvisualisierer:"

#, fuzzy
msgid "CONTROLLER_BUTTON_RIGHT_SHOULDER"
msgstr "Controllerachsenvisualisierer:"

msgid "CONTROLLER_BUTTON_RIGHT_STICK"
msgstr ""

msgid "CONTROLLER_BUTTON_TOUCH_PAD"
msgstr ""

#, fuzzy
msgid "CONTROLLER_BUTTON_UNKNOWN"
msgstr "Totzone:"

#, fuzzy
msgid "CONTROLLER_BUTTON_XBOX_A"
msgstr "Totzone:"

#, fuzzy
msgid "CONTROLLER_BUTTON_XBOX_B"
msgstr "Totzone:"

msgid "CONTROLLER_BUTTON_XBOX_BACK"
msgstr ""

msgid "CONTROLLER_BUTTON_XBOX_GUIDE"
msgstr ""

#, fuzzy
msgid "CONTROLLER_BUTTON_XBOX_START"
msgstr "Controllerempfindlichkeit"

#, fuzzy
msgid "CONTROLLER_BUTTON_XBOX_X"
msgstr "Totzone:"

#, fuzzy
msgid "CONTROLLER_BUTTON_XBOX_Y"
msgstr "Totzone:"

msgid "CONTROLLER_DEADZONES"
msgstr "Totzonen kalibrieren"

msgid "CONTROLLER_DEADZONE_CALIBRATION_EXPLANATION"
msgstr ""
"Mit diesem Werkzeug können die Deadzones der Controllerachsen konfiguriert werden. Die Größe der Deadzone kontrolliert wie viel ein Controlstick (oder analoge Taste) bewegt werden muss, bevor die Bewegung als Eingabe erkannt wird.\n"
"Bitte bewege alle Controlsticks und lasse sie wieder los, und drücke alle analogen Tasten und lasse sie wieder los."

msgid "CONTROLLER_DEADZONE_COLON"
msgstr "Totzone:"

msgid "CONTROLLER_PROMPT_TYPE_SETTING"
msgstr ""

msgid "CONTROLLER_SENSITIVITY"
msgstr "Controllerempfindlichkeit"

#, fuzzy
msgid "CONTROLLER_UNKNOWN_AXIS"
msgstr "Totzonen kalibrieren"

msgid "COPY_ERROR_TO_CLIPBOARD"
msgstr "Fehler in die Zwischenablage kopieren"

msgid "COPY_RESULTS"
msgstr "Ergebnisse kopieren"

msgid "CORRECTION_PROTANOPE"
msgstr "Rotblindheit (Rot-Grün)"

msgid "CORRECTION_TRITANOPE"
msgstr "Blaublindheit (Blau-Gelb)"

#, fuzzy
msgid "CPU_THREADS"
msgstr "Threads:"

msgid "CRAFTING_CLEAR_INPUTS"
msgstr ""

#, fuzzy
msgid "CRAFTING_ERROR_INTERNAL_CONSUME_PROBLEM"
msgstr "Fehler: Interner Fehler im Materialverbrauch"

#, fuzzy
msgid "CRAFTING_ERROR_TAKING_ITEMS"
msgstr "invers skaliert"

msgid "CRAFTING_FILTER_INPUTS"
msgstr "Eingabe"

#, fuzzy
msgid "CRAFTING_KNOWN_ITEMS"
msgstr "invers skaliert"

#, fuzzy
msgid "CRAFTING_NOT_ENOUGH_MATERIAL"
msgstr "invers skaliert"

msgid "CRAFTING_NO_RECIPE_SELECTED"
msgstr "Wähle zuerst einen Bauplan aus"

msgid "CRAFTING_NO_ROOM_TO_TAKE_CRAFTING_RESULTS"
msgstr "Nicht genügend Platz, um alle Gegenstände zu lagern"

#, fuzzy
msgid "CRAFTING_RECIPE_DISPLAY"
msgstr "Ergebnisse kopieren"

msgid "CRAFTING_RECIPE_HAND_AXE"
msgstr "Stein-Handaxt"

#, fuzzy
msgid "CRAFTING_RESULTS"
msgstr "Ergebnisse kopieren"

msgid "CRAFTING_SELECT_RECIPE_OR_ITEMS_TO_FILTER"
msgstr "Wähle einen Bauplan oder Gegenstand zum Filtern"

msgid "CRAFTING_TAKE_ALL"
msgstr "Nimm alles"

#, fuzzy
msgid "CRAFTING_TITLE"
msgstr "Titel fehlt"

msgid "CREATE"
msgstr "Erstellen"

msgid "CREATED_AT"
msgstr "Erstellt am:"

msgid "CREATED_ON_PLATFORM"
msgstr "Erstellt auf Plattform:"

msgid "CREATE_A_NEW_MICROBE"
msgstr "Eine neue Mikrobe erstellen"

msgid "CREATE_NEW"
msgstr "Neu erstellen"

msgid "CREATE_NEW_CELL_TYPE"
msgstr "Neuen Zellentyp erstellen"

msgid "CREATE_NEW_CELL_TYPE_DESCRIPTION"
msgstr "Du kannst neue Zelltypen hinzufügen, indem du Bestehende duplizierst und dann benennst. Zelltypen können modifiziert werden, um sie für verschiedene Aufgaben zu spezialisieren. Wenn ein Zellentyp geändert wird, werden alle platzierten Zellen dieses Typs aktualisiert."

msgid "CREATE_NEW_MOD"
msgstr "Neuen Mod erstellen"

msgid "CREATE_NEW_SAVE"
msgstr "Neuen Speicherstand anlegen"

msgid "CREATE_NEW_TISSUE_TYPE"
msgstr "Neuen Zellentyp erstellen"

msgid "CREATE_NEW_TISSUE_TYPE_DESCRIPTION"
msgstr "Du kannst neue Zelltypen hinzufügen, indem du Bestehende duplizierst und dann umbenennst. Zelltypen können modifiziert werden, um sie für verschiedene Aufgaben zu spezialisieren. Wenn ein Zellentyp geändert wird, werden alle platzierten Zellen dieses Typs aktualisiert."

msgid "CREATING_DOT_DOT_DOT"
msgstr "Erstelle..."

msgid "CREATING_OBJECTS_FROM_SAVE"
msgstr "Objekte aus Speicherstand erstellen"

msgid "CREDITS"
msgstr "Abspann"

msgid "CTRL"
msgstr "Strg"

#, fuzzy
msgid "CURRENT_CACHE_SIZE"
msgstr "Fähigkeitenleiste anzeigen"

#, fuzzy
msgid "CURRENT_CACHE_SIZE_TOOLTIP"
msgstr "Schleim absondern"

msgid "CURRENT_DEVELOPERS"
msgstr "Aktuelle Entwickler(innen)"

msgid "CURRENT_LOCATION_CAPITAL"
msgstr "AKTUELLE POSITION"

#, fuzzy
msgid "CURRENT_RESEARCH_NONE"
msgstr "Fähigkeitenleiste anzeigen"

#, fuzzy
msgid "CURRENT_RESEARCH_PROGRESS"
msgstr "Hilfemenü öffnen"

msgid "CURRENT_WORLD"
msgstr "Aktuelle Welt"

#, fuzzy
msgid "CURRENT_WORLD_STATISTICS"
msgstr "Organismus-Statistik"

msgid "CUSTOM_USERNAME"
msgstr "Eigener Nutzername:"

msgid "CYTOPLASM"
msgstr "Zytoplasma"

msgid "CYTOPLASM_DESCRIPTION"
msgstr "Die klebrigen Innereien einer Zelle. Das Zytoplasma ist die Grundmischung aus Ionen, Proteinen und anderen in Wasser gelösten Stoffen, die das Innere der Zelle ausfüllt. Eine der Funktionen, die es erfüllt, ist die [b]Glykolyse[/b], die Umwandlung von [thrive:compound type=\"glucose\"][/thrive:compound] in [thrive:compound type=\"atp\"][/thrive:compound]-Energie. Zellen, denen Organellen für einen komplexeren Stoffwechsel fehlen, sind auf diese Energieform angewiesen. Sie wird auch dazu verwendet, Moleküle in der Zelle zu speichern und die Zelle zu vergrössern."

msgid "CYTOPLASM_GLYCOLYSIS"
msgstr "Zytoplasma-Glykolyse"

msgid "CYTOPLASM_PROCESSES_DESCRIPTION"
msgstr "Wandelt [thrive:compound type=\"glucose\"][/thrive:compound] in [thrive:compound type=\"atp\"][/thrive:compound] um."

#, fuzzy
msgid "CYTOTOXIN_SYNTHESIS"
msgstr "OxyToxid-Synthese"

msgid "DAY_LENGTH"
msgstr "Tageslänge"

msgid "DAY_LENGTH_EXPLANATION"
msgstr "(Spieltaglänge in Realzeitsekunden)"

msgid "DAY_NIGHT_CYCLE_ENABLED"
msgstr "Tag-/Nachtzyklus aktivieren"

#, fuzzy
msgid "DAY_NIGHT_CYCLE_ENABLED_EXPLANATION_2"
msgstr "(WARNUNG: Photosynthese wird wesentlich weniger effizient)"

msgid "DEADZONE_CALIBRATION_FINISHED"
msgstr "Totzonenkalibrierung abgeschlossen. Die neuen Totzonen werden unten dargestellt."

msgid "DEADZONE_CALIBRATION_INPROGRESS"
msgstr "Totzonen-Kalibrierung im Gange. Bitte drücken Sie keine Tasten und lassen Sie die Sticks auf ihrem Controller in nicht-ausgelenkter Ausgangsstellung und warten ein paar Sekunden."

msgid "DEADZONE_CALIBRATION_IS_RESET"
msgstr "Totzonenkalibrierungen wurden zurückgesetzt"

msgid "DEADZONE_CONFIGURATION"
msgstr "Totzonen kalibrieren"

msgid "DEATH"
msgstr "Tot"

msgid "DEBUG_COORDINATES"
msgstr ""

msgid "DEBUG_DRAW_NOT_AVAILABLE"
msgstr ""

msgid "DEBUG_PANEL"
msgstr "Debug-Fenster"

msgid "DECEMBER"
msgstr "Dezember"

#, fuzzy
msgid "DECREASE_ITEM_SIZE"
msgstr "Schleim absondern"

msgid "DEFAULT_AUDIO_OUTPUT_DEVICE"
msgstr "Standardausgabegerät"

msgid "DELETE"
msgstr "Löschen"

msgid "DELETE_ALL_OLD_SAVE_WARNING_2"
msgstr ""
"Das Löschen aller alten Auto- und Schnellspeicherungen kann nicht rückgängig gemacht werden. Bist du sicher, dass du Folgendes dauerhaft löschen möchtest?\n"
" - {0} Automatische Speicherstände\n"
" - {1} Schnellspeicherstände\n"
" - {2} Backup Speicherstände"

#, fuzzy
msgid "DELETE_FOSSIL_CONFIRMATION"
msgstr "Das Löschen dieses Speicherstandes kann nicht rückgängig gemacht werden, bist du sicher, dass du ihn dauerhaft löschen willst?"

msgid "DELETE_OLD_SAVES_PROMPT"
msgstr "Alte Spieltände löschen?"

msgid "DELETE_ORGANELLE"
msgstr "Organelle löschen"

msgid "DELETE_SAVE_CONFIRMATION"
msgstr "Das Löschen dieses Speicherstandes kann nicht rückgängig gemacht werden, bist du sicher, dass du ihn dauerhaft löschen willst?"

msgid "DELETE_SELECTED"
msgstr "Ausgewählte löschen"

msgid "DELETE_SELECTED_SAVES_PROMPT"
msgstr "Ausgewählte(n) Spielstand/Spielstände wirklich löschen?"

msgid "DELETE_SELECTED_SAVE_WARNING"
msgstr "Das Löschen des/der ausgewählten Spielstandes/Spielständen kann nicht rückgängig gemacht werden. Bist du sicher, dass du die {0} Speicherung(en) dauerhaft löschen möchten?"

msgid "DELETE_THIS_SAVE_PROMPT"
msgstr "Diesen Spielstand wirklich löschen?"

#, fuzzy
msgid "DESCEND_BUTTON"
msgstr "Das Löschen dieses Speicherstandes kann nicht rückgängig gemacht werden, bist du sicher, dass du ihn dauerhaft löschen willst?"

#, fuzzy
msgid "DESCEND_CONFIRMATION"
msgstr "Das Löschen dieses Speicherstandes kann nicht rückgängig gemacht werden, bist du sicher, dass du ihn dauerhaft löschen willst?"

#, fuzzy
msgid "DESCEND_CONFIRMATION_EXPLANATION"
msgstr "Mache diese Spezies zu einem Fossil um sie im Museum zu speichern. Du kannst von der Thriveopedia auf das Museum zugreifen, oder Fossile im Sandboxeditor laden."

msgid "DESCRIPTION"
msgstr "Beschreibung:"

msgid "DESCRIPTION_COLON"
msgstr "Beschreibung:"

msgid "DESCRIPTION_TOO_LONG"
msgstr "Beschreibung ist zu lang"

msgid "DESPAWN_ENTITIES"
msgstr "Alle Objekte entfernen"

msgid "DETECTED_CPU_COUNT"
msgstr "Ermittelte CPU-Anzahl:"

msgid "DEVBUILD_VERSION_INFO"
msgstr ""
"DevBuild {0}\n"
"auf Branch {1} bei {2}\n"
"{3}"

msgid "DEVELOPERS"
msgstr "Entwickler(innen)"

msgid "DEVELOPMENT_FORUM"
msgstr "Entwickler Forum"

msgid "DEVELOPMENT_FORUM_BUTTON_TOOLTIP"
msgstr "Sieh Dir Entwicklerupdates in unserem Entwicklerforum an"

msgid "DEVELOPMENT_SUPPORTED_BY"
msgstr "Entwicklung unterstützt von Revolutionary Games Studio ry"

msgid "DEVELOPMENT_WIKI"
msgstr "Entwickler-Wiki"

msgid "DEVELOPMENT_WIKI_BUTTON_TOOLTIP"
msgstr "Besuche unser Entwickler-Wiki"

msgid "DEVOURED"
msgstr "Entrückt"

msgid "DEV_BUILD_PATRONS"
msgstr "Entwicklungsversions Unterstützer"

msgid "DIFFICULTY"
msgstr "Schwierigkeitsgrad"

msgid "DIFFICULTY_DETAILS_STRING"
msgstr ""
"Schwierigkeitsgrad: {0}\n"
"Mutationskostenmultiplikator: {1}\n"
"KI Mutationsrate: {2}\n"
"Wolkendichte: {3}\n"
"Bevölkerungsstrafe bei Spielertod: {4}\n"
"Glukoseerhalt in der Umwelt: {5}\n"
"Osmoregulationskostenmultiplikator: {6}\n"
"Verfügbare Glukosewolke beim Verlassen des Editors: {7}\n"
"Passiven Reproduktionsfortschritt erhalten: {8}\n"
"Beschränke die Nutzung von Wachstums-Substanzen: {9}"

msgid "DIFFICULTY_PRESET"
msgstr "Schwierigkeitsgrad"

msgid "DIFFICULTY_PRESET_CUSTOM"
msgstr "Benutzerdefiniert"

msgid "DIFFICULTY_PRESET_EASY"
msgstr "Leicht"

msgid "DIFFICULTY_PRESET_HARD"
msgstr "Schwer"

msgid "DIFFICULTY_PRESET_NORMAL"
msgstr "Normal"

msgid "DIGESTION_EFFICIENCY"
msgstr "Verdauungseffizienz"

msgid "DIGESTION_EFFICIENCY_COLON"
msgstr "Verdauungseffizienz:"

msgid "DIGESTION_SPEED"
msgstr "Ressourcen-Absorptionsgeschwindigkeit"

msgid "DIGESTION_SPEED_COLON"
msgstr "Ressourcen-Absorptionsgeschwindigkeit:"

msgid "DIGESTION_SPEED_VALUE"
msgstr "{0}/s"

msgid "DISABLED"
msgstr "Deaktiviert"

msgid "DISABLE_ALL"
msgstr "Alle deaktivieren"

msgid "DISCARD_AND_CONTINUE"
msgstr "Verwerfen und fortfahren"

msgid "DISCARD_CHANGES"
msgstr "Verwerfen und fortfahren"

#, fuzzy
msgid "DISCARD_MIGRATION"
msgstr "Verwerfen und fortfahren"

msgid "DISCONNECTED_CELLS"
msgstr "Getrennte Zellen"

msgid "DISCONNECTED_CELLS_TEXT"
msgstr ""
"Es gibt Zellen, die nicht mit dem Rest verbunden sind.\n"
"Bitte verbinde alle platzierten Zellen miteinander oder mach deine Änderungen rückgängig."

msgid "DISCONNECTED_METABALLS"
msgstr "Getrennte Zellen"

msgid "DISCONNECTED_METABALLS_TEXT"
msgstr ""
"Es gibt Zellen, die nicht mit dem Rest verbunden sind.\n"
"Bitte verbinde alle platzierten Zellen miteinander oder mach deine Änderungen rückgängig."

msgid "DISCONNECTED_ORGANELLES"
msgstr "Getrennte Organellen"

msgid "DISCONNECTED_ORGANELLES_TEXT"
msgstr ""
"Es gibt Organellen, die nicht mit dem Rest verbunden sind.\n"
"Bitte verbinde alle platzierten Organellen miteinander oder mach deine Änderungen rückgängig."

msgid "DISCORD_TOOLTIP"
msgstr "Tritt unserem Discord Server bei"

#, fuzzy
msgid "DISK_CACHE_TOOLTIP"
msgstr "Besuche unsere Itch.io Seite"

msgid "DISMISSED_POPUPS_COLON"
msgstr "Versteckte Pop-ups:"

msgid "DISMISSED_POPUPS_EXPLANATION"
msgstr ""
"Dies zeigt an, wie viele Popups vom Spieler dauerhaft ausgeblendet wurden.\n"
"Wenn einige davon wieder sichtbar werden sollen, können mit der Schaltfläche neben dieser alle ausgeblendeten Popups wieder angezeigt werden."

#, fuzzy
msgid "DISMISS_INFORMATION_PERMANENTLY"
msgstr "Dies' nicht wieder anzeigen"

#, fuzzy
msgid "DISMISS_WARNING_PERMANENTLY"
msgstr "Dies' nicht wieder anzeigen"

#, fuzzy
msgid "DISPLAY_3D_MENU_BACKGROUNDS"
msgstr "Hintergrundpartikel anzeigen"

msgid "DISPLAY_ABILITIES_BAR"
msgstr "Fähigkeitenleiste anzeigen"

#, fuzzy
msgid "DISPLAY_BACKGROUND_DISTORTION_EFFECT"
msgstr "Hintergrundpartikel anzeigen"

msgid "DISPLAY_BACKGROUND_PARTICLES"
msgstr "Hintergrundpartikel anzeigen"

#, fuzzy
msgid "DISPLAY_DRIVER_OPENGL"
msgstr "Fähigkeitenleiste anzeigen"

#, fuzzy
msgid "DISPLAY_DRIVER_VULKAN"
msgstr "Fähigkeitenleiste anzeigen"

msgid "DISPLAY_PART_NAMES"
msgstr "Namen der Teile Schaltflächen anzeigen"

msgid "DISSOLVED_COMPOUND_FOOD_SOURCE"
msgstr "Gleichmäßig verteilte ökologische Nahrungsquelle von {0}"

msgid "DOES_NOT_USE_FEATURE"
msgstr "Nein"

msgid "DONATIONS"
msgstr "Spenden"

msgid "DOT_DOT_DOT"
msgstr "..."

msgid "DOUBLE"
msgstr "Doppelte"

msgid "DOUBLE_CLICK_TO_VIEW_IN_FULLSCREEN"
msgstr "Doppelklicken zum Betrachten"

msgid "DOUBLE_MEMBRANE_DESCRIPTION"
msgstr "Als zweischichtige Membran bietet sie besseren Schutz vor Beschädigungen und benötigt weniger Energie, um sich nicht zu verformen. Allerdings verlangsamt sie die Zelle etwas und senkt die Geschwindigkeit, mit der sie Ressourcen absorbieren kann."

msgid "DRAG_TO_REORDER_ITEMS_WITH_MOUSE"
msgstr ""

msgid "DUMP_SCENE_TREE"
msgstr "SceneTree ausgeben"

msgid "DUPLICATE_TYPE"
msgstr "Typ duplizieren"

msgid "EASTEREGG_MESSAGE_1"
msgstr "Interessanter Fakt: Das Nasentierchen und Pantoffeltierchen sind ein Musterbeispiel für ein Raubtier-Beute-Verhältnis, das jahrzehntelang untersucht wurde. Bist du nun das Nasentierchen oder das Pantoffeltierchen? Jäger oder Gejagter?"

msgid "EASTEREGG_MESSAGE_10"
msgstr "VERRÜCKTES ZEUG!!"

msgid "EASTEREGG_MESSAGE_11"
msgstr "Nein Patrick, hydrothermische Schlote eignen sich nicht zum Schmelzen von Eisen!"

msgid "EASTEREGG_MESSAGE_12"
msgstr "Diese blauen Zellen jedoch..."

msgid "EASTEREGG_MESSAGE_13"
msgstr "Kleiner Tipp, Biome sind mehr als nur unterschiedliche Hintergründe. Die Substanzen in verschiedenen Biomen erscheinen manchmal mit unterschiedlichem Tempo."

msgid "EASTEREGG_MESSAGE_14"
msgstr "Auf Zack! Je mehr Flagellen du hast, desto schneller wirst du. Es kostet dich allerdings mehr ATP"

msgid "EASTEREGG_MESSAGE_15"
msgstr "Kleiner Tipp, Du kannst Eisenbrocken oder ähnliches verschlingen."

msgid "EASTEREGG_MESSAGE_16"
msgstr "Kleiner Tipp, bereite dich vor, bevor du einen Nukleus hinzufügst. Diese Dinge sind teuer, im Unterhalt und in Vorauskosten."

msgid "EASTEREGG_MESSAGE_17"
msgstr "Interessanter Fakt: wusstest du, dass es auf der Erde über 8000 Arten von Wimpertierchen gibt?"

msgid "EASTEREGG_MESSAGE_18"
msgstr "Interessanter Fakt: das Trompetentierchen ist ein Wimpertierchen, das sich strecken und Beute in einem trompetenartigem Maul fangen kann. Es zieht die Beute ein, indem es mit den Zilien Wasserströmungen erzeugt."

msgid "EASTEREGG_MESSAGE_2"
msgstr "Kleiner Tipp, Giftstoffe können andere Giftstoffe von dir wegdrücken, wenn du schnell genug bist."

msgid "EASTEREGG_MESSAGE_3"
msgstr "Kleiner Tipp, Osmoregulierung kostet 1 ATP pro Sekunde und Feld deiner Zelle. Jedes leere Feld Zytoplasma erzeugt 5 ATP pro Sekunde, d.h. wenn Sie ATP durch Osmoregulierung verlieren, fügen Sie einfach ein paar leere Felder Zytoplasma hinzu oder entfernen Sie ein paar Organellen."

msgid "EASTEREGG_MESSAGE_4"
msgstr "Interessanter Fakt: Im echten Leben haben Prokaryoten etwas, das Zellkompartiment genannt wird, die sich wie Organellen verhalten und in der Tat polyedrische Organellen genannt werden."

msgid "EASTEREGG_MESSAGE_5"
msgstr "Interessanter Fakt: Das Metabolosom ist eine so genannte polyedrische Organelle."

msgid "EASTEREGG_MESSAGE_6"
msgstr "Kleiner Tipp, manchmal ist es am besten, einfach vor anderen Zellen davonzulaufen."

msgid "EASTEREGG_MESSAGE_7"
msgstr "Keiner Tipp, wenn eine Zelle etwa halb so groß ist wie deine, dann kannst du sie verschlingen."

msgid "EASTEREGG_MESSAGE_8"
msgstr "Kleiner Tipp, Bakterien können stärker sein, als sie aussehen. Sie sehen vielleicht klein aus, aber einige von ihnen können sich in Sie eingraben und Sie auf diese Weise töten!"

msgid "EASTEREGG_MESSAGE_9"
msgstr "Kleiner Tipp: du kannst andere Arten bis zur Ausrottung jagen, wenn du nicht vorsichtig genug bist. Arten können auch von anderen Arten bis zur Ausrottung gejagt werden."

msgid "EASTER_EGGS"
msgstr "Easter eggs einbeziehen"

msgid "EASTER_EGGS_EXPLANATION"
msgstr "(zufällig generierte Geheimnisse im Spielverlauf)"

#, fuzzy
msgid "EASTER_EGG_BANANA_BIOME"
msgstr "(zufällig generierte Geheimnisse im Spielverlauf)"

#, fuzzy
msgid "EDGE_PAN_SPEED"
msgstr "Ressourcen-Absorptionsgeschwindigkeit"

#, fuzzy
msgid "EDITING_TITLE"
msgstr "Titel fehlt"

msgid "EDITOR"
msgstr "Editor"

#, fuzzy
msgid "EDITORS_AND_MUTATIONS_BUTTON"
msgstr "ist mutiert"

msgid "EDITOR_BUTTON_TOOLTIP"
msgstr "Betritt den Editor und bearbeite deine Spezies"

msgid "EDITOR_TUTORIAL_EDITOR_TEXT"
msgstr ""
"Willkommen in dem Mikrobeneditor.\n"
"\n"
"Hier kannst du die Geschehnisse der vorigen Generationen einsehen und Änderungen an deiner Art vornehmen.\n"
"\n"
"In dieser Registerkarte ist eine Übersicht der Änderungen in deinem Gebiet. Probiere die verschiedenen Werkzeuge aus, um mehr über die Ereignisse in der gegenwärtigen Welt zu lernen.\n"
"\n"
"Wenn du bereit bist, drücke die \"Nächste\"-Schaltfläche unten rechts."

msgid "EIGHT_TIMES"
msgstr "8x"

#, fuzzy
msgid "EJECT_ENGULFED"
msgstr "Kann nicht verschlingen"

#, fuzzy
msgid "EJECT_ENGULFED_TOOLTIP"
msgstr "Kann nicht verschlingen"

#, fuzzy
msgid "EMITTERS_COUNT"
msgstr "Einzeller"

msgid "ENABLED_MODS"
msgstr "Aktivierte Mods"

msgid "ENABLE_ALL_COMPATIBLE"
msgstr "Alle kompatiblen Mods aktivieren"

msgid "ENABLE_EDITOR"
msgstr "Editor aktivieren"

msgid "ENABLE_GUI_LIGHT_EFFECTS"
msgstr "GUI-Lichteffekte aktivieren"

msgid "ENDOSYMBIONT_ENGULFED_ALREADY_DONE"
msgstr ""

msgid "ENDOSYMBIONT_ENGULFED_PROGRESS"
msgstr ""

msgid "ENDOSYMBIONT_TYPE_ALREADY_PRESENT"
msgstr ""

#, fuzzy
msgid "ENDOSYMBIOSIS_AVAILABLE_ORGANELLES"
msgstr "Mehrere Organellen"

msgid "ENDOSYMBIOSIS_BUTTON"
msgstr ""

#, fuzzy
msgid "ENDOSYMBIOSIS_CANCEL_TOOLTIP"
msgstr "Alle Verbindungen lösen"

#, fuzzy
msgid "ENDOSYMBIOSIS_COMPLETE_TOOLTIP"
msgstr "Der Zahlenwert zum Generieren der Zufallswelt. (Muss eine positive ganze Zahl sein.)"

#, fuzzy
msgid "ENDOSYMBIOSIS_EXPLANATION"
msgstr ""
"Aggressive Mikroben jagen ihre Beute über größere Entfernungen\n"
"und kämpfen eher gegen Angreifer, wenn sie angegriffen werden.\n"
"Friedliche Mikroben greifen andere nicht über größere Entfernungen an\n"
"und setzen seltener Giftstoffe gegen Angreifer ein."

msgid "ENDOSYMBIOSIS_NOTHING_ENGULFED"
msgstr ""

#, fuzzy
msgid "ENDOSYMBIOSIS_NO_CANDIDATE_ORGANELLES"
msgstr "Getrennte Organellen"

#, fuzzy
msgid "ENDOSYMBIOSIS_PROGRESSING_EXPLANATION"
msgstr ""
"Dies zeigt an, wie viele Popups vom Spieler dauerhaft ausgeblendet wurden.\n"
"Wenn einige davon wieder sichtbar werden sollen, können mit der Schaltfläche neben dieser alle ausgeblendeten Popups wieder angezeigt werden."

msgid "ENDOSYMBIOSIS_PROKARYOTIC_LIMIT_EXPLANATION"
msgstr ""

#, fuzzy
msgid "ENDOSYMBIOSIS_SINGLE_SPECIES_PROGRESS_DESCRIPTION"
msgstr "Wandelt [thrive:compound type=\"hydrogensulfide\"][/thrive:compound] in [thrive:compound type=\"glucose\"][/thrive:compound] um. Die Rate skaliert mit der Konzentration von [thrive:compound type=\"carbondioxide\"][/thrive:compound]. Wandelt [thrive:compound type=\"glucose\"][/thrive:compound] auch in [thrive:compound type=\"atp\"][/thrive:compound] um."

#, fuzzy
msgid "ENDOSYMBIOSIS_START_TOOLTIP"
msgstr "Betritt den Editor und bearbeite deine Spezies"

#, fuzzy
msgid "ENDOSYMBIOSIS_TITLE"
msgstr "Titel fehlt"

#, fuzzy
msgid "ENERGY_BALANCE_REQUIRED_COMPOUND_LINE"
msgstr "{0}: -{1} ATP"

msgid "ENERGY_BALANCE_TOOLTIP_CONSUMPTION"
msgstr "{0}: -{1} ATP"

msgid "ENERGY_BALANCE_TOOLTIP_PRODUCTION"
msgstr "{0}: +{1} ATP"

#, fuzzy
msgid "ENERGY_BALANCE_TOOLTIP_PRODUCTION_WITH_REQUIREMENT"
msgstr "{0}: +{1} ATP"

msgid "ENERGY_IN_PATCH_FOR"
msgstr "Energie in {0} für {1}"

#, fuzzy
msgid "ENERGY_IN_PATCH_SHORT"
msgstr "Energie in {0} für {1}"

msgid "ENERGY_SOURCES"
msgstr "Energiequellen:"

msgid "ENERGY_SUMMARY_LINE"
msgstr "Die gesammelte Gesamtenergie beträgt {0} mit individuellen Kosten von {1}, was zu einer unbereinigten Bevölkerung von {2} führt"

msgid "ENGULF_NO_ATP_DAMAGE_MESSAGE"
msgstr ""

msgid "ENTER_EXISTING_ID"
msgstr "Bekannte ID angeben"

msgid "ENTER_EXISTING_WORKSHOP_ID"
msgstr "Bekannte Workshop-ID angeben"

msgid "ENTITY_LABEL"
msgstr "Entitäts Kennzeichnung"

msgid "ENVIRONMENT"
msgstr "Umgebung"

#, fuzzy
msgid "ENVIRONMENTAL_CONDITIONS_BUTTON"
msgstr "Glukoseerhalt in der Umwelt"

msgid "ENVIRONMENTAL_GLUCOSE_RETENTION"
msgstr "Glukoseerhalt in der Umwelt"

msgid "ENVIRONMENTAL_GLUCOSE_RETENTION_EXPLANATION"
msgstr "(Anteil an Glukose in der Umwelt, welcher jede Generation erhalten bleibt)"

msgid "ENVIRONMENT_BUTTON_MICROBE_TOOLTIP"
msgstr "Umgebung und Substanzen ein-/ausblenden"

#, fuzzy
msgid "ENVIRONMENT_TOLERANCE"
msgstr "Umgebung"

msgid "EPIPELAGIC"
msgstr "Epipelagial"

msgid "EQUIPMENT_TYPE_AXE"
msgstr ""

msgid "ERROR"
msgstr "Fehler"

msgid "ERROR_CREATING_FOLDER"
msgstr "Fehler beim Erstellen des Ordners für den Mod"

msgid "ERROR_CREATING_INFO_FILE"
msgstr "Fehler beim Erstellen der Modinformationsdatei"

msgid "ERROR_FAILED_TO_SAVE_NEW_SETTINGS"
msgstr "Fehler: Das Speichern neuer Einstellungen in der Konfigurationsdatei ist fehlgeschlagen."

#, fuzzy
msgid "ERROR_FETCHING_EXPLANATION"
msgstr "(zufällig generierte Geheimnisse im Spielverlauf)"

#, fuzzy
msgid "ERROR_FETCHING_NEWS"
msgstr "Fehler beim Erstellen der Modinformationsdatei"

msgid "ERROR_LOADING"
msgstr "Fehler beim Laden"

msgid "ERROR_SAVING"
msgstr "Fehler beim Speichern"

#, fuzzy
msgid "ERROR_UPLOADING_EXCEPTION"
msgstr "Fehler beim Laden"

msgid "ESCAPE"
msgstr "Esc"

msgid "ESCAPE_ENGULFING"
msgstr "Verschlingung entflohen"

msgid "ESTUARY"
msgstr "Ästuar"

#, fuzzy
msgid "EVENT_ERUPTION_TOOLTIP"
msgstr "Dies ist die exakte Version dieser Thrive Instanz"

msgid "EVOLUTIONARY_TREE"
msgstr "Evolutionsbaum"

#, fuzzy
msgid "EVOLUTIONARY_TREE_BUILD_FAILED"
msgstr ""
"Wird im Sandboxmode oder in Spielständen die vor der 0.6.0 gestartet wurden nicht angezeigt.\n"
"\n"
"Trifft keins von beidem zu, ist ein Fehler aufgetreten. Bitte benachrichtige das Entwickler Team und stelle Log Dateien zur Verfügung."

msgid "EXACT_VERSION_COLON"
msgstr "Genaue Thrive Version:"

msgid "EXACT_VERSION_TOOLTIP"
msgstr "Dies ist die exakte Version dieser Thrive Instanz"

msgid "EXCEPTION_HAPPENED_PROCESSING_SAVE"
msgstr "Während der Verarbeitung geladener Objekte trat ein Fehler auf"

msgid "EXCEPTION_HAPPENED_WHILE_LOADING"
msgstr "Beim Laden der Speicherdaten ist ein Fehler aufgetreten"

#, fuzzy
msgid "EXISTING_BUILDINGS"
msgstr "Bekannte ID angeben"

msgid "EXIT"
msgstr "Verlassen"

#, fuzzy
msgid "EXIT_EDITOR"
msgstr "Zum nächsten Tab des Editors wechseln"

msgid "EXIT_TO_LAUNCHER"
msgstr "Beenden zum Launcher"

msgid "EXPERIMENTAL_FEATURES"
msgstr ""

#, fuzzy
msgid "EXPERIMENTAL_FEATURES_EXPLANATION"
msgstr "(Geschwindigkeit mit der die künstliche Intelligenz Ihre Arten mutieren läßt)"

#, fuzzy
msgid "EXPERIMENTAL_FEATURES_WARNING"
msgstr "(Geschwindigkeit mit der die künstliche Intelligenz Ihre Arten mutieren läßt)"

msgid "EXPORT_ALL_WORLDS"
msgstr "Alle Welten exportieren"

msgid "EXPORT_ALL_WORLDS_TOOLTIP"
msgstr "Exportiere die Daten aller Welten i CSV-Format (comma-separated values)"

msgid "EXPORT_SUCCESS"
msgstr "Erfolgreich exportiert"

msgid "EXTERNAL"
msgstr "Extern"

msgid "EXTERNAL_EFFECTS"
msgstr "Externe Effekte:"

msgid "EXTINCTION_BOX_TEXT"
msgstr "Genau wie 99% aller Arten, die jemals existiert haben, ist auch deine Art ausgestorben. Andere werden weiterhin deine Nische ausfüllen und gedeihen, aber das wirst nicht du sein. Du wirst vergessen werden, ein fehlgeschlagenes Experiment der Evolution."

msgid "EXTINCTION_CAPITAL"
msgstr "AUSSTERBEN"

msgid "EXTINCT_FROM_PATCH"
msgstr "ist im Gebiet ausgestorben"

msgid "EXTINCT_FROM_THE_PLANET"
msgstr "ist vom Planeten ausgestorben"

msgid "EXTINCT_IN_PATCH"
msgstr "ist im Gebiet ausgestorben"

msgid "EXTINCT_SPECIES"
msgstr "Ausgestorbene Spezies"

msgid "EXTRAS"
msgstr "Extras"

msgid "EXTRA_OPTIONS"
msgstr "Zusätzliche Optionen"

msgid "FACEBOOK_TOOLTIP"
msgstr "Besuche unsere Facebook Seite"

msgid "FAILED"
msgstr "Gescheitert"

#, fuzzy
msgid "FAILED_ONE_OR_MORE_SAVE_DELETION_DESCRIPTION"
msgstr "Mein fantastischer Mod"

#, fuzzy
msgid "FAILED_SAVE_DELETION"
msgstr "Fehler: Das Speichern neuer Einstellungen in der Konfigurationsdatei ist fehlgeschlagen."

#, fuzzy
msgid "FAILED_SAVE_DELETION_DESCRIPTION"
msgstr ""
"Initialisierung der Steam-Client-Bibliothek fehlgeschlagen. Steam-Funktionen sind nicht verfügbar.\n"
"Bitte stellen Sie sicher, dass Steam läuft und Sie mit dem richtigen Account angemeldet sind. Bitte starten Sie das Spiel mittels der Steam-Client-Software, wenn dieser Fehler nicht anders verschwindet."

msgid "FEARFUL"
msgstr "Furchtsam"

msgid "FEAR_EXPLANATION"
msgstr ""
"Furchtsame Mikroben fliehen über größere Entfernungen\n"
"und fliehen im Allgemeinen eher vor Angreifern.\n"
"Mutige Mikroben lassen sich von Raubtieren in der Nähe nicht einschüchtern\n"
"und werden eher zurückschlagen."

msgid "FEATURE_DISABLED"
msgstr "Deaktiviert"

msgid "FEATURE_ENABLED"
msgstr "Aktiviert"

msgid "FEBRUARY"
msgstr "Februar"

#, fuzzy
msgid "FEED_ITEM_CONTENT_PARSING_FAILED"
msgstr "Initialisierung der Steam-Client-Bibliothek fehlgeschlagen"

#, fuzzy
msgid "FEED_ITEM_MISSING_CONTENT"
msgstr ""
"Zeit des Prozesses: {0} s\n"
"Zeit des Physikprozesses: {1} s\n"
"Entitäten: {2} Andere: {3}\n"
"Erzeugt: {4} Entfernt: {5}\n"
"Benutzte Knoten: {6}\n"
"Benutzter Speicher: {7}\n"
"Grafikspeicher: {8}\n"
"Erzeugte Objekte: {9}\n"
"Zeichnungsaufrufe: {10} 2D: {11}\n"
"Erzeugte Eckpunkte: {12}\n"
"Materialänderungen: {13}\n"
"Shader-Änderungen: {14}\n"
"Verwaiste Knoten: {15}\n"
"Audio-Latenz: {16} ms\n"
"Gesamtanzahl Threads: {17}\n"
"Gesamte CPU-Zeit:\n"
"{18}"

msgid "FEED_ITEM_PUBLISHED_AT"
msgstr "Veröffentlicht am {0}"

msgid "FEED_ITEM_TRUNCATED_NOTICE"
msgstr ""

#, fuzzy
msgid "FERROPLAST"
msgstr "Thermoplast"

#, fuzzy
msgid "FERROPLAST_DESCRIPTION"
msgstr "Der Thermoplast ist eine Doppelmembranstruktur, in der wärmeempfindliche Pigmente in Membransäcken gestapelt sind. Es handelt sich um einen Prokaryoten, der für die Verwendung durch seinen eukaryotischen Wirt assimiliert wurde. Die Pigmente im Thermoplast sind in der Lage, die Energie der Wärmeunterschiede in der Umgebung zu nutzen, um in einem Prozess namens Thermosynthese aus Wasser und gasförmigem Kohlendioxid Glukose zu produzieren. Die Geschwindigkeit seiner Glukoseproduktion hängt von der Konzentration des Kohlendioxids und der Temperatur ab."

#, fuzzy
msgid "FERROPLAST_PROCESSES_DESCRIPTION"
msgstr "Produziert [thrive:compound type=\"glucose\"][/thrive:compound]. Die Rate hängt von der Konzentration von [thrive:compound type=\"carbondioxide\"][/thrive:compound] und der Temperatur ab."

msgid "FILTER_ITEMS_BY_CATEGORY_COLON"
msgstr "Nach Kategorie sortieren:"

msgid "FIND_CURRENT_PATCH"
msgstr "Zum aktuellen Gebiet"

msgid "FINISHED_DOT"
msgstr "Abgeschlossen."

msgid "FINISH_EDITING_AND_RETURN_TO_ENVIRONMENT"
msgstr "Bearbeitung abschließen und zur Umgebung zurückkehren"

msgid "FINISH_ONE_GENERATION"
msgstr "Beende eine Generation"

msgid "FINISH_X_GENERATIONS"
msgstr "{0} Generationen fertigstellen"

msgid "FIRE_TOXIN"
msgstr "Gift schießen"

#, fuzzy
msgid "FIRE_TOXIN_TOOLTIP"
msgstr "Einige Optionen sind möglicherweise nicht verfügbar, wenn nur kohlenstoffbasiertes Leben aktiviert ist"

msgid "FLAGELLUM"
msgstr "Geißeln"

msgid "FLAGELLUM_DESCRIPTION"
msgstr "Die Geißel (Plural: Geißen, auch genannt Flagellen) ist ein peitschenartiges Bündel von Proteinfasern, das sich von der Zellmembran aus erstreckt und mit Hilfe von ATP die Zelle wellenförmig in eine Richtung treiben kann. Die Position des Flagellums bestimmt die Richtung, in der es den Schub für die Zellbewegung liefert. Die Schubrichtung ist entgegengesetzt zu der Richtung, in die das Flagellum zeigt. Ein Flagellum, das sich auf der linken Seite einer Zelle befindet, gibt beispielsweise Schub, wenn es sich nach rechts bewegt."

#, fuzzy
msgid "FLAGELLUM_LENGTH_DESCRIPTION"
msgstr "Die Geißel (Plural: Geißen, auch genannt Flagellen) ist ein peitschenartiges Bündel von Proteinfasern, das sich von der Zellmembran aus erstreckt und mit Hilfe von ATP die Zelle wellenförmig in eine Richtung treiben kann. Die Position des Flagellums bestimmt die Richtung, in der es den Schub für die Zellbewegung liefert. Die Schubrichtung ist entgegengesetzt zu der Richtung, in die das Flagellum zeigt. Ein Flagellum, das sich auf der linken Seite einer Zelle befindet, gibt beispielsweise Schub, wenn es sich nach rechts bewegt."

msgid "FLAGELLUM_PROCESSES_DESCRIPTION"
msgstr "Verwendet [thrive:compound type=\"atp\"][/thrive:compound], um die Bewegungsgeschwindigkeit der Zelle zu erhöhen."

#, fuzzy
msgid "FLEET_NAME_FROM_PLACE"
msgstr "wurde ausgelöscht"

#, fuzzy
msgid "FLEET_UNITS"
msgstr "{0} {1}"

#, fuzzy
msgid "FLOATING_CHUNKS_COLON"
msgstr "Drehung:"

msgid "FLOATING_HAZARD"
msgstr "Schwimmende Gefahr"

msgid "FLUID"
msgstr "flüssig"

msgid "FLUIDITY_RIGIDITY"
msgstr "Flüssigkeit / Steifigkeit"

msgid "FOCUSED"
msgstr "Fokussiert"

msgid "FOCUS_EXPLANATION"
msgstr ""
"Fokussierte Mikroben werden über größere Entfernungen nach Brocken oder Beute suchen\n"
"und sind möglicherweise sehr viel ehrgeiziger, wenn es um Brocken geht.\n"
"Responsive Mikroben wechseln schneller zu neuen Zielen."

#, fuzzy
msgid "FOG_OF_WAR_DISABLED"
msgstr "Deaktiviert"

#, fuzzy
msgid "FOG_OF_WAR_DISABLED_DESCRIPTION"
msgstr ""
"Initialisierung der Steam-Client-Bibliothek fehlgeschlagen. Steam-Funktionen sind nicht verfügbar.\n"
"Bitte stellen Sie sicher, dass Steam läuft und Sie mit dem richtigen Account angemeldet sind. Bitte starten Sie das Spiel mittels der Steam-Client-Software, wenn dieser Fehler nicht anders verschwindet."

msgid "FOG_OF_WAR_INTENSE"
msgstr ""

#, fuzzy
msgid "FOG_OF_WAR_INTENSE_DESCRIPTION"
msgstr "Nitrogenase ist ein Protein, das in der Lage ist, gasförmigen Stickstoff und zelluläre Energie in Form von ATP zu nutzen, um Ammoniak, einen wichtigen Wachstumsnährstoff für Zellen, zu produzieren. Dies ist ein Prozess, der als anaerobe Stickstofffixierung bezeichnet wird. Da die Nitrogenase direkt im Zytoplasma untergebracht ist, führt die umgebende Flüssigkeit glykolyse durch."

msgid "FOG_OF_WAR_MODE"
msgstr ""

msgid "FOG_OF_WAR_REGULAR"
msgstr ""

#, fuzzy
msgid "FOG_OF_WAR_REGULAR_DESCRIPTION"
msgstr "Pili (Singular: Pilus) befinden sich auf der Oberfläche vieler Mikroorganismen und ähneln feinen Haaren. Auf der Oberfläche eines Mikroorganismus können Hunderte von Pili vorhanden sein, die mehreren Zwecken dienen können, wie zum Beispiel der Jagt. Pathogene Mikroorganismen nutzen Pili für ihre Virulenz um sich an Wirtsgewebe anzuheften und zu binden oder um die äußere Membran zu überwinden und Zugang zum Zytoplasma zu erhalten. Es gibt viele ähnliche Pili-Varianten, die jedoch evolutionär nicht miteinander verwandt sind und aus einer konvergenten Evolution hervorgegangen sind. Ein einziger Organismus kann mehrere Arten von Pili ausbilden und diese ständig verändern und ersetzen."

msgid "FOOD_CHAIN"
msgstr "Nahrungskette"

msgid "FOOD_SOURCE_ENERGY_INFO"
msgstr "{0}Energie:{1}(Fitness:{2})insgesamt verfügbare Energie:{3} (gesamte Fitness:{4})"

msgid "FORGET_MOD_DETAILS"
msgstr "Lokale Daten entfernen"

msgid "FORGET_MOD_DETAILS_TOOLTIP"
msgstr "Lokale Daten zu diesem Item entfernen. Dies ist hilfreich, wenn du die falsche ID angegeben hast oder eine Version als neues Item hochladen willst."

msgid "FORM_ERROR_MESSAGE"
msgstr "Fehler: {0}"

msgid "FOSSILISATION"
msgstr "Fossilisation"

msgid "FOSSILISATION_EXPLANATION"
msgstr "Mache diese Spezies zu einem Fossil um sie im Museum zu speichern. Du kannst von der Thriveopedia auf das Museum zugreifen, oder Fossile im Sandboxeditor laden."

#, fuzzy
msgid "FOSSILISATION_FAILED"
msgstr "Diese Art fossilisieren"

#, fuzzy
msgid "FOSSILISATION_FAILED_DESCRIPTION"
msgstr ""
"Initialisierung der Steam-Client-Bibliothek fehlgeschlagen. Steam-Funktionen sind nicht verfügbar.\n"
"Bitte stellen Sie sicher, dass Steam läuft und Sie mit dem richtigen Account angemeldet sind. Bitte starten Sie das Spiel mittels der Steam-Client-Software, wenn dieser Fehler nicht anders verschwindet."

msgid "FOSSILISATION_HINT"
msgstr "Diese Art fossilisieren"

msgid "FOSSILISATION_HINT_ALREADY_FOSSILISED"
msgstr "Diese Art fossilisieren (ist bereits fossilisiert)"

msgid "FOSSILISE"
msgstr "Versteinern"

#, fuzzy
msgid "FOSSIL_DELETION_FAILED"
msgstr "Moderstellung fehlgeschlagen"

#, fuzzy
msgid "FOSSIL_DELETION_FAILED_DESCRIPTION"
msgstr ""
"Initialisierung der Steam-Client-Bibliothek fehlgeschlagen. Steam-Funktionen sind nicht verfügbar.\n"
"Bitte stellen Sie sicher, dass Steam läuft und Sie mit dem richtigen Account angemeldet sind. Bitte starten Sie das Spiel mittels der Steam-Client-Software, wenn dieser Fehler nicht anders verschwindet."

msgid "FOUR_TIMES"
msgstr "4x"

msgid "FPS"
msgstr "FPS: {0}"

msgid "FPS_DISPLAY"
msgstr "FPS Display"

msgid "FRAME_DURATION"
msgstr "Delta: {0}"

msgid "FREEBUILDING"
msgstr "Sandboxmodus"

msgid "FREE_GLUCOSE_CLOUD"
msgstr "Verfügbare Glukosewolke beim Verlassen des Editors"

msgid "FREE_GLUCOSE_CLOUD_EXPLANATION"
msgstr "(Starte jede Generation mit einer Gratis-Glukosewolke in der Nähe)"

msgid "FULLSCREEN"
msgstr "Vollbild"

msgid "FULL_MOD_INFO"
msgstr "Vollständige Modinformationen"

msgid "GALLERY_VIEWER"
msgstr "Kunstgalerie"

#, fuzzy
msgid "GAMEPLAY_BASICS_TITLE"
msgstr "Spieldesigner Team"

msgid "GAME_DESIGN_TEAM"
msgstr "Spieldesigner Team"

#, fuzzy
msgid "GAME_SYSTEMS_TITLE"
msgstr "Spieldesigner Team"

#, fuzzy
msgid "GATHERED_ENERGY_TOOLTIP"
msgstr "Besuche unsere Patreon Seite"

msgid "GENERAL"
msgstr "Allgemein"

#, fuzzy
msgid "GENERAL_LOADING_TIP_1"
msgstr "Drücke die Rückgängig-Schaltfläche im Editor, um einen Fehler zu korrigieren"

#, fuzzy
msgid "GENERAL_LOADING_TIP_2"
msgstr "Drücke die Rückgängig-Schaltfläche im Editor, um einen Fehler zu korrigieren"

#, fuzzy
msgid "GENERAL_LOADING_TIP_3"
msgstr "Drücke die Rückgängig-Schaltfläche im Editor, um einen Fehler zu korrigieren"

#, fuzzy
msgid "GENERAL_LOADING_TIP_4"
msgstr "Drücke die Rückgängig-Schaltfläche im Editor, um einen Fehler zu korrigieren"

#, fuzzy
msgid "GENERAL_LOADING_TIP_5"
msgstr "Drücke die Rückgängig-Schaltfläche im Editor, um einen Fehler zu korrigieren"

#, fuzzy
msgid "GENERAL_LOADING_TIP_6"
msgstr "Drücke die Rückgängig-Schaltfläche im Editor, um einen Fehler zu korrigieren"

#, fuzzy
msgid "GENERAL_LOADING_TIP_7"
msgstr "Drücke die Rückgängig-Schaltfläche im Editor, um einen Fehler zu korrigieren"

msgid "GENERATIONS"
msgstr "Generationen"

msgid "GENERATION_COLON"
msgstr "Generation:"

msgid "GITHUB_TOOLTIP"
msgstr "Besuche unser GitHub Repositorium"

msgid "GLES3"
msgstr "GLES3"

msgid "GLOBAL_INITIAL_LETTER"
msgstr "G"

#, fuzzy
msgid "GLOBAL_POPULATION_COLON"
msgstr "Gesamtbevölkerung:"

msgid "GLOBAL_TIMELINE_SPECIES_MIGRATED_TO"
msgstr "Ein Teil der [b][u]{0}[/u][/b]-Bevölkerung ist von {1} in {2} migriert"

msgid "GLUCOSE"
msgstr "Glukose"

msgid "GLUCOSE_CONCENTRATIONS_DRASTICALLY_DROPPED"
msgstr "Die Glukosekonzentration ist drastisch gesunken!"

msgid "GLYCOLYSIS"
msgstr "Glykolyse"

msgid "GODMODE"
msgstr "Unbesiegbar"

#, fuzzy
msgid "GOD_TOOLS_TITLE"
msgstr "Tritt unserem Discord Server bei"

msgid "GOOGLY_EYE_CELL"
msgstr "Kulleraugenzelle"

msgid "GOT_IT"
msgstr "Verstanden"

msgid "GPL_LICENSE_HEADING"
msgstr "GPL-Lizenztext folgt:"

msgid "GPU_NAME"
msgstr "Grafikkarte:"

msgid "GRAPHICS"
msgstr "Grafik"

msgid "GRAPHICS_TEAM"
msgstr "Grafikteam"

#, fuzzy
msgid "GROWTH_ORDER"
msgstr "Beschränke die Nutzung von Wachstums-Substanzen"

msgid "GUI"
msgstr "Benutzeroberfläche"

msgid "GUI_LIGHT_EFFECTS_OPTION_DESCRIPTION"
msgstr ""
"Aktiviert die Blinkeffekte auf GUIs (z.B. blinken von Editor-Schaltflächen).\n"
"\n"
"Wenn Sie einen Fehler feststellen, bei dem Teile von Editor-Schaltflächen verschwinden,\n"
"kannst du versuchen, dies zu deaktivieren, um zu sehen, ob das Problem verschwunden ist."

#, fuzzy
msgid "GUI_TAB_NAVIGATION"
msgstr "{0} Tsd"

msgid "GUI_VOLUME"
msgstr "Menülautstärke"

msgid "HEALTH"
msgstr "Gesundheit"

msgid "HELP"
msgstr "Hilfe"

msgid "HELP_BUTTON_TOOLTIP"
msgstr "Hilfe"

msgid "HIGHER_VALUES_INCREASE_PERFORMANCE"
msgstr "(höhere Werte verbessern die Leistung)"

msgid "HIGHER_VALUES_WORSEN_PERFORMANCE"
msgstr "(höhere Werte verschlechtern die Leistung)"

msgid "HOLD_FOR_PAN_OR_ROTATE_MODE"
msgstr "Halten um zwischen Verschiebe- und Drehmodus hin und her zu schalten"

#, fuzzy
msgid "HOLD_FOR_PAN_WITH_MOUSE"
msgstr "Halten um zwischen Verschiebe- und Drehmodus hin und her zu schalten"

msgid "HOLD_PACK_COMMANDS_MENU"
msgstr "Gedrückt halten, um das Rudelbefehls Menü anzuzeigen"

msgid "HOLD_TO_SHOW_CURSOR"
msgstr "Halten, um Cursor anzuzeigen"

msgid "HOLD_TO_SHOW_CURSOR_ADVICE_TEXT"
msgstr "Halte [thrive:input]g_free_cursor[/thrive:input] für Mauszeiger"

#, fuzzy
msgid "HOLD_TO_SKIP_CREDITS"
msgstr "Halten, um Cursor anzuzeigen"

#, fuzzy
msgid "HOME"
msgstr "Pos1"

msgid "HORIZONTAL_COLON"
msgstr "Horizontal:"

msgid "HORIZONTAL_WITH_AXIS_NAME_COLON"
msgstr "horizontal (Achse: {0})"

msgid "HP_COLON"
msgstr "HP:"

msgid "HSV"
msgstr "HSV"

msgid "HUD_MESSAGE_MULTIPLE"
msgstr ""

#, fuzzy
msgid "HYDROGENASE"
msgstr "Schwefelwasserstoff"

#, fuzzy
msgid "HYDROGENASE_DESCRIPTION"
msgstr "Nitrogenase ist ein Protein, das in der Lage ist, gasförmigen Stickstoff und zelluläre Energie in Form von ATP zu nutzen, um Ammoniak, einen wichtigen Wachstumsnährstoff für Zellen, zu produzieren. Dies ist ein Prozess, der als anaerobe Stickstofffixierung bezeichnet wird. Da die Nitrogenase direkt im Zytoplasma untergebracht ist, führt die umgebende Flüssigkeit glykolyse durch."

#, fuzzy
msgid "HYDROGENASE_PROCESSES_DESCRIPTION"
msgstr "Wandelt [thrive:compound type=\"atp\"][/thrive:compound] in [thrive:compound type=\"ammonia\"][/thrive:compound] um. Rate skaliert mit der Konzentration von [thrive:compound type=\"nitrogen\"][/thrive:compound]."

msgid "HYDROGEN_SULFIDE"
msgstr "Schwefelwasserstoff"

#, fuzzy
msgid "ICESHARD"
msgstr "Eissplitter"

msgid "ICESHELF"
msgstr "Schelfeis"

msgid "ICE_CHUNK_BIG"
msgstr ""

msgid "ICE_CHUNK_SMALL"
msgstr ""

msgid "ID_IS_NOT_A_NUMBER"
msgstr "ID ist keine gültige Zahl"

msgid "ID_NUMBER"
msgstr "ID-Nummer"

#, fuzzy
msgid "IMAGE_FILE_TYPES"
msgstr "Membrantypen"

msgid "INCLUDE_MULTICELLULAR_PROTOTYPE"
msgstr "Möglichkeit zum Übergang zur nächsten Stufe des Spiels (Mehrzellig). Verfügbar, sobald du eine ausreichend große Zellkolonie hast."

msgid "INCLUDE_MULTICELLULAR_PROTOTYPE_EXPLANATION"
msgstr "(einige Funktionen könnten nicht mehr verfügbar sein, wenn Sie die nächsten Stufen erreichen)"

#, fuzzy
msgid "INCREASE_ITEM_SIZE"
msgstr "Neu erstellen"

#, fuzzy
msgid "INDICATOR_SPECIES_IS_NEW"
msgstr "Ausgestorbene Spezies"

#, fuzzy
msgid "INDICATOR_SPECIES_MUTATED"
msgstr "Verbiete der Spezies zu mutieren (wenn keine gute Mutation gefunden wird)"

msgid "INDUSTRIAL_STAGE"
msgstr "Industrielle Stufe"

msgid "INFINITE_COMPOUNDS"
msgstr "Unendlich Substanzen"

msgid "INFINITE_MP"
msgstr "Unendliche MP"

#, fuzzy
msgid "INFO_BOX_COST"
msgstr "DU HAST DICH ENTWICKELT!"

#, fuzzy
msgid "INFO_BOX_EDITORS"
msgstr "DU HAST DICH ENTWICKELT!"

msgid "INFO_BOX_ENZYMES"
msgstr "Enzyme"

#, fuzzy
msgid "INFO_BOX_GAMEPLAY_TYPE"
msgstr "Enzyme"

#, fuzzy
msgid "INFO_BOX_INTERNAL_NAME"
msgstr "Interner (Ordner-)Name:"

msgid "INFO_BOX_MASS"
msgstr "Masse"

#, fuzzy
msgid "INFO_BOX_NEXT_STAGE"
msgstr "DU HAST DICH ENTWICKELT!"

#, fuzzy
msgid "INFO_BOX_OSMOREGULATION_COST"
msgstr "Osmoregulierungskosten"

#, fuzzy
msgid "INFO_BOX_PREVIOUS_STAGE"
msgstr "Keine Prozesse"

#, fuzzy
msgid "INFO_BOX_PROCESSES"
msgstr "Keine Prozesse"

#, fuzzy
msgid "INFO_BOX_REQUIRES_NUCLEUS"
msgstr "Benötigt Nukleus"

#, fuzzy
msgid "INFO_BOX_SIZE"
msgstr "DU HAST DICH ENTWICKELT!"

#, fuzzy
msgid "INFO_BOX_STORAGE"
msgstr "DU HAST DICH ENTWICKELT!"

#, fuzzy
msgid "INFO_BOX_UNIQUE"
msgstr "DU HAST DICH ENTWICKELT!"

msgid "INFO_BOX_UPGRADES"
msgstr ""

msgid "INGESTED_MATTER"
msgstr "Aufgenommene Materie"

msgid "INIT_NEW_WORLD_TOOLTIP"
msgstr "Neue Welt erstellen"

msgid "INPUTS"
msgstr "Eingaben"

#, fuzzy
msgid "INPUT_NAME_BUILD_STRUCTURE"
msgstr "Beende eine Generation"

#, fuzzy
msgid "INPUT_NAME_INTERACTION"
msgstr "Beende eine Generation"

#, fuzzy
msgid "INPUT_NAME_OPEN_INVENTORY"
msgstr "Beende eine Generation"

msgid "INSPECT"
msgstr "Untersuchen"

#, fuzzy
msgid "INSPECTOR"
msgstr "Untersuchen"

#, fuzzy
msgid "INTERACTION_ACTIVATE_ASCENSION"
msgstr "KI Mutationsrate"

#, fuzzy
msgid "INTERACTION_ACTIVATE_ASCENSION_MISSING_ENERGY"
msgstr "KI Mutationsrate"

#, fuzzy
msgid "INTERACTION_CONSTRUCT"
msgstr "KI Mutationsrate"

msgid "INTERACTION_CONSTRUCT_MISSING_DEPOSITED_MATERIALS"
msgstr ""

#, fuzzy
msgid "INTERACTION_CRAFT"
msgstr "KI Mutationsrate"

#, fuzzy
msgid "INTERACTION_DEPOSIT_RESOURCES"
msgstr "KI Mutationsrate"

msgid "INTERACTION_DEPOSIT_RESOURCES_NO_SUITABLE_RESOURCES"
msgstr ""

#, fuzzy
msgid "INTERACTION_DESTROY"
msgstr "KI Mutationsrate"

#, fuzzy
msgid "INTERACTION_FOUND_SETTLEMENT"
msgstr "KI Mutationsrate"

#, fuzzy
msgid "INTERACTION_HARVEST"
msgstr "KI Mutationsrate"

msgid "INTERACTION_HARVEST_CANNOT_MISSING_TOOL"
msgstr ""

msgid "INTERACTION_PICK_UP"
msgstr "Aufheben"

msgid "INTERACTION_PICK_UP_CANNOT_FULL"
msgstr ""

#, fuzzy
msgid "INTERNALS"
msgstr "Innereien"

msgid "INTERNAL_NAME_IN_USE"
msgstr "Es gibt bereits einen Mod mit diesem internen Namen"

msgid "INTERNAL_NAME_REQUIRED"
msgstr "Interner Name erforderlich"

msgid "INTERNAL_NAME_REQUIRES_CAPITAL"
msgstr "Internet Name sollte mit einem Großbuchstaben beginnen"

msgid "INVALID_DATA_TO_PLOT"
msgstr "Ungültige Daten zum Darstellen"

msgid "INVALID_ICON_PATH"
msgstr "Ungültiger Pfad des Mod-Icon"

msgid "INVALID_SAVE_NAME_POPUP"
msgstr "Name des Speicherstand darf keine Sonderzeichen enthalten(<>:\"/\\|?*)"

msgid "INVALID_SPECIES_NAME_POPUP"
msgstr "Der Name der Art muss dem binomischen Benennungssystem entsprechen (Genus und Epitheton)!"

msgid "INVALID_TAG"
msgstr "Ungültiger Tag \"{0}\" angegeben"

msgid "INVALID_URL_FORMAT"
msgstr "Ungültiges URL-Format"

msgid "INVALID_URL_SCHEME"
msgstr "Ungültiges URL-Format"

msgid "INVENTORY_ITEMS_ON_GROUND"
msgstr "Gegenstände auf dem Boden"

#, fuzzy
msgid "INVENTORY_TITLE"
msgstr "\"{0}\" - {1}"

msgid "INVENTORY_TOGGLE_CRAFTING"
msgstr "Herstellung"

msgid "INVENTORY_TOGGLE_GROUND"
msgstr "Boden"

msgid "INVERTED"
msgstr "Invertiert"

msgid "IN_PROTOTYPE"
msgstr ""
"Du spielst die späteren Prototypen, die dem Spiel beigefügt sind. \n"
"Diese sind möglicherweise sehr unvollständig, verwenden Platzhaltergrafiken und sind im Allgemeinen sehr grob. \n"
"Das Speichern ist daher derzeit nicht möglich."

msgid "IRON"
msgstr "Eisen"

msgid "IRON_CHEMOLITHOAUTOTROPHY"
msgstr "Eisen-Chemolithoautotrophie"

msgid "ITCH_TOOLTIP"
msgstr "Besuche unsere Itch.io Seite"

msgid "ITEM_AT_2D_COORDINATES"
msgstr ""

#, fuzzy
msgid "ITEM_NAME_SEPARATOR"
msgstr "Beende eine Generation"

msgid "JANUARY"
msgstr "Januar"

msgid "JSON_DEBUG_MODE"
msgstr "JSON Debug-Modus:"

msgid "JSON_DEBUG_MODE_ALWAYS"
msgstr "Immer"

msgid "JSON_DEBUG_MODE_AUTO"
msgstr "Automatisch"

msgid "JSON_DEBUG_MODE_NEVER"
msgstr "Niemals"

msgid "JULY"
msgstr "Juli"

msgid "JUNE"
msgstr "Juni"

#, fuzzy
msgid "KEEP_MIGRATION"
msgstr "Aerobe Atmung"

msgid "KEY_BACK"
msgstr "Zurück"

#, fuzzy
msgid "KEY_BACKTAB"
msgstr "Zurück"

msgid "KEY_BINDING_CHANGE_CONFLICT"
msgstr ""
"Es besteht ein Konflikt mit {0}.\n"
"Wollen Sie die Eingabe von {1} entfernen?"

msgid "KEY_BRING_UP_KEYBOARD"
msgstr ""

msgid "KEY_CLEAR"
msgstr "Leeren"

msgid "KEY_DELETE"
msgstr "Löschen"

msgid "KEY_DOWN"
msgstr "Runter"

msgid "KEY_END"
msgstr "Ende"

msgid "KEY_ENTER"
msgstr "Eingabetaste"

msgid "KEY_FAVORITES"
msgstr "Favoriten"

msgid "KEY_FORWARD"
msgstr "Vorwärts"

#, fuzzy
msgid "KEY_GLOBE"
msgstr "Pos1"

msgid "KEY_HELP"
msgstr "Hilfe"

msgid "KEY_HOME"
msgstr "Pos1"

msgid "KEY_HOMEPAGE"
msgstr "Startseite"

#, fuzzy
msgid "KEY_HYPER"
msgstr "Hilfe"

msgid "KEY_INSERT"
msgstr "Einfg"

#, fuzzy
msgid "KEY_JIS_EISU"
msgstr "Einfg"

#, fuzzy
msgid "KEY_JIS_KANA"
msgstr "Standby-Taste"

msgid "KEY_LEFT"
msgstr "Links"

msgid "KEY_MENU"
msgstr "Menü"

#, fuzzy
msgid "KEY_META"
msgstr "Tabulator"

msgid "KEY_OPENURL"
msgstr "URL öffnen"

msgid "KEY_PAUSE"
msgstr "Pause"

msgid "KEY_PRINT"
msgstr "Druck"

msgid "KEY_REFRESH"
msgstr "Aktualisieren"

msgid "KEY_RIGHT"
msgstr "Rechts"

msgid "KEY_SEARCH"
msgstr "Suche"

msgid "KEY_STANDBY"
msgstr "Standby-Taste"

msgid "KEY_STOP"
msgstr "Stopp"

msgid "KEY_TAB"
msgstr "Tabulator"

msgid "KEY_UP"
msgstr "Hoch"

msgid "KILO_ABBREVIATION"
msgstr "{0} Tsd"

msgid "KP0"
msgstr "Num 0"

msgid "KP1"
msgstr "Num 1"

msgid "KP2"
msgstr "Num 2"

msgid "KP3"
msgstr "Num 3"

msgid "KP4"
msgstr "Num 4"

msgid "KP5"
msgstr "Num 5"

msgid "KP6"
msgstr "Num 6"

msgid "KP7"
msgstr "Num 7"

msgid "KP8"
msgstr "Num 8"

msgid "KP9"
msgstr "Num 9"

msgid "KPADD"
msgstr "Num +"

msgid "KPDIVIDE"
msgstr "Num /"

msgid "KPENTER"
msgstr "Num Enter"

msgid "KPMULTIPLY"
msgstr "Num *"

msgid "KPPERIOD"
msgstr "Num ."

msgid "KPSUBTRACT"
msgstr "Num -"

msgid "LANGUAGE"
msgstr "Sprache:"

msgid "LANGUAGE_TRANSLATION_PROGRESS"
msgstr "Diese Übersetzung ist zu {0}% vollständig"

msgid "LANGUAGE_TRANSLATION_PROGRESS_LOW"
msgstr "Diese Übersetzung ist noch in Arbeit ({0}% vollständig)"

msgid "LANGUAGE_TRANSLATION_PROGRESS_REALLY_LOW"
msgstr "Diese Übersetzung ist sehr unvollständig ({0}% fertig). Bitte helfe uns dabei!"

msgid "LAST_ORGANELLE_DELETE_OPTION_DISABLED_TOOLTIP"
msgstr "Letztes Organell kann nicht gelöscht werden"

msgid "LAUNCH0"
msgstr "0 Starten"

msgid "LAUNCH1"
msgstr "1 Starten"

msgid "LAUNCH2"
msgstr "2 Starten"

msgid "LAUNCH3"
msgstr "3 Starten"

msgid "LAUNCH4"
msgstr "4 Starten"

msgid "LAUNCH5"
msgstr "5 Starten"

msgid "LAUNCH6"
msgstr "6 Starten"

msgid "LAUNCH7"
msgstr "7 Starten"

msgid "LAUNCH8"
msgstr "8 Starten"

msgid "LAUNCH9"
msgstr "9 Starten"

msgid "LAUNCHA"
msgstr "A Starten"

msgid "LAUNCHB"
msgstr "B Starten"

msgid "LAUNCHC"
msgstr "C Starten"

msgid "LAUNCHD"
msgstr "D Starten"

msgid "LAUNCHE"
msgstr "E Starten"

msgid "LAUNCHF"
msgstr "F Starten"

msgid "LAUNCHMAIL"
msgstr "Mail"

msgid "LAUNCHMEDIA"
msgstr "Medien"

msgid "LAWK_ONLY"
msgstr "Nur Kohlenstoffbasierte Lebensformen"

msgid "LAWK_ONLY_EXPLANATION"
msgstr "(Organellen und Fähigkeiten beschränken auf Leben wie wir es kennen)"

msgid "LEAD_ARTIST"
msgstr "Leitende(r) Künstler(in)"

msgid "LEAD_ARTISTS"
msgstr "Leitende Künstler(innen)"

msgid "LEAD_DEVELOPERS"
msgstr "Leitende Entwickler"

msgid "LEAD_GAME_DESIGNER"
msgstr "Leitende(r) Spieledesigner(in)"

msgid "LEAD_GAME_DESIGNERS"
msgstr "Leitende Spieledesigner"

msgid "LEAD_OUTREACH_PEOPLE"
msgstr "Leitende Reichweite Personen"

msgid "LEAD_OUTREACH_PERSON"
msgstr "Leitende Reichweite Person"

msgid "LEAD_PROGRAMMER"
msgstr "Leitender Programmierer"

msgid "LEAD_PROGRAMMERS"
msgstr "Leitende Programmierer"

msgid "LEAD_PROJECT_MANAGER"
msgstr "Leitende(r) Projektmanager(in)"

msgid "LEAD_PROJECT_MANAGERS"
msgstr "Leitende Projektmanager(innen)"

msgid "LEAD_TESTER"
msgstr "Leiternde(r) Tester(in)"

msgid "LEAD_TESTERS"
msgstr "Leitende Tester(innen)"

msgid "LEAD_THEORIST"
msgstr "Leitende(r) Theoretiker(in)"

msgid "LEAD_THEORISTS"
msgstr "Leitende Theoretiker(innen)"

msgid "LEFT_ARROW"
msgstr "←"

msgid "LEFT_MOUSE"
msgstr "Linke Maus"

msgid "LICENSES"
msgstr "Lizenzen"

msgid "LICENSES_COVERING_THRIVE"
msgstr "Die Lizenzen für Teile von Thrive werden hier angezeigt"

msgid "LIFE_ORIGIN"
msgstr "Ursprung des Lebens"

msgid "LIFE_ORIGIN_EXPLANATION"
msgstr "(Startgebiet)"

msgid "LIFE_ORIGIN_PANSPERMIA"
msgstr "Panspermie (zufällig)"

msgid "LIFE_ORIGIN_POND"
msgstr "Warmer kleiner Teich"

msgid "LIFE_ORIGIN_TOOLTIP"
msgstr "Einige Optionen sind möglicherweise nicht verfügbar, wenn nur kohlenstoffbasiertes Leben aktiviert ist"

msgid "LIFE_ORIGIN_VENTS"
msgstr "Hydrothermalquellen"

msgid "LIGHT"
msgstr "Licht"

msgid "LIGHT_LEVEL_AVERAGE"
msgstr "Durchschnitt"

#, fuzzy
msgid "LIGHT_LEVEL_CURRENT"
msgstr "Nacht"

msgid "LIGHT_LEVEL_DAY"
msgstr "Tag"

msgid "LIGHT_LEVEL_LABEL_AT_NOON"
msgstr "{0} zur Mittagsstunde"

msgid "LIGHT_LEVEL_NIGHT"
msgstr "Nacht"

msgid "LIGHT_MAX"
msgstr "Licht Maximum"

msgid "LIMIT_EXTREME"
msgstr "Extrem"

msgid "LIMIT_GROWTH_RATE"
msgstr "Beschränke die Nutzung von Wachstums-Substanzen"

#, fuzzy
msgid "LIMIT_GROWTH_RATE_EXPLANATION"
msgstr "(Aktivierung beschränkt die Wachstums-Geschwindigkeit; Deaktivierung lässt nur die verfügbaren Substanzen das Wachstum beeinflussen)"

msgid "LIMIT_HUGE"
msgstr "Riesig"

msgid "LIMIT_LARGE"
msgstr "Gross"

msgid "LIMIT_NORMAL"
msgstr "Normal"

msgid "LIMIT_SMALL"
msgstr "Klein"

msgid "LIMIT_TINY"
msgstr "Winzig"

msgid "LIMIT_VERY_LARGE"
msgstr "Sehr gross"

msgid "LIMIT_VERY_SMALL"
msgstr "Sehr klein"

msgid "LINE_COLOUR"
msgstr "Linienfarbe:"

#, fuzzy
msgid "LINKS_TITLE"
msgstr "Titel fehlt"

msgid "LIPASE"
msgstr "Lipase"

msgid "LIPASE_DESCRIPTION"
msgstr "Lipase ermöglicht es der Zelle die meisten Membranen zu zersetzen. Etwas davon wird auch ohne Lysosom von deiner Zelle produziert, aber es hier auszuwählen erhöht die Effizienz des Prozesses."

msgid "LOAD"
msgstr "Laden"

msgid "LOADING"
msgstr "Lädt"

msgid "LOADING_DOT_DOT_DOT"
msgstr "Lädt..."

msgid "LOADING_GAME"
msgstr "Lade Spiel"

#, fuzzy
msgid "LOADING_MACROSCOPIC_EDITOR"
msgstr "Lade Mikrobeneditor"

msgid "LOADING_MICROBE_EDITOR"
msgstr "Lade Mikrobeneditor"

msgid "LOADING_MULTICELLULAR_EDITOR"
msgstr "Lade mehrzelligen Editor"

msgid "LOAD_FINISHED"
msgstr "Laden beendet"

msgid "LOAD_GAME"
msgstr "Spiel laden"

msgid "LOAD_GAME_BUTTON_TOOLTIP"
msgstr "Ein zuvor gespeichertes Spiel laden"

msgid "LOAD_INCOMPATIBLE_PROTOTYPE_WARNING"
msgstr ""
"Der ausgewählte Spielstand wurde mit einem Prototyp einer anderen Thrive Version erstellt.\n"
"Da Prototyp Spielstände nicht upgradebar sind, kann er nicht geladen werden.\n"
"Kompatibilität von Speicherständen hat zur Zeit keine hohe Priorität, da es zu viel Arbeitsaufwand kosten würde bei den häufigen Änderungen der Prototypen Spreicherstands Upgrades verfügbar zu machen."

msgid "LOAD_INCOMPATIBLE_SAVE_PROMPT"
msgstr "Inkompatiblen Speicherstand laden?"

msgid "LOAD_INCOMPATIBLE_SAVE_WARNING"
msgstr ""
"Es ist bekannt, dass der ausgewählte Speicherstand mit dieser Version von Thrive inkompatibel ist.\n"
"Es gibt keinen Spielstand-Konverter um diesen Speicherstand zu aktualisieren.\n"
"Da sich Thrive noch in einem frühen Entwicklungsstadium befindet, hat die Kompatibilität von Speicherständen keine hohe Priorität, weil es nicht für alle Versionen Spielstand-Konverter zur Aktualisierung alter Saves gibt."

msgid "LOAD_INVALID_SAVE_PROMPT"
msgstr "Ungültigen Speicherstand laden?"

msgid "LOAD_INVALID_SAVE_WARNING"
msgstr ""
"Aus dieser Datei konnten keine Speicherinformationen geladen werden.\n"
"Diese Speicherung ist höchstwahrscheinlich korrupt oder hat ein neueres Format, das von dieser Version von Thrive nicht verstanden wird.\n"
"Möchtest du trotzdem versuchen, den Spielstand zu laden?"

msgid "LOCAL_INITIAL_LETTER"
msgstr "L"

#, fuzzy
msgid "LOCK_DAY_NIGHT_CYCLE"
msgstr "Tag-/Nachtzyklus aktivieren"

#, fuzzy
msgid "LOW_MENU_PERFORMANCE"
msgstr "Leistung"

#, fuzzy
msgid "LOW_MENU_PERFORMANCE_DESCRIPTION"
msgstr "Enthält Verdauungsenzyme, welche die Geschwidigkeit und die Effizienz der Verdauung verbessern. Die Art des enthaltenen Enzyms kann verändert werden. Es kann nur ein Enzym pro Lysosom benutzt werden."

msgid "LYSOSOME"
msgstr "Lysosom"

msgid "LYSOSOME_DESCRIPTION"
msgstr "Das Lysosom ist eine von einer Membran umschlossene Organelle. Es enthält hydrolytische Enzyme, welche verschiedenste Biomoleküle aufbrechen können. Lysosomen erlauben der Zelle Materialien zu verdauen, welche mit Endozytose aufgenommen wurden und Abfallprodukte der Zelle mit einen Prozess namens [b]Autophagie[/b] auszuscheiden."

msgid "LYSOSOME_PROCESSES_DESCRIPTION"
msgstr "Enthält Verdauungsenzyme, welche die Geschwidigkeit und die Effizienz der Verdauung verbessern. Die Art des enthaltenen Enzyms kann verändert werden. Es kann nur ein Enzym pro Lysosom benutzt werden."

#, fuzzy
msgid "MACROLIDE_SYNTHESIS"
msgstr "Synthese von Schleimstoffen"

#, fuzzy
msgid "MACROSCOPIC"
msgstr "Makroskopisch werden ({0}/{1})"

#, fuzzy
msgid "MACROSCOPIC_STAGE"
msgstr "Mikroben Stadium"

msgid "MANUALLY_SET_TIME"
msgstr "Uhrzeit manuell einstellen"

msgid "MAP"
msgstr "Karte"

msgid "MARCH"
msgstr "März"

msgid "MARINE_SNOW"
msgstr "Meeresschnee"

msgid "MASTER_VOLUME"
msgstr "Gesamtlautstärke"

#, fuzzy
msgid "MAX_CACHE_SIZE_TOOLTIP"
msgstr "Schleim absondern"

msgid "MAX_FPS"
msgstr "Maximale FPS:"

msgid "MAX_FPS_NO_LIMIT"
msgstr "Maximale FPS"

#, fuzzy
msgid "MAX_SIZE_COLON"
msgstr "Größe:"

msgid "MAX_SPAWNED_ENTITIES"
msgstr "Maximale Anzahl an Entitäten:"

msgid "MAX_VISIBLE_DATASET_WARNING"
msgstr "Darf nicht mehr als {0} Datensets zeigen!"

msgid "MAY"
msgstr "Mai"

#, fuzzy
msgid "MECHANICS_BUTTON"
msgstr "Das Löschen dieses Speicherstandes kann nicht rückgängig gemacht werden, bist du sicher, dass du ihn dauerhaft löschen willst?"

msgid "MEDIANEXT"
msgstr "Nächste"

msgid "MEDIAPLAY"
msgstr "Abspielen"

msgid "MEDIAPREVIOUS"
msgstr "Medienvorschau"

msgid "MEDIARECORD"
msgstr "Aufnehmen"

msgid "MEDIASTOP"
msgstr "Stopp"

#, fuzzy
msgid "MEDIUM_SULFUR_CHUNK"
msgstr "Kleiner Eisenbrocken"

msgid "MEGA_YEARS"
msgstr "Mya"

msgid "MEMBRANE"
msgstr "Membran"

msgid "MEMBRANE_RIGIDITY"
msgstr "Membran-Steifigkeit"

msgid "MEMBRANE_TYPES"
msgstr "Membrantypen"

msgid "MENU"
msgstr "Menü"

msgid "MESOPELAGIC"
msgstr "Mesopelagial"

msgid "METABOLOSOMES"
msgstr "Metabolome"

msgid "METABOLOSOMES_DESCRIPTION"
msgstr "Metabolosomen sind Cluster von Proteinen, die in Proteinhüllen verpackt sind. Sie sind in der Lage, Glukose in einem Prozess, der aerobe Atmung genannt wird, mit einer viel höheren Geschwindigkeit in ATP umzuwandeln, als dies im Zytoplasma möglich ist. Für ihre Funktion benötigt sie jedoch Sauerstoff, und ein niedrigerer Sauerstoffgehalt in der Umgebung verlangsamt die Geschwindigkeit ihrer ATP-Produktion. Da die Metabolosomen direkt im Zytoplasma untergebracht sind, führt die umgebende Flüssigkeit glykolyse durch."

msgid "METABOLOSOMES_PROCESSES_DESCRIPTION"
msgstr "Wandelt [thrive:compound type=\"glucose\"][/thrive:compound] in [thrive:compound type=\"atp\"][/thrive:compound] um. Rate skaliert mit der Konzentration an [thrive:compound type=\"oxygen\"][/thrive:compound]."

msgid "METRICS"
msgstr "Leistungs Daten"

#, fuzzy
msgid "METRICS_CONTENT"
msgstr ""
"Zeit des Prozesses: {0} s\n"
"Zeit des Physikprozesses: {1} s\n"
"Entitäten: {2} Andere: {3}\n"
"Erzeugt: {4} Entfernt: {5}\n"
"Benutzte Knoten: {6}\n"
"Benutzter Speicher: {7}\n"
"Grafikspeicher: {8}\n"
"Erzeugte Objekte: {9}\n"
"Zeichnungsaufrufe: {10} 2D: {11}\n"
"Erzeugte Eckpunkte: {12}\n"
"Materialänderungen: {13}\n"
"Shader-Änderungen: {14}\n"
"Verwaiste Knoten: {15}\n"
"Audio-Latenz: {16} ms\n"
"Gesamtanzahl Threads: {17}\n"
"Gesamte CPU-Zeit:\n"
"{18}"

msgid "MIB_VALUE"
msgstr "{0} MiB"

msgid "MICHE"
msgstr ""

#, fuzzy
msgid "MICHES_FOR_PATCH"
msgstr "ist im Gebiet ausgestorben"

#, fuzzy
msgid "MICHE_AVOID_PREDATION_SELECTION_PRESSURE"
msgstr "[b][u]{0}[/u][/b] spaltet sich von [b][u]{1}[/u][/b] als neue Art ab aufgrund von unterschiedlichem Selektionsdruck"

msgid "MICHE_CHUNK_PRESSURE"
msgstr ""

#, fuzzy
msgid "MICHE_COMPOUND_CLOUD_PRESSURE"
msgstr "Verbindungswolken"

msgid "MICHE_COMPOUND_EFFICIENCY_PRESSURE"
msgstr ""

#, fuzzy
msgid "MICHE_DETAIL_TEXT"
msgstr ""
"[b]Spezies[/b]\n"
"  {0}:{1}\n"
"[b]Generation[/b]\n"
"  {2}\n"
"[b]Bevölkerung[/b]\n"
"  {3}\n"
"[b]Farbe[/b]\n"
"  #{4}\n"
"[b]Verhalten[/b]\n"
"  {5}"

msgid "MICHE_ENVIRONMENTAL_COMPOUND_PRESSURE"
msgstr ""

msgid "MICHE_MAINTAIN_COMPOUND_PRESSURE"
msgstr ""

msgid "MICHE_METABOLIC_STABILITY_PRESSURE"
msgstr ""

msgid "MICHE_NO_OP_PRESSURE"
msgstr ""

msgid "MICHE_PREDATION_EFFECTIVENESS_PRESSURE"
msgstr ""

#, fuzzy
msgid "MICHE_PREDATOR_ROOT_PRESSURE"
msgstr "Beute von {0}"

msgid "MICHE_ROOT_PRESSURE"
msgstr ""

#, fuzzy
msgid "MICHE_TREE"
msgstr "SceneTree ausgeben"

msgid "MICROBE"
msgstr "Einzeller"

#, fuzzy
msgid "MICROBES_COUNT"
msgstr "Einzeller"

#, fuzzy
msgid "MICROBE_BENCHMARK"
msgstr "Mikrobeneditor"

msgid "MICROBE_EDITOR"
msgstr "Mikrobeneditor"

msgid "MICROBE_FREEBUILD_EDITOR"
msgstr "Mikroben-Sandboxeditor"

#, fuzzy
msgid "MICROBE_LOADING_TIP_1"
msgstr "Drücke die Rückgängig-Schaltfläche im Editor, um einen Fehler zu korrigieren"

#, fuzzy
msgid "MICROBE_LOADING_TIP_10"
msgstr "Drücke die Rückgängig-Schaltfläche im Editor, um einen Fehler zu korrigieren"

#, fuzzy
msgid "MICROBE_LOADING_TIP_11"
msgstr "Drücke die Rückgängig-Schaltfläche im Editor, um einen Fehler zu korrigieren"

#, fuzzy
msgid "MICROBE_LOADING_TIP_12"
msgstr "Drücke die Rückgängig-Schaltfläche im Editor, um einen Fehler zu korrigieren"

#, fuzzy
msgid "MICROBE_LOADING_TIP_13"
msgstr "Drücke die Rückgängig-Schaltfläche im Editor, um einen Fehler zu korrigieren"

#, fuzzy
msgid "MICROBE_LOADING_TIP_14"
msgstr "Drücke die Rückgängig-Schaltfläche im Editor, um einen Fehler zu korrigieren"

#, fuzzy
msgid "MICROBE_LOADING_TIP_15"
msgstr "Drücke die Rückgängig-Schaltfläche im Editor, um einen Fehler zu korrigieren"

#, fuzzy
msgid "MICROBE_LOADING_TIP_16"
msgstr "Drücke die Rückgängig-Schaltfläche im Editor, um einen Fehler zu korrigieren"

#, fuzzy
msgid "MICROBE_LOADING_TIP_17"
msgstr "Drücke die Rückgängig-Schaltfläche im Editor, um einen Fehler zu korrigieren"

#, fuzzy
msgid "MICROBE_LOADING_TIP_18"
msgstr "Drücke die Rückgängig-Schaltfläche im Editor, um einen Fehler zu korrigieren"

#, fuzzy
msgid "MICROBE_LOADING_TIP_19"
msgstr "Drücke die Rückgängig-Schaltfläche im Editor, um einen Fehler zu korrigieren"

#, fuzzy
msgid "MICROBE_LOADING_TIP_2"
msgstr "Drücke die Rückgängig-Schaltfläche im Editor, um einen Fehler zu korrigieren"

#, fuzzy
msgid "MICROBE_LOADING_TIP_20"
msgstr "Drücke die Rückgängig-Schaltfläche im Editor, um einen Fehler zu korrigieren"

#, fuzzy
msgid "MICROBE_LOADING_TIP_21"
msgstr "Drücke die Rückgängig-Schaltfläche im Editor, um einen Fehler zu korrigieren"

#, fuzzy
msgid "MICROBE_LOADING_TIP_22"
msgstr "Drücke die Rückgängig-Schaltfläche im Editor, um einen Fehler zu korrigieren"

#, fuzzy
msgid "MICROBE_LOADING_TIP_3"
msgstr "Drücke die Rückgängig-Schaltfläche im Editor, um einen Fehler zu korrigieren"

#, fuzzy
msgid "MICROBE_LOADING_TIP_4"
msgstr "Drücke die Rückgängig-Schaltfläche im Editor, um einen Fehler zu korrigieren"

#, fuzzy
msgid "MICROBE_LOADING_TIP_5"
msgstr "Drücke die Rückgängig-Schaltfläche im Editor, um einen Fehler zu korrigieren"

#, fuzzy
msgid "MICROBE_LOADING_TIP_6"
msgstr "Drücke die Rückgängig-Schaltfläche im Editor, um einen Fehler zu korrigieren"

#, fuzzy
msgid "MICROBE_LOADING_TIP_7"
msgstr "Drücke die Rückgängig-Schaltfläche im Editor, um einen Fehler zu korrigieren"

#, fuzzy
msgid "MICROBE_LOADING_TIP_8"
msgstr "Drücke die Rückgängig-Schaltfläche im Editor, um einen Fehler zu korrigieren"

#, fuzzy
msgid "MICROBE_LOADING_TIP_9"
msgstr "Drücke die Rückgängig-Schaltfläche im Editor, um einen Fehler zu korrigieren"

#, fuzzy
msgid "MICROBE_ORGANELLE_STATISTICS"
msgstr "Organismus-Statistik"

#, fuzzy
msgid "MICROBE_ORGANELLE_UPGRADES_STATISTICS"
msgstr "Organismus-Statistik"

msgid "MICROBE_SPECIES_DETAIL_TEXT"
msgstr ""
"[b]Stadium[/b]\n"
"  Einzeller\n"
"[b]Membrantyp[/b]\n"
"  {0}\n"
"[b]Membransteifigkeit[/b]\n"
"  {1}\n"
"[b]Basisgeschwindigkeit[/b]\n"
"  {2}\n"
"[b]Basisrotationsgeschwindigkeit[/b]\n"
"  {3}\n"
"[b]Basis-Hex-Größe[/b]\n"
"  {4}"

msgid "MICROBE_STAGE"
msgstr "Mikroben Stadium"

#, fuzzy
msgid "MICROBE_STAGE_BECOME_MULTICELLULAR_TEXT"
msgstr ""
"Sammle Glukose (weiße Wolken), indem du dich über sie bewegst.\n"
"\n"
"Deine Zelle braucht Glukose, um Energie zu produzieren und am Leben zu bleiben.\n"
"\n"
"Folge der Linie von deiner Zelle bis zur einer nahe gelegenen Glukosewolke."

msgid "MICROBE_STAGE_COLLECT_TEXT"
msgstr ""
"Sammle Glukose (weiße Wolken), indem du dich über sie bewegst.\n"
"\n"
"Deine Zelle braucht Glukose, um Energie zu produzieren und am Leben zu bleiben.\n"
"\n"
"Folge der Linie von deiner Zelle bis zur einer nahe gelegenen Glukosewolke."

msgid "MICROBE_STAGE_CONTROL_TEXT"
msgstr ""
"Um deine Zelle zu steuern, verwende die Tasten in der Nähe deiner Zelle (Mitte des Bildschirms) und die Maus, um die Ausrichtung der Zelle zu steuern.\n"
"\n"
"Probiere alle Tasten für einige Sekunden aus, um fortzufahren."

#, fuzzy
msgid "MICROBE_STAGE_CONTROL_TEXT_CONTROLLER"
msgstr ""
"Um deine Zelle zu steuern, verwende die Tasten in der Nähe deiner Zelle (Mitte des Bildschirms) und die Maus, um die Ausrichtung der Zelle zu steuern.\n"
"\n"
"Probiere alle Tasten für einige Sekunden aus, um fortzufahren."

#, fuzzy
msgid "MICROBE_STAGE_DAY_NIGHT_TEXT"
msgstr ""
"Achte auf deinen Gesundheitsbalken neben dem ATP-Balken (unten rechts).\n"
"Deine Zelle stirbt, wenn Ihre Gesundheit ausgeht.\n"
"Du regenerierst Gesundheit, solange du ATP hast.\n"
"Achten darauf, dass du genügend Glukose sammelst, um ATP zu produzieren."

msgid "MICROBE_STAGE_HEALTH_TEXT"
msgstr ""
"Achte auf deinen Gesundheitsbalken neben dem ATP-Balken (unten rechts).\n"
"Deine Zelle stirbt, wenn Ihre Gesundheit ausgeht.\n"
"Du regenerierst Gesundheit, solange du ATP hast.\n"
"Achten darauf, dass du genügend Glukose sammelst, um ATP zu produzieren."

msgid "MICROBE_STAGE_INITIAL"
msgstr ""
"Auf einem weit entfernten Planeten, haben Jahrtausende von vulkanischer Aktivität und die Einschläge etlicher Meteoriten zu einem ganz besonderen Phänomen im Universum geführt:\n"
"\n"
"Leben.\n"
"\n"
"In den tiefen Meeresregionen sind simple Mikroorganismen beheimatet. Du bist der letzte Urvorfahr aller kommenden Organismen auf diesem Planeten.\n"
"\n"
"Um in dieser lebensfeindlichen Welt zu überleben, musst du jegliche Substanzen sammeln, die du finden kannst, und dich über Generationen hinweg weiterentwickeln, um gegen die anderen Arten von Mikroben zu bestehen."

#, fuzzy
msgid "MICROBE_STAGE_INITIAL_PANSPERMIA"
msgstr ""
"Auf einem weit entfernten Planeten, haben Jahrtausende von vulkanischer Aktivität und die Einschläge etlicher Meteoriten zu einem ganz besonderen Phänomen im Universum geführt:\n"
"\n"
"Leben.\n"
"\n"
"In den tiefen Meeresregionen sind simple Mikroorganismen beheimatet. Du bist der letzte Urvorfahr aller kommenden Organismen auf diesem Planeten.\n"
"\n"
"Um in dieser lebensfeindlichen Welt zu überleben, musst du jegliche Substanzen sammeln, die du finden kannst, und dich über Generationen hinweg weiterentwickeln, um gegen die anderen Arten von Mikroben zu bestehen."

#, fuzzy
msgid "MICROBE_STAGE_INITIAL_POND"
msgstr ""
"Auf einem weit entfernten Planeten, haben Jahrtausende von vulkanischer Aktivität und die Einschläge etlicher Meteoriten zu einem ganz besonderen Phänomen im Universum geführt:\n"
"\n"
"Leben.\n"
"\n"
"In den tiefen Meeresregionen sind simple Mikroorganismen beheimatet. Du bist der letzte Urvorfahr aller kommenden Organismen auf diesem Planeten.\n"
"\n"
"Um in dieser lebensfeindlichen Welt zu überleben, musst du jegliche Substanzen sammeln, die du finden kannst, und dich über Generationen hinweg weiterentwickeln, um gegen die anderen Arten von Mikroben zu bestehen."

#, fuzzy
msgid "MICROBE_STAGE_ORGANELLE_DIVISION"
msgstr "Organismus-Statistik"

msgid "MIDDLE_MOUSE"
msgstr "Mittlere Maus"

#, fuzzy
msgid "MIGRATE"
msgstr "Rate"

#, fuzzy
msgid "MIGRATION_FAILED_TO_ADD"
msgstr "Moderstellung fehlgeschlagen"

msgid "MIGRATION_STATUS_DESTINATION_NOT_SELECTED"
msgstr ""

#, fuzzy
msgid "MIGRATION_STATUS_TEXT"
msgstr ""
"Achte auf deinen Gesundheitsbalken neben dem ATP-Balken (unten rechts).\n"
"Deine Zelle stirbt, wenn Ihre Gesundheit ausgeht.\n"
"Du regenerierst Gesundheit, solange du ATP hast.\n"
"Achten darauf, dass du genügend Glukose sammelst, um ATP zu produzieren."

#, fuzzy
msgid "MIGRATION_STEP_DESTINATION_EXPLANATION"
msgstr "Mache diese Spezies zu einem Fossil um sie im Museum zu speichern. Du kannst von der Thriveopedia auf das Museum zugreifen, oder Fossile im Sandboxeditor laden."

msgid "MIGRATION_STEP_ONLY_ONE_ALLOWED"
msgstr ""

#, fuzzy
msgid "MIGRATION_STEP_POPULATION_EXPLANATION"
msgstr "(Kosten für Organellen, Membranen und andere Gegenstände im Editor)"

#, fuzzy
msgid "MIGRATION_STEP_SOURCE_EXPLANATION"
msgstr "(Kosten für Organellen, Membranen und andere Gegenstände im Editor)"

#, fuzzy
msgid "MIGRATION_TOOLTIP"
msgstr "Besuche unsere Patreon Seite"

msgid "MILLION_ABBREVIATION"
msgstr "{0} Mio"

msgid "MINIMUM_AMOUNT_TO_FIND"
msgstr "Mindestmenge zur Erkennung:"

msgid "MINIMUM_VERSION"
msgstr "Minimum:"

msgid "MIN_VISIBLE_DATASET_WARNING"
msgstr "Nicht erlaubt, weniger als {0} Datensatz(e) anzuzeigen!"

msgid "MISC"
msgstr "Sonstiges"

msgid "MISCELLANEOUS"
msgstr "Sonstiges"

msgid "MISCELLANEOUS_3D_STAGE"
msgstr "Makroskopische 3D Spielphase"

#, fuzzy
msgid "MISC_FUN"
msgstr "Sonstiges"

msgid "MISSING_DESCRIPTION"
msgstr "Beschreibung fehlt"

msgid "MISSING_OR_INVALID_REQUIRED_FIELD"
msgstr "Fehlendes oder ungültiges Format für eine benötige Datei: {0}"

msgid "MISSING_TITLE"
msgstr "Titel fehlt"

msgid "MITOCHONDRION"
msgstr "Mitochondrium"

msgid "MITOCHONDRION_DESCRIPTION"
msgstr "Das Kraftwerk der Zelle. Das Mitochondrium (Plural: Mitochondrien) ist eine doppelte Membranstruktur, die mit Proteinen und Enzymen gefüllt ist. Es handelt sich um einen Prokaryoten, der für die Verwendung durch seinen eukaryotischen Wirt assimiliert wurde. Es ist in der Lage, Glukose mit einer viel höheren Effizienz in ATP umzuwandeln, als dies im Zytoplasma in einem Prozess namens Aerobe Atmung möglich ist. Es benötigt jedoch Sauerstoff, um zu funktionieren, und niedrigere Sauerstoffkonzentrationen in der Umgebung verlangsamen die Geschwindigkeit seiner ATP-Produktion."

msgid "MITOCHONDRION_PROCESSES_DESCRIPTION"
msgstr "Wandelt [thrive:compound type=\"glucose\"][/thrive:compound] in [thrive:compound type=\"atp\"][/thrive:compound] um. Die Rate hängt von der Konzentration von [thrive:compound type=\"oxygen\"][/thrive:compound] ab."

msgid "MIXED_DOT_DOT_DOT"
msgstr "Gemischt..."

msgid "MODDING_INSTRUCTIONS_ON"
msgstr "Anleitungen zum Erstellen eines Mods findest du unter"

msgid "MODELS"
msgstr "Modelle"

msgid "MODIFY"
msgstr "Verändern"

msgid "MODIFY_ORGANELLE"
msgstr "Organelle modifizieren"

msgid "MODIFY_TYPE"
msgstr "Typ modifizieren"

msgid "MODS"
msgstr "Modifikationen"

msgid "MODS_INSTALLED_BUT_NOT_ENABLED"
msgstr ""
"Installierte Mods wurden erkannt, aber es sind keine Mods aktiviert.\n"
"\n"
"Mods müssen nach der Installation aktiviert werden. Besuchen Sie den Mod-Manager über die Schaltfläche \"Mods\" im Menü \"Extras\"."

msgid "MOD_ASSEMBLY"
msgstr "Mod Programmbibliothek:"

msgid "MOD_ASSEMBLY_CLASS"
msgstr "Mod Hauptklasse:"

#, fuzzy
msgid "MOD_ASSEMBLY_CLASS_CREATION_FAILED"
msgstr "{0}: Fehler beim Aufrufen der \"unload\"-Methode des Mods"

msgid "MOD_ASSEMBLY_CLASS_NOT_FOUND"
msgstr "{0}: Die angegebene Klasse \"{1}\" wurde nicht im Mod gefunden"

msgid "MOD_ASSEMBLY_INIT_CALL_FAILED"
msgstr "{0}: Aufrufen der Initialisierungsmethode des Mods schlug fehl"

msgid "MOD_ASSEMBLY_LOAD_CALL_FAILED_EXCEPTION"
msgstr "{0}: Aufrufen der Initialisierungsmethode des Mods schlug mit folgenden Fehler fehl: {1}"

msgid "MOD_ASSEMBLY_LOAD_EXCEPTION"
msgstr "{0}: Laden der Assembly schlug mit folgenden Fehler fehl: {1}"

msgid "MOD_ASSEMBLY_UNLOAD_CALL_FAILED"
msgstr "{0}: Fehler beim Aufrufen der \"unload\"-Methode des Mods"

msgid "MOD_ASSEMBLY_UNLOAD_CALL_FAILED_EXCEPTION"
msgstr "{0}: Aufruf der \"unload\"-Methode schlug mit folgendem Fehler fehl: {1}"

msgid "MOD_AUTHOR"
msgstr "Modauthor:"

msgid "MOD_AUTO_HARMONY"
msgstr "Benutzt Auto Harmony:"

msgid "MOD_CREATION_FAILED"
msgstr "Moderstellung fehlgeschlagen"

msgid "MOD_DESCRIPTION"
msgstr "Modbeschreibung:"

msgid "MOD_EXTENDED_DESCRIPTION"
msgstr "Modbeschreibung:"

msgid "MOD_HARMONY_LOAD_FAILED_EXCEPTION"
msgstr "{0}: Aufrufen der Initialisierungsmethode des Mods schlug mit folgenden Fehler fehl: {1}"

msgid "MOD_HARMONY_UNLOAD_FAILED_EXCEPTION"
msgstr "{0}: Aufruf der \"unload\"-Methode schlug mit folgendem Fehler fehl: {1}"

msgid "MOD_HAS_NO_LOADABLE_RESOURCES"
msgstr "{0}: besitzt keinerlei Resourcen, die geladen werden können"

msgid "MOD_ICON_FILE"
msgstr "Icon-Datei:"

msgid "MOD_INFO_URL"
msgstr "Mod-Info-URL:"

msgid "MOD_INTERNAL_NAME"
msgstr "Interner (Ordner-)Name:"

msgid "MOD_LICENSE"
msgstr "Mod-Lizenz:"

msgid "MOD_LOAD_ERRORS"
msgstr "Fehler beim Laden der Mods"

msgid "MOD_LOAD_ERRORS_OCCURRED"
msgstr "Ein Fehler trat beim Laden einer oder mehreren Modifikationen auf. Das Fehlerprotokoll enthält eventuell weitere informationen."

msgid "MOD_LOAD_OR_UNLOAD_ERRORS_OCCURRED"
msgstr "Es sind einer oder mehrere Fehler beim laden bzw. entladen der Mods aufgetreten. Das Fehlerprotokoll enthält eventuell mehr Informationen."

msgid "MOD_LOAD_UNLOAD_CAVEATS"
msgstr "Information: Viele Mods benötigen einen Spielneustart um korrekt geladen und entladen zu werden. Installiere nur Mods denen zu vertraust, da sie Quellcode enthalten können."

msgid "MOD_LOAD_UNLOAD_RESTART"
msgstr "Einer oder mehrere Mods benötigen einen Programmneustart um korrekt geladen und entladen zu werden"

msgid "MOD_MAXIMUM_THRIVE"
msgstr "Maximal unterstütze Thrive Version:"

msgid "MOD_MINIMUM_THRIVE"
msgstr "Mindestens erforderliche Thrive Version:"

msgid "MOD_NAME"
msgstr "Modname:"

msgid "MOD_PCK_NAME"
msgstr "Mod .pck Datei:"

msgid "MOD_RECOMMENDED_THRIVE"
msgstr "Empfohlene Thrive-Version:"

msgid "MOD_TO_UPLOAD"
msgstr "Mod zum Hochladen:"

msgid "MOD_UPLOADER"
msgstr "Mod-Uploader"

msgid "MOD_VERSION"
msgstr "Modversion:"

msgid "MORE_INFO"
msgstr "Mehr Informationen"

#, fuzzy
msgid "MORE_INFO_PROMPT"
msgstr "Mehr Informationen"

msgid "MOUSE_EDGE_PANNING_OPTION"
msgstr ""

msgid "MOUSE_LOOK_SENSITIVITY"
msgstr "Mausempfindlichkeit"

msgid "MOUSE_SENSITIVITY_WINDOW_SIZE_ADJUSTMENT"
msgstr "Mausempfindlichkeit mit Fenstergröße skalieren"

msgid "MOVE"
msgstr "Bewegen"

msgid "MOVEMENT"
msgstr "Bewegung"

msgid "MOVE_ATTEMPTS_PER_SPECIES"
msgstr "Bewegungsversuche pro Spezies"

msgid "MOVE_BACKWARDS"
msgstr "Rückwärts bewegen"

msgid "MOVE_DOWN_OR_CROUCH"
msgstr "Nach unten bewegen oder bücken/schleichen"

msgid "MOVE_FORWARD"
msgstr "Vorwärts bewegen"

#, fuzzy
msgid "MOVE_ITEM_DOWN"
msgstr "Landgang"

#, fuzzy
msgid "MOVE_ITEM_UP"
msgstr "Nach rechts bewegen"

msgid "MOVE_LEFT"
msgstr "Nach links bewegen"

msgid "MOVE_ORGANELLE"
msgstr "Organelle bewegen"

msgid "MOVE_RIGHT"
msgstr "Nach rechts bewegen"

msgid "MOVE_TO_ANY_PATCH"
msgstr "In ein Gebiet wechseln"

msgid "MOVE_TO_LAND"
msgstr "Landgang"

#, fuzzy
msgid "MOVE_TO_MACROSCOPIC_TOOLTIP"
msgstr "Gehe zur nächsten Stufe des Spiels über (Mehrzellig). Verfügbar, sobald du eine ausreichend große Zellkolonie hast."

msgid "MOVE_TO_MULTICELLULAR_STAGE_TOOLTIP"
msgstr "Gehe zur nächsten Stufe des Spiels über (Mehrzellig). Verfügbar, sobald du eine ausreichend große Zellkolonie hast."

msgid "MOVE_TO_THIS_PATCH"
msgstr "In dieses Gebiet wechseln"

msgid "MOVE_UP_OR_JUMP"
msgstr "Bewegen oder springen"

#, fuzzy
msgid "MOVING_TO_AWAKENING_PROTOTYPE"
msgstr ""
"Du bist dabei an Land zu gehen. Dies ist eine Vorraussetzung um weiter im Spiel voranzuschreiten. Bist du einmal an Land, gibt es kein zurück mehr.\n"
"\n"
"Im Augenblick ist der Übergang zum Land deutlich abrupter, als er in Zukunft sein soll.\n"
"\n"
"Geplant ist es, diesen Schritt gradueller und weniger plötzlich zu gestalten."

#, fuzzy
msgid "MOVING_TO_AWAKENING_PROTOTYPE_TITLE"
msgstr "Landgang?"

msgid "MOVING_TO_LAND_PROTOTYPE"
msgstr ""
"Du bist dabei an Land zu gehen. Dies ist eine Vorraussetzung um weiter im Spiel voranzuschreiten. Bist du einmal an Land, gibt es kein zurück mehr.\n"
"\n"
"Im Augenblick ist der Übergang zum Land deutlich abrupter, als er in Zukunft sein soll.\n"
"\n"
"Geplant ist es, diesen Schritt gradueller und weniger plötzlich zu gestalten."

msgid "MOVING_TO_LAND_PROTOTYPE_TITLE"
msgstr "Landgang?"

#, fuzzy
msgid "MOVING_TO_SOCIETY_STAGE"
msgstr "Landgang?"

msgid "MP_COST"
msgstr "{0} MP"

msgid "MUCILAGE"
msgstr "Schleim"

#, fuzzy
msgid "MUCILAGE_SYNTHESIS"
msgstr "Synthese von Schleimstoffen"

#, fuzzy
msgid "MUCOCYST_ACTION_TOOLTIP"
msgstr "Besuche unsere Patreon Seite"

#, fuzzy
msgid "MULTICELLULAR"
msgstr "Makroskopischer Mehrzeller"

msgid "MULTICELLULAR_EDITOR"
msgstr "Mehrzelliger Editor"

#, fuzzy
msgid "MULTICELLULAR_FREEBUILD_EDITOR"
msgstr "Mehrzelliger Editor"

#, fuzzy
msgid "MULTICELLULAR_LOADING_TIP_1"
msgstr "Mehrzelliger Editor"

msgid "MULTICELLULAR_STAGE"
msgstr "Mehrzelliges Stadium"

msgid "MULTIPLE_CELLS"
msgstr "mehrere Zellen"

msgid "MULTIPLE_METABALLS"
msgstr "Mehrere Metabälle"

msgid "MULTIPLE_ORGANELLES"
msgstr "Mehrere Organellen"

msgid "MULTISAMPLE_ANTI_ALIASING"
msgstr "Multisample Anti-Aliasing:"

msgid "MULTITHREADED_SIMULATION_ENABLED"
msgstr "Spielsimulation auf mehreren Threads starten"

#, fuzzy
msgid "MULTITHREADED_SIMULATION_EXPLANATION"
msgstr "Mache diese Spezies zu einem Fossil um sie im Museum zu speichern. Du kannst von der Thriveopedia auf das Museum zugreifen, oder Fossile im Sandboxeditor laden."

msgid "MUSEUM_WELCOME_TEXT"
msgstr ""
"Willkommen im Museum! Hier können die vielen Arten bewundert werden die während der Spielabläufe fossilisiert wurden. Es kann sogar als eine fossilisierte Art gespielt werden indem man sie im Sandboxmodus aufruft.\n"
"\n"
"Um eine Art während eines Spiel zu fossilisieren muss zunächst das Spiel pausiert werden. Danach selektiert man die zu fossilisierende Art auf dem Bildschirm."

msgid "MUSIC"
msgstr "Musik"

msgid "MUSIC_VOLUME"
msgstr "Musiklautstärke"

msgid "MUTATIONS_PER_SPECIES"
msgstr "Mutationsversuche pro Art"

msgid "MUTATION_COST_MULTIPLIER"
msgstr "Mutationskostenmultiplikator"

msgid "MUTATION_COST_MULTIPLIER_EXPLANATION"
msgstr "(Kosten für Organellen, Membranen und andere Gegenstände im Editor)"

msgid "MUTATION_POINTS"
msgstr "Mutationspunkte"

msgid "MUTE"
msgstr "Stumm"

msgid "NAME"
msgstr "Name:"

#, fuzzy
msgid "NAME_LABEL_CITY"
msgstr "Biom: {0}"

#, fuzzy
msgid "NAME_LABEL_FLEET"
msgstr "Biom: {0}"

msgid "NAME_LABEL_STRUCTURE_UNFINISHED"
msgstr ""

#, fuzzy
msgid "NATIVE_THREAD_ADVICE_TOOLTIP"
msgstr "Aktuelle Threads:"

msgid "NEGATIVE_ATP_BALANCE"
msgstr "Negativer ATP-Saldo"

msgid "NEGATIVE_ATP_BALANCE_TEXT"
msgstr ""
"Deine Mikrobe produziert nicht genug ATP zum überleben!\n"
"Möchtest du fortfahren?"

msgid "NEW"
msgstr "Neu"

msgid "NEWER_VERSION_LOADING_WARNING"
msgstr ""
"Dieser Speicherstand stammt aus einer neueren Version von Thrive und ist sehr wahrscheinlich inkompatibel.\n"
"Möchtest du trotzdem versuchen, den Spielstand zu laden?"

msgid "NEWS"
msgstr "Neuigkeiten"

msgid "NEW_GAME"
msgstr "Neues Spiel"

msgid "NEW_GAME_BUTTON_TOOLTIP"
msgstr "Neues Spiel starten"

msgid "NEW_GAME_SETTINGS_PERFORMANCE_OPTIONS_INFO"
msgstr "Hinweis: Sie können leistungsbezogene Optionen jederzeit im [color=#3796e1][url=thrive://GUI/OptionsMenu/Performance]Optionsmenü[/url][/color] ändern, um die Spielleistung zu verbessern"

msgid "NEW_MOD_DEFAULT_DESCRIPTION"
msgstr "Mein fantastischer Mod"

msgid "NEW_NAME"
msgstr "Neuer Name"

msgid "NEW_NAME_COLON"
msgstr "Neuer Name:"

msgid "NEXT_CAPITAL"
msgstr "NÄCHSTE"

msgid "NEXT_EDITOR_TAB"
msgstr "Zum nächsten Tab des Editors wechseln"

msgid "NITROGEN"
msgstr "Stickstoff"

msgid "NITROGENASE"
msgstr "Nitrogenase"

msgid "NITROGENASE_DESCRIPTION"
msgstr "Nitrogenase ist ein Protein, das in der Lage ist, gasförmigen Stickstoff und zelluläre Energie in Form von ATP zu nutzen, um Ammoniak, einen wichtigen Wachstumsnährstoff für Zellen, zu produzieren. Dies ist ein Prozess, der als anaerobe Stickstofffixierung bezeichnet wird. Da die Nitrogenase direkt im Zytoplasma untergebracht ist, führt die umgebende Flüssigkeit glykolyse durch."

msgid "NITROGENASE_PROCESSES_DESCRIPTION"
msgstr "Wandelt [thrive:compound type=\"atp\"][/thrive:compound] in [thrive:compound type=\"ammonia\"][/thrive:compound] um. Rate skaliert mit der Konzentration von [thrive:compound type=\"nitrogen\"][/thrive:compound]."

msgid "NITROPLAST"
msgstr "Stickstofffixier-Plastid"

msgid "NITROPLAST_DESCRIPTION"
msgstr "Das Stickstofffixier-Plastid ist ein Protein, das gasförmigen Stickstoff und Sauerstoff sowie zelluläre Energie in Form von ATP zur Produktion von Ammoniak, einem wichtigen Wachstumsnährstoff für Zellen, nutzen kann. Dies ist ein Prozess, der als aerobe Stickstofffixierung bezeichnet wird."

msgid "NITROPLAST_PROCESSES_DESCRIPTION"
msgstr "Wandelt [thrive:compound type=\"atp\"][/thrive:compound] in [thrive:compound type=\"ammonia\"][/thrive:compound] um. Die Rate hängt von der Konzentration von [thrive:compound type=\"nitrogen\"][/thrive:compound] und [thrive:compound type=\"oxygen\"][/thrive:compound] ab."

msgid "NONE"
msgstr "Nichts"

msgid "NORMAL"
msgstr "Normal"

msgid "NORMAL_MEMBRANE_DESCRIPTION"
msgstr "Als einfachste Form der Membran bietet sie wenig Schutz vor Beschädigung. Sie benötigt auch mehr Energie, um sich nicht zu verformen. Der Vorteil besteht darin, dass sie es der Zelle ermöglicht, sich zu bewegen und Nährstoffe schnell aufzunehmen."

msgid "NOTHING_HERE"
msgstr "Nichts hier"

msgid "NOTHING_TO_INTERACT_WITH"
msgstr ""

msgid "NOTICE_DAMAGED_BY_NO_ATP"
msgstr ""

#, fuzzy
msgid "NOTICE_ENGULF_DAMAGE_FROM_TOXIN"
msgstr "Schaden durch Gift in der aufgenommenen Materie"

msgid "NOTICE_ENGULF_MISSING_ENZYME"
msgstr ""

msgid "NOTICE_ENGULF_SIZE_TOO_SMALL"
msgstr ""

msgid "NOTICE_ENGULF_STORAGE_FULL"
msgstr ""

msgid "NOTICE_HIT_BY_ATP_TOXIN"
msgstr ""

#, fuzzy
msgid "NOTICE_HIT_BY_BASE_MOVEMENT_TOXIN"
msgstr "Basisbewegung"

msgid "NOTICE_READY_TO_EDIT"
msgstr "Der Editor steht jetzt zur Verfügung"

msgid "NOT_STARTED_DOT"
msgstr "Nicht begonnen."

msgid "NOVEMBER"
msgstr "November"

msgid "NO_AI"
msgstr "Keine KI"

msgid "NO_DATA_TO_SHOW"
msgstr "Keine Daten zu zeigen"

msgid "NO_EVENTS_RECORDED"
msgstr "Keine Ereignisse aufgezeichnet"

msgid "NO_FOSSIL_DIRECTORY"
msgstr "Kein Fossilienverzeichnis gefunden"

msgid "NO_MODS_ENABLED"
msgstr "Keine Mods aktiv"

msgid "NO_ORGANELLE_PROCESSES"
msgstr "Keine Prozesse"

msgid "NO_SAVEGAMES_FOUND"
msgstr "keine Speicherstände gefunden"

msgid "NO_SAVE_DIRECTORY"
msgstr "Kein Speicherverzeichnis gefunden"

msgid "NO_SCREENSHOT_DIRECTORY"
msgstr "Kein Bildschirmfotoverzeichnis gefunden"

msgid "NO_SELECTED_MOD"
msgstr "Kein Mod ausgewählt"

#, fuzzy
msgid "NO_SUGGESTION"
msgstr "Auflösung:"

msgid "NUCLEUS"
msgstr "Nukleus"

msgid "NUCLEUS_DELETE_OPTION_DISABLED_TOOLTIP"
msgstr ""
"Der Zellkern kann nicht gelöscht werden, da es sich um eine irreversible Evolution handelt.\n"
"Aber wenn der Zellkern in der aktuellen Mutation platziert wurde kann die Aktion noch zurück genommen werden."

msgid "NUCLEUS_DESCRIPTION"
msgstr "Das bestimmende Merkmal der eukaryotischen Zellen. Zum Zellkern gehören auch das endoplasmatische Retikulum und der Golgi-Körper. Es handelt sich um eine Evolution prokaryotischer Zellen zur Entwicklung eines Systems innerer Membranen, die durch die Assimilation eines anderen Prokaryonten in sich selbst erfolgt. Dies ermöglicht es ihnen, die verschiedenen Prozesse, die im Inneren der Zelle ablaufen, abzuschotten und zu verhindern, dass diese sich gegenseitig stören. Dadurch können ihre neuen membrangebundenen Organellen viel komplexer, effizienter und spezialisierter sein, als wenn sie frei im Zytoplasma schweben würden. Dies hat jedoch den Preis, dass die Zelle viel größer wird und viel Energie benötigt, um die Zelle am Leben zu erhalten."

msgid "NUCLEUS_SMALL_DESCRIPTION"
msgstr "Ermöglicht die Entwicklung von komplexeren, membrangebundene Organellen. Kostet viel ATP um es zu erhalten. Dies ist eine irreversible Entwicklung."

msgid "NUMLOCK"
msgstr "Num Lock"

msgid "N_A"
msgstr "N/V"

msgid "N_A_MP"
msgstr "N/V MP"

#, fuzzy
msgid "N_TIMES"
msgstr "2x"

msgid "OCTOBER"
msgstr "Oktober"

msgid "OFF"
msgstr ""

msgid "OFFICIAL_WEBSITE"
msgstr "Offizielle Website"

msgid "OFFICIAL_WEBSITE_BUTTON_TOOLTIP"
msgstr "Revolutionary Games website besuchen"

msgid "OK"
msgstr "OK"

msgid "OLDER_VERSION_LOADING_WARNING"
msgstr ""
"Dieser Speicherstand stammt aus einer alten Version von Thrive und ist möglicherweise inkompatibel.\n"
"Da sich Thrive derzeit noch in einem frühen Entwicklungsstadium befindet, hat Abwärtskompatibilität keine Priorität.\n"
"Du kannst alle Probleme melden auf die du stoßt, aber sie haben im Moment nicht die höchste Priorität.\n"
"Möchtest du trotzdem versuchen den Spielstand zu laden?"

#, fuzzy
msgid "OPENGL_MODE_WARNING"
msgstr "GLES2-Modus-Warnung"

#, fuzzy
msgid "OPENGL_MODE_WARNING_EXPLANATION"
msgstr "Du betreibst Thrive mit GLES2. Dies ist schwerwiegend ungetestet und wird wahrscheinlich Probleme verursachen. Versuche deine Grafiktreiber zu aktualisieren und/oder die Verwendung von AMD- oder Nvidia-Grafiken zur Ausführung von Thrive zu erzwingen."

msgid "OPEN_FOLDER"
msgstr "Verzeichnis öffnen"

msgid "OPEN_FOSSIL_FOLDER"
msgstr "Fossilienordner öffnen"

msgid "OPEN_FOSSIL_IN_FREEBUILD_WARNING"
msgstr ""
"Dies' startet ein neues Spiel im Sandboxmodus mit der selektierten Art.\n"
"Ungespeicherter Fortschritt geht verloren."

#, fuzzy
msgid "OPEN_GOD_TOOLS"
msgstr "Info-URL öffnen"

msgid "OPEN_HELP_SCREEN"
msgstr "Hilfemenü öffnen"

msgid "OPEN_IN_FREEBUILD"
msgstr "Im Sandboxmodus öffnen"

msgid "OPEN_LOGS_FOLDER"
msgstr "Logverzeichnis öffnen"

msgid "OPEN_MOD_URL"
msgstr "Info-URL öffnen"

#, fuzzy
msgid "OPEN_ORGANELLES_PAGE"
msgstr "Organellenmenü öffnen"

msgid "OPEN_ORGANELLE_MENU"
msgstr "Organellenmenü öffnen"

#, fuzzy
msgid "OPEN_RESEARCH_SCREEN"
msgstr "Hilfemenü öffnen"

msgid "OPEN_SAVE_DIRECTORY"
msgstr "Speicherverzeichnis öffnen"

#, fuzzy
msgid "OPEN_SCIENCE_MENU"
msgstr "Das Menü öffnen"

msgid "OPEN_SCREENSHOT_FOLDER"
msgstr "Bildschirmfotoverzeichnis öffnen"

msgid "OPEN_THE_MENU"
msgstr "Das Menü öffnen"

msgid "OPEN_TRANSLATION_SITE"
msgstr "Hilf das Spiel zu übersetzen"

msgid "OPERATION_PAUSED_DOT"
msgstr "Pausiert."

msgid "OPPORTUNISM_EXPLANATION"
msgstr ""
"Opportunistische Mikroben konkurrieren mit Rivalen um Brocken\n"
"und werden versuchen, ihre Beute mit Giften zu erlegen, wenn sie sie nicht verschlingen können.\n"
"Vorsichtige Mikroben setzen sich wegen Brocken möglicherweise nicht in Gefahr."

msgid "OPPORTUNISTIC"
msgstr "Opportunistisch"

msgid "OPTIONS"
msgstr "Einstellungen"

msgid "OPTIONS_BUTTON_TOOLTIP"
msgstr "Einstellungen ändern"

msgid "ORGANELLES"
msgstr "Organellen"

#, fuzzy
msgid "ORGANELLES_BUTTON"
msgstr "Organellen"

#, fuzzy
msgid "ORGANELLES_WILL_BE_UNLOCKED_NEXT_GENERATION"
msgstr "(WARNUNG: Photosynthese wird wesentlich weniger effizient)"

#, fuzzy
msgid "ORGANELLE_AXON"
msgstr "Organellen"

#, fuzzy
msgid "ORGANELLE_AXON_DESCRIPTION"
msgstr "Pili (Singular: Pilus) befinden sich auf der Oberfläche vieler Mikroorganismen und ähneln feinen Haaren. Auf der Oberfläche eines Mikroorganismus können Hunderte von Pili vorhanden sein, die mehreren Zwecken dienen können, wie zum Beispiel der Jagt. Pathogene Mikroorganismen nutzen Pili für ihre Virulenz um sich an Wirtsgewebe anzuheften und zu binden oder um die äußere Membran zu überwinden und Zugang zum Zytoplasma zu erhalten. Es gibt viele ähnliche Pili-Varianten, die jedoch evolutionär nicht miteinander verwandt sind und aus einer konvergenten Evolution hervorgegangen sind. Ein einziger Organismus kann mehrere Arten von Pili ausbilden und diese ständig verändern und ersetzen."

#, fuzzy
msgid "ORGANELLE_CATEGORY_MACROSCOPIC"
msgstr "Makroskopischer Mehrzeller"

#, fuzzy
msgid "ORGANELLE_CATEGORY_MULTICELLULAR"
msgstr "Makroskopischer Mehrzeller"

#, fuzzy
msgid "ORGANELLE_GROWTH_ORDER_EXPLANATION"
msgstr "(Aktivierung beschränkt die Wachstums-Geschwindigkeit; Deaktivierung lässt nur die verfügbaren Substanzen das Wachstum beeinflussen)"

#, fuzzy
msgid "ORGANELLE_MYOFIBRIL"
msgstr "Raubtier-Pilus"

#, fuzzy
msgid "ORGANELLE_MYOFIBRIL_DESCRIPTION"
msgstr "Pili (Singular: Pilus) befinden sich auf der Oberfläche vieler Mikroorganismen und ähneln feinen Haaren. Auf der Oberfläche eines Mikroorganismus können Hunderte von Pili vorhanden sein, die mehreren Zwecken dienen können, wie zum Beispiel der Jagt. Pathogene Mikroorganismen nutzen Pili für ihre Virulenz um sich an Wirtsgewebe anzuheften und zu binden oder um die äußere Membran zu überwinden und Zugang zum Zytoplasma zu erhalten. Es gibt viele ähnliche Pili-Varianten, die jedoch evolutionär nicht miteinander verwandt sind und aus einer konvergenten Evolution hervorgegangen sind. Ein einziger Organismus kann mehrere Arten von Pili ausbilden und diese ständig verändern und ersetzen."

msgid "ORGANELLE_PILUS"
msgstr "Raubtier-Pilus"

msgid "ORGANELLE_PILUS_DESCRIPTION"
msgstr "Pili (Singular: Pilus) befinden sich auf der Oberfläche vieler Mikroorganismen und ähneln feinen Haaren. Auf der Oberfläche eines Mikroorganismus können Hunderte von Pili vorhanden sein, die mehreren Zwecken dienen können, wie zum Beispiel der Jagt. Pathogene Mikroorganismen nutzen Pili für ihre Virulenz um sich an Wirtsgewebe anzuheften und zu binden oder um die äußere Membran zu überwinden und Zugang zum Zytoplasma zu erhalten. Es gibt viele ähnliche Pili-Varianten, die jedoch evolutionär nicht miteinander verwandt sind und aus einer konvergenten Evolution hervorgegangen sind. Ein einziger Organismus kann mehrere Arten von Pili ausbilden und diese ständig verändern und ersetzen."

msgid "ORGANELLE_PILUS_PROCESSES_DESCRIPTION"
msgstr "Steche damit andere Zellen."

#, fuzzy
msgid "ORGANELLE_PLURAL"
msgstr "Raubtier-Pilus"

#, fuzzy
msgid "ORGANELLE_SINGULAR"
msgstr "Raubtier-Pilus"

#, fuzzy
msgid "ORGANELLE_SUGGESTION_COLON"
msgstr "Organellen"

#, fuzzy
msgid "ORGANELLE_SUGGESTION_TOOLTIP"
msgstr "Ein zuvor gespeichertes Spiel laden"

#, fuzzy
msgid "ORGANELLE_UNLOCKS_ENABLED"
msgstr ""
"Installierte Mods wurden erkannt, aber es sind keine Mods aktiviert.\n"
"\n"
"Mods müssen nach der Installation aktiviert werden. Besuchen Sie den Mod-Manager über die Schaltfläche \"Mods\" im Menü \"Extras\"."

#, fuzzy
msgid "ORGANELLE_UNLOCKS_ENABLED_EXPLANATION"
msgstr "(WARNUNG: Photosynthese wird wesentlich weniger effizient)"

msgid "ORGANISM_STATISTICS"
msgstr "Organismus-Statistik"

msgid "OR_UNLOCK_CONDITION"
msgstr "oder"

msgid "OSMOREGULATION"
msgstr "Osmoregulation"

msgid "OSMOREGULATION_COST"
msgstr "Osmoregulierungskosten"

msgid "OSMOREGULATION_COST_MULTIPLIER"
msgstr "Osmoregulationskostenmultiplikator"

msgid "OSMOREGULATION_COST_MULTIPLIER_EXPLANATION"
msgstr "(Kosten der Osmoregulation der Spielerart)"

#, fuzzy
msgid "OTHER_COMPOUNDS"
msgstr "Substanzen"

msgid "OUR_WIKI"
msgstr "unser Wiki"

#, fuzzy
msgid "OUTDATED_NOTICE"
msgstr "Nicht begonnen."

msgid "OUTREACH_TEAM"
msgstr "Reichweite Team"

msgid "OUTSIDE_CONTRIBUTORS"
msgstr "Äußere Beitragende"

msgid "OVERWRITE_EXISTING_SAVE"
msgstr "Vorhandenen Speicherstand überschreiben:"

msgid "OVERWRITE_EXISTING_SAVE_PROMPT"
msgstr "Vorhandenen Speicherstand überschreiben?"

msgid "OVERWRITE_SPECIES_NAME_CONFIRMATION"
msgstr ""
"Ein Fossil mit diesem Namen existiert bereits.\n"
"Bist du sicher, dass du es überschreiben willst?"

msgid "OXYGEN"
msgstr "Sauerstoff"

#, fuzzy
msgid "OXYGEN_INHIBITOR_SYNTHESIS"
msgstr "OxyToxid-Synthese"

msgid "OXYTOXISOME_PROCESSES_DESCRIPTION"
msgstr "Wandelt [thrive:compound type=\"atp\"][/thrive:compound] in [thrive:compound type=\"oxytoxy\"][/thrive:compound] um. Die Rate hängt von der Konzentration von [thrive:compound type=\"oxygen\"][/thrive:compound] ab. Kann durch Drücken von [thrive:input]g_fire_toxin[/thrive:input] Giftstoffe freisetzen. Wenn die [thrive:compound type=\"oxytoxy\"][/thrive:compound]-Konzentration niedrig ist, ist das Schießen immer noch möglich, aber der Schaden ist geringer."

msgid "OXYTOXY_NT"
msgstr "OxyToxid NT"

#, fuzzy
msgid "OXYTOXY_SYNTHESIS"
msgstr "OxyToxid-Synthese"

msgid "PAGEDOWN"
msgstr "Bild Ab"

msgid "PAGEUP"
msgstr "Bild auf"

msgid "PAGE_BACK"
msgstr "Zurück"

msgid "PAGE_FORWARD"
msgstr "Vorwärts"

msgid "PAGE_TITLE"
msgstr "Seitentitel"

msgid "PAN_CAMERA_DOWN"
msgstr "Nach unten schwenken"

msgid "PAN_CAMERA_LEFT"
msgstr "Nach links schwenken"

msgid "PAN_CAMERA_RESET"
msgstr "Kamera zurücksetzen"

msgid "PAN_CAMERA_RIGHT"
msgstr "Nach rechts schwenken"

msgid "PAN_CAMERA_UP"
msgstr "Nach oben schwenken"

msgid "PASSIVE_REPRODUCTION_PROGRESS"
msgstr "Passiven Reproduktionsfortschritt erhalten"

msgid "PASSIVE_REPRODUCTION_PROGRESS_EXPLANATION"
msgstr "(Erhalte passiv Reproduktionsfortschritt, auch wenn Du keine Ressourcen aktiv einsammelst)"

msgid "PAST_DEVELOPERS"
msgstr "Frühere Entwickler(innen)"

#, fuzzy
msgid "PATCH_COLON"
msgstr "Bestes Gebiet:"

msgid "PATCH_EXTINCTION_BOX_TEXT"
msgstr ""
"Genau wie 99% aller Arten, die jemals existiert haben, ist auch deine Art ausgestorben. Andere werden weiterhin deine Nische ausfüllen und gedeihen, aber das wirst nicht du sein. Du wirst vergessen werden, ein fehlgeschlagenes Experiment der Evolution.\n"
"Aber keine sorge, es ist noch nicht alles verloren, du kannst einen andere Art auswählen mit der du spielen möchtest und ihr beim gedeihen zu helfen (oder auch nicht)!"

msgid "PATCH_EXTINCTION_CAPITAL"
msgstr "AUSSTERBEN IM BEREICH"

msgid "PATCH_MAP"
msgstr "Gebietskarte"

msgid "PATCH_MAP_NAVIGATION_TOOLTIP"
msgstr "Klicke, ziehe und zoome um dir einen Überblick zu verschaffen"

msgid "PATCH_NAME"
msgstr "{0} {1}"

#, fuzzy
msgid "PATCH_NOTES_LAST_PLAYED_INFO"
msgstr "Seitentitel"

msgid "PATCH_NOTES_LAST_PLAYED_INFO_PLURAL"
msgstr "Du hast zuletzt am {0} Thrive gespielt. Seitdem gibt es {1} neue Versionen"

#, fuzzy
msgid "PATCH_NOTES_TITLE"
msgstr "Seitentitel"

msgid "PATCH_NOTE_BULLET_POINT"
msgstr "— {0}"

msgid "PATCH_NOTE_CHANGES_HEADING"
msgstr "Änderungen:"

#, fuzzy
msgid "PATCH_NOTE_LINK_VISIT_TEXT"
msgstr ""
"Genau wie 99% aller Arten, die jemals existiert haben, ist auch deine Art ausgestorben. Andere werden weiterhin deine Nische ausfüllen und gedeihen, aber das wirst nicht du sein. Du wirst vergessen werden, ein fehlgeschlagenes Experiment der Evolution.\n"
"Aber keine sorge, es ist noch nicht alles verloren, du kannst einen andere Art auswählen mit der du spielen möchtest und ihr beim gedeihen zu helfen (oder auch nicht)!"

msgid "PATREON_TOOLTIP"
msgstr "Besuche unsere Patreon Seite"

msgid "PATRONS"
msgstr "Patrone"

msgid "PAUSED"
msgstr "PAUSIERT"

msgid "PAUSE_MENU_RESUME_TOOLTIP"
msgstr "Spiel fortsetzen"

msgid "PAUSE_PROMPT"
msgstr "[center]Zum Fortfahren [thrive:input]g_pause[/thrive:input] drücken[/center]"

msgid "PAUSE_TOOLTIP"
msgstr "Pausiere das Spiel"

msgid "PCK_LOAD_FAILED"
msgstr "Laden der pck-Datei ({0}) fehlgeschlagen"

msgid "PCK_LOAD_FAILED_DOES_NOT_EXIST"
msgstr "Laden der pck-Datei ({0}) fehlgeschlagen weil die Datei nicht existiert"

msgid "PEACEFUL"
msgstr "Friedlich"

#, fuzzy
msgid "PENDING_ENDOSYMBIOSIS_EXPLANATION"
msgstr "Du betreibst Thrive mit GLES2. Dies ist schwerwiegend ungetestet und wird wahrscheinlich Probleme verursachen. Versuche deine Grafiktreiber zu aktualisieren und/oder die Verwendung von AMD- oder Nvidia-Grafiken zur Ausführung von Thrive zu erzwingen."

msgid "PENDING_ENDOSYMBIOSIS_TITLE"
msgstr ""

msgid "PERCENTAGE_VALUE"
msgstr "{0}%"

msgid "PERFORMANCE"
msgstr "Leistung"

msgid "PERFORM_UNBINDING"
msgstr "Entbinden durchführen"

#, fuzzy
msgid "PER_SECOND_ABBREVIATION"
msgstr "{0} Tsd"

msgid "PER_SECOND_SLASH"
msgstr "/Sekunde"

msgid "PHOSPHATE"
msgstr "Phosphat"

msgid "PHOTOSYNTHESIS"
msgstr "Photosynthese"

msgid "PHYSICAL_CONDITIONS"
msgstr "Physikalische Bedingungen"

msgid "PHYSICAL_RESISTANCE"
msgstr "Phsikalischer Widerstand"

msgid "PLACE_ORGANELLE"
msgstr "Organelle platzieren"

msgid "PLANET"
msgstr "Planet"

msgid "PLANET_DETAILS_STRING"
msgstr ""
"Nur kohlenstoffbasiertes Leben: {0}\n"
"Ursprung des Lebens: {1}\n"
"Tag-/Nacht-Zyklus: {2}\n"
"Tageslänge: {3} Sekunden\n"
"Planetensamen Nummer: {4}"

msgid "PLANET_GENERATION_TEASER"
msgstr "Planetenerstellung kommt bald!"

msgid "PLANET_RANDOM_SEED"
msgstr "Planetensamen Nummer (Zufallswert):"

#, fuzzy
msgid "PLAYER"
msgstr "Spielerzelle"

msgid "PLAYER_DEATH_POPULATION_PENALTY"
msgstr "Bevölkerungsstrafe bei Spielertod"

msgid "PLAYER_DEATH_POPULATION_PENALTY_EXPLANATION"
msgstr "(Koeffizient mit dem die Population der Spielerart bei einem Tod der gespielten Entität reduziert wird)"

msgid "PLAYER_DIED"
msgstr "Spieler starb"

msgid "PLAYER_DUPLICATE"
msgstr "Spieler duplizieren"

msgid "PLAYER_EXTINCT"
msgstr "Spieler ist ausgestorben"

#, fuzzy
msgid "PLAYER_RELATIVE_MOVEMENT"
msgstr "Spieler ist ausgestorben"

msgid "PLAYER_REPRODUCED"
msgstr "Spieler-Reproduktion"

msgid "PLAYER_SPEED"
msgstr ""
"Spieler\n"
"Tempo"

msgid "PLAYSTATION_3"
msgstr "PlayStation 3"

msgid "PLAYSTATION_4"
msgstr "PlayStation 4"

msgid "PLAYSTATION_5"
msgstr "PlayStation 5"

msgid "PLAY_INTRO_VIDEO"
msgstr "Intro-Video abspielen"

msgid "PLAY_MICROBE_INTRO_ON_NEW_GAME"
msgstr "Mikroben-Intro bei neuem Spiel abspielen"

msgid "PLAY_WITH_CURRENT_SETTING"
msgstr "Mit diesen Einstellungen spielen"

msgid "POPULATION_CAPITAL"
msgstr "POPULATION:"

msgid "POPULATION_COLON"
msgstr "Gesamtbevölkerung:"

msgid "POPULATION_IN_PATCHES"
msgstr "Bevölkerung in Gebieten:"

msgid "POPULATION_IN_PATCH_SHORT"
msgstr "{0} ({1})"

#, fuzzy
msgid "POSITION_NUMBER"
msgstr "ID-Nummer"

msgid "PREDATION_FOOD_SOURCE"
msgstr "Beute von {0}"

msgid "PREDICTION_DETAILS_OPEN_TOOLTIP"
msgstr "Detaillierte Informationen zur Prognose anzeigen"

msgid "PRESSURE"
msgstr "Druck"

msgid "PRESSURE_SHORT"
msgstr "Druck"

msgid "PRESS_KEY_DOT_DOT_DOT"
msgstr "Drücke eine Taste..."

msgid "PREVIEW_IMAGE_DOES_NOT_EXIST"
msgstr "Vorschaubild nicht vorhanden"

msgid "PREVIEW_IMAGE_IS_TOO_LARGE"
msgstr "Vorschaubild ist zu groß"

msgid "PREVIOUS_COLON"
msgstr "vorherige:"

msgid "PROCESSING_LOADED_OBJECTS"
msgstr "Verarbeitung geladener Objekte"

msgid "PROCESS_ENVIRONMENT_SEPARATOR"
msgstr "@"

msgid "PROCESS_PANEL_TITLE"
msgstr "Zellprozesse"

msgid "PROGRAMMING_TEAM"
msgstr "Programmierer Team"

msgid "PROJECT_MANAGEMENT_TEAM"
msgstr "Projektmanagement Team"

msgid "PROTEINS"
msgstr "Proteine"

msgid "PROTOPLASM"
msgstr "Protoplasma"

msgid "PULL_REQUESTS_PROGRAMMING"
msgstr "Pull Requests / Programmierung"

msgid "QUICK_LOAD"
msgstr "Schnellladen"

msgid "QUICK_SAVE"
msgstr "Schnellspeichern"

msgid "QUIT"
msgstr "Verlassen"

msgid "QUIT_BUTTON_TOOLTIP"
msgstr "Spiel beenden"

msgid "QUIT_GAME_WARNING"
msgstr ""
"Bist du sicher, dass du das Spiel beenden willst?\n"
"Alle nicht gespeicherten Fortschritte gehen verloren."

msgid "RANDOMIZE_SPECIES_NAME"
msgstr "Zufälliger Speziesnamen"

msgid "RANDOM_SEED_TOOLTIP"
msgstr "Der Zahlenwert zum Generieren der Zufallswelt. (Muss eine positive ganze Zahl sein.)"

msgid "RAW"
msgstr "Roh"

msgid "RAW_VALUE_COLON"
msgstr "Rohwert:"

msgid "READING_SAVE_DATA"
msgstr "Lesen von Speicherdaten"

msgid "READY"
msgstr "Bereit"

msgid "RECOMMENDED_THRIVE_VERSION"
msgstr "Empfohlenes Thrive:"

msgid "REDDIT_TOOLTIP"
msgstr "Besuche unseren Subreddit"

msgid "REDO"
msgstr "Wiederherstellen"

msgid "REDO_THE_LAST_ACTION"
msgstr "Letzte Aktion wiederholen"

msgid "REFRESH"
msgstr "Aktualisieren"

msgid "REPORT"
msgstr "Bericht"

#, fuzzy
msgid "REPORT_BUG"
msgstr "Bericht"

msgid "REPRODUCED"
msgstr "Reproduktion"

msgid "REPRODUCTION"
msgstr "Reproduktion"

msgid "REPRODUCTION_ASEXUAL"
msgstr "Asexuell"

msgid "REPRODUCTION_BUDDING"
msgstr "Knospend"

#, fuzzy
msgid "REPRODUCTION_COMPOUNDS_MODE"
msgstr "Reproduktion:"

#, fuzzy
msgid "REPRODUCTION_COMPOUNDS_MODE_EXPLANATION"
msgstr "(Erhalte passiv Reproduktionsfortschritt, auch wenn Du keine Ressourcen aktiv einsammelst)"

#, fuzzy
msgid "REPRODUCTION_COMPOUND_HANDLING_TOOLTIP"
msgstr "Reproduktion:"

msgid "REPRODUCTION_METHOD"
msgstr "Reproduktion:"

msgid "REQUIRES_NUCLEUS"
msgstr "Benötigt Nukleus"

#, fuzzy
msgid "RESEARCH"
msgstr "Suche"

msgid "RESET"
msgstr "Zurücksetzen"

msgid "RESET_DEADZONES"
msgstr "Totzonen zurücksetzen"

msgid "RESET_DISMISSED_POPUPS"
msgstr "Versteckte Pop-ups zurücksetzen"

msgid "RESET_INPUTS_TO_DEFAULTS"
msgstr "Standardeingaben laden?"

#, fuzzy
msgid "RESET_ITEM_ORDER_TO_DEFAULT"
msgstr "Standardeingaben laden?"

msgid "RESET_KEYBINDINGS"
msgstr "Tastenkombinationen zurücksetzen"

msgid "RESET_SETTINGS_TO_DEFAULTS"
msgstr "Standardeinstellungen"

msgid "RESET_TO_DEFAULTS"
msgstr "Auf Standardeinstellungen zurücksetzen?"

msgid "RESISTANT_TO_BASIC_ENGULFMENT"
msgstr "Widersteht einfacher Verschlingung"

#, fuzzy
msgid "RESIZE_METABALL_TOOLTIP"
msgstr "Spiel fortsetzen"

msgid "RESOLUTION"
msgstr "Auflösung:"

msgid "RESOURCE_ABSORBTION_SPEED"
msgstr "Ressourcen-Absorptionsgeschwindigkeit"

#, fuzzy
msgid "RESOURCE_AMOUNT_SHORT"
msgstr "Druck"

#, fuzzy
msgid "RESOURCE_ENERGY"
msgstr "Quellcode anschauen"

#, fuzzy
msgid "RESOURCE_FOOD"
msgstr "Quellcode anschauen"

#, fuzzy
msgid "RESOURCE_ROCK"
msgstr "Quellcode anschauen"

#, fuzzy
msgid "RESOURCE_WOOD"
msgstr "Quellcode anschauen"

msgid "RESPIRATION"
msgstr "Aerobe Atmung"

msgid "RESPONSIVE"
msgstr "Responsiv"

msgid "RESTART_REQUIRED"
msgstr "Neustart erforderlich"

msgid "RESUME"
msgstr "Fortsetzen"

msgid "RESUME_TOOLTIP"
msgstr "Spiel fortsetzen"

msgid "RETURN_TO_MENU"
msgstr "Zurück zum Hauptmenü"

msgid "RETURN_TO_MENU_TOOLTIP"
msgstr "Zurück zum Hauptmenü"

msgid "RETURN_TO_MENU_WARNING"
msgstr ""
"Bist du sicher, dass du zum Hauptmenü zurückkehren willst?\n"
"Alle nicht gespeicherten Fortschritte gehen verloren."

#, fuzzy
msgid "REVEAL_ALL_PATCHES"
msgstr "Ausbreitung auf Gebiete:"

msgid "REVOLUTIONARY_GAMES_SOCIAL_TOOLTIP"
msgstr "Zeige offizielle Revolutionary Games Seiten.."

msgid "RIGHT_ARROW"
msgstr "→"

msgid "RIGHT_MOUSE"
msgstr "Rechte Maus"

msgid "RIGID"
msgstr "steif"

msgid "RIGIDITY_MEMBRANE_DESCRIPTION"
msgstr "Eine steifere Membran ist widerstandsfähiger gegen Schaden, erschwert aber die Fortbewegung."

msgid "ROTATE_LEFT"
msgstr "Nach rechts rotieren"

msgid "ROTATE_RIGHT"
msgstr "Nach links rotieren"

msgid "ROTATION_COLON"
msgstr "Drehung:"

msgid "RUN_AUTO_EVO_DURING_GAMEPLAY"
msgstr "Auto-Evo während des Spielens ausführen"

msgid "RUN_ONE_STEP"
msgstr "Einen Schritt ausführen"

msgid "RUN_RESULT_BY_SENDING_POPULATION"
msgstr "{0} durch Senden: {1} Population aus dem Gebiet: {2}"

msgid "RUN_RESULT_GENE_CODE"
msgstr "Gencode:"

msgid "RUN_RESULT_NICHE_FILL"
msgstr "tauchte auf, um eine Nische zu füllen"

msgid "RUN_RESULT_SELECTION_PRESSURE_SPLIT"
msgstr "durch unterschiedlichen Selektionsdruck aufgetaucht"

msgid "RUN_RESULT_SPLIT_FROM"
msgstr "von {0} abgespalten"

msgid "RUN_RESULT_SPLIT_OFF_TO"
msgstr "die Population in einigen Gebieten spaltete sich ab und bildete eine neue Spezies {0}:"

msgid "RUN_X_WORLDS"
msgstr ""

#, fuzzy
msgid "RUN_X_WORLDS_TOOLTIP"
msgstr "Tritt unserem Discord Server bei"

msgid "RUSTICYANIN"
msgstr "Rusticyanin"

#, fuzzy
msgid "RUSTICYANIN_DESCRIPTION"
msgstr "Rusticyanin ist ein Protein, welches in der Lage ist [thrive:compound type=\"carbondioxide\"][/thrive:compound] und [thrive:compound type=\"oxygen\"][/thrive:compound] zu nutzen um [thrive:compound type=\"iron\"][/thrive:compound] zu oxidieren. Dieser Prozess, der [b]Eisenatmung[/b] genannt wird, setzt Energie frei, welche die Zelle dann sammeln kann."

#, fuzzy
msgid "RUSTICYANIN_PROCESSES_DESCRIPTION"
msgstr "Wandelt [thrive:compound type=\"iron\"][/thrive:compound] in [thrive:compound type=\"atp\"][/thrive:compound] um. Rate skaliert mit der Konzentration von [thrive:compound type=\"carbondioxide\"][/thrive:compound] und [thrive:compound type=\"oxygen\"][/thrive:compound]."

msgid "SAFE_MODE_EXPLANATION"
msgstr ""
"Thrive wurde aufgrund eines Fehlstarts im abgesicherten Modus gestartet.\n"
"\n"
"Dies wurde vermutlich entweder durch eine Mod oder den Videoplayer verursacht. Als Vorsichtsmaßnahme kann das Laden von Mods übersprungen und/oder die Videowiedergabe deaktiviert worden sein. Um den abgesicherten Modus zu verlassen, muss das Spiel neu gestartet werden.\n"
"\n"
"Bitte deaktivieren Sie vor dem Neustart alle Mods, die problematisch oder mit dieser Version von Thrive nicht kompatibel sind (Sie können die Logs von früheren Spielstarts lesen, um inkompatible Mods zu finden).\n"
"Bei Problemen mit dem Videoplayer verwenden Sie bitte die Launcheroptionen, um die Deaktivierung des Videos zu erzwingen.\n"
"\n"
"Wenn das Problem, das den Startfehler verursacht, nicht behoben wird, müssen Sie Thrive mehrmals neu starten und abstürzen lassen, um wieder in den abgesicherten Modus zu gelangen."

msgid "SAFE_MODE_TITLE"
msgstr "Thrive im abgesicherten Modus gestartet"

msgid "SAVE"
msgstr "Speichern"

msgid "SAVE_AND_CONTINUE"
msgstr "Speichern und fortfahren"

msgid "SAVE_AUTOSAVE"
msgstr "Autospeicherung"

msgid "SAVE_DELETE_WARNING"
msgstr "Das Löschen dieses Spielstandes kann nicht rückgängig gemacht werden, bist du sicher, dass du {0} dauerhaft löschen willst?"

msgid "SAVE_ERROR_INCLUDE_JSON_DEBUG_NOTE"
msgstr ""

#, fuzzy
msgid "SAVE_ERROR_TURN_ON_JSON_DEBUG_MODE"
msgstr "JSON Debug-Modus:"

msgid "SAVE_FAILED"
msgstr "Speichern fehlgeschlagen"

msgid "SAVE_GAME"
msgstr "Spiel speichern"

msgid "SAVE_GAME_BUTTON_TOOLTIP"
msgstr "Speichermenü aufrufen um den gegenwärtigen Spielstand zu speichern"

msgid "SAVE_HAS_DIFFERENT_VERSION"
msgstr "Speicherstände haben verschiedene Versionen"

msgid "SAVE_HAS_DIFFERENT_VERSION_TEXT"
msgstr ""
"Der Speicherstand, welcher zu Laden versucht wird, passt nicht mit der Spielversion überein.\n"
"Um den Speicherstand trozdem zu laden, lade ihn über das Menü."

msgid "SAVE_HAS_INVALID_GAME_STATE"
msgstr "Speicherstand hat eine ungültige Spielstatus-Szene"

msgid "SAVE_INVALID"
msgstr "Ungülig"

msgid "SAVE_IS_INVALID"
msgstr "Speicherstand ist ungültig"

msgid "SAVE_IS_UPGRADEABLE_DESCRIPTION"
msgstr ""
"Die gewählte Speicherung stammt aus einer alten Thrive-Version, kann aber geupgraded werden.\n"
"Eine Backupdatei wird vor dem upgraden erstellt, falls sie noch nicht existiert.\n"
"Wenn du das upgraden überspringst wird versucht die Speicherung normal zu laden.\n"
"Upgraden versuchen?"

msgid "SAVE_LOAD_ALREADY_LOADED_FREE_FAILURE"
msgstr ". Die bereits geladenen Ressourcen konnten nicht freigegeben werden: {0}"

msgid "SAVE_MANUAL"
msgstr "Manuell"

msgid "SAVE_QUICKSAVE"
msgstr "Schnellspeicherung"

msgid "SAVE_SPACE_USED"
msgstr "Genutzter Platz:"

msgid "SAVE_UPGRADE_FAILED"
msgstr "Speicherungsupgrade fehlgeschlagen"

msgid "SAVE_UPGRADE_FAILED_DESCRIPTION"
msgstr ""
"Die Aktualisierung der angegebenen Sicherung ist aufgrund des folgenden Fehlers fehlgeschlagen:\n"
"{0}"

msgid "SAVING_DATA_FAILED_DUE_TO"
msgstr "Speichern der Informationen ist fehlgeschlagen: {0}"

msgid "SAVING_DOT_DOT_DOT"
msgstr "Speichert..."

msgid "SAVING_FAILED_WITH_EXCEPTION"
msgstr "Speichern fehlgeschlagen. Ein Fehler ist aufgetreten."

msgid "SAVING_NOT_POSSIBLE"
msgstr "Speichern ist aus folgenden Gründen nicht möglich:"

msgid "SAVING_SUCCEEDED"
msgstr "Speichern erfolgreich"

msgid "SCALING_NONE"
msgstr "deaktiviert"

msgid "SCALING_ON"
msgstr "skaliert"

msgid "SCALING_ON_INVERSE"
msgstr "invers skaliert"

#, fuzzy
msgid "SCREEN_EFFECT"
msgstr "Externe Effekte:"

#, fuzzy
msgid "SCREEN_EFFECT_GAMEBOY"
msgstr "Externe Effekte:"

#, fuzzy
msgid "SCREEN_EFFECT_GAMEBOY_COLOR"
msgstr "Externe Effekte:"

msgid "SCREEN_EFFECT_GREYSCALE"
msgstr "Graustufen"

#, fuzzy
msgid "SCREEN_EFFECT_NONE"
msgstr "Fähigkeitenleiste anzeigen"

#, fuzzy
msgid "SCREEN_RELATIVE_MOVEMENT"
msgstr "um die Mobilität zu erhöhen"

msgid "SCROLLLOCK"
msgstr "Rollen"

msgid "SEARCH_DOT_DOT_DOT"
msgstr "Suche..."

msgid "SEARCH_PLACEHOLDER"
msgstr "Suchen..."

msgid "SEARCH_RADIUS"
msgstr "Suchradius:"

msgid "SEA_FLOOR"
msgstr "Meeresboden"

msgid "SECRETE_SLIME"
msgstr "Schleim absondern"

#, fuzzy
msgid "SECRETE_SLIME_TOOLTIP"
msgstr "Schleim absondern"

msgid "SEED_LABEL"
msgstr "Planetenseed: {0}"

msgid "SELECTED_COLON"
msgstr "Ausgewählt:"

msgid "SELECTED_MOD"
msgstr "Ausgewählte Mods:"

msgid "SELECTED_SAVE_IS_INCOMPATIBLE_PROMPT"
msgstr "Der ausgewählte Speicherstand ist inkompatibel"

msgid "SELECTED_SAVE_IS_INCOMPATIBLE_PROTOTYPE_PROMPT"
msgstr "Der ausgewählte Speicherstand ist inkompatibel"

msgid "SELECTED_SAVE_IS_UPGRADEABLE_PROMPT"
msgstr "Der ausgewählte Speicherstand ist aktualisierbar"

msgid "SELECT_A_GENERATION"
msgstr "Eine Generation auswählen"

msgid "SELECT_A_PATCH"
msgstr "Wähle ein Gebiet aus, um hier Details anzuzeigen"

msgid "SELECT_A_SPECIES"
msgstr "Wähle ein Art aus"

#, fuzzy
msgid "SELECT_A_TECHNOLOGY"
msgstr "Wähle ein Gebiet aus, um hier Details anzuzeigen"

msgid "SELECT_CELL_TYPE_FROM_EDITOR"
msgstr "Wähle im Editor-Tab eine Zelle aus um sie hier zu editieren"

msgid "SELECT_ENZYME"
msgstr "Wähle Enzyme aus:"

msgid "SELECT_OPTION"
msgstr "Eine Option auswählen"

msgid "SELECT_PREVIEW_IMAGE"
msgstr "Vorschaubild auswählen"

#, fuzzy
msgid "SELECT_SPACE_STRUCTURE_TITLE"
msgstr "Struktur"

msgid "SELECT_STRUCTURE_POPUP_TITLE"
msgstr ""

msgid "SELECT_TISSUE_TYPE_FROM_EDITOR"
msgstr "Wähle einen Zellentyp aus dem Editor Tab aus, um ihn hier zu bearbeiten"

#, fuzzy
msgid "SELECT_VACUOLE_COMPOUND_COLON"
msgstr "Ausgewählt:"

msgid "SEPTEMBER"
msgstr "September"

msgid "SESSILE"
msgstr "Sessil"

msgid "SETTING_ONLY_APPLIES_TO_NEW_GAMES"
msgstr "Diese Option wird erst nach einem Neustart angewendet"

msgid "SFX_VOLUME"
msgstr "Effektlautstärke"

msgid "SHIFT"
msgstr "Shift"

#, fuzzy
msgid "SHOW_DAMAGE_EFFECT"
msgstr "Die Geißel (Plural: Geißen, auch genannt Flagellen) ist ein peitschenartiges Bündel von Proteinfasern, das sich von der Zellmembran aus erstreckt und mit Hilfe von ATP die Zelle wellenförmig in eine Richtung treiben kann. Die Position des Flagellums bestimmt die Richtung, in der es den Schub für die Zellbewegung liefert. Die Schubrichtung ist entgegengesetzt zu der Richtung, in die das Flagellum zeigt. Ein Flagellum, das sich auf der linken Seite einer Zelle befindet, gibt beispielsweise Schub, wenn es sich nach rechts bewegt."

msgid "SHOW_HELP"
msgstr "Hilfe anzeigen"

#, fuzzy
msgid "SHOW_ITEM_COORDINATES"
msgstr "Einführung anzeigen"

#, fuzzy
msgid "SHOW_NEW_PATCH_NOTES"
msgstr "{0} {1}"

#, fuzzy
msgid "SHOW_NEW_PATCH_NOTES_TOOLTIP"
msgstr "{0} {1}"

msgid "SHOW_TUTORIALS"
msgstr "Einführung anzeigen"

msgid "SHOW_TUTORIALS_IN_NEW_CURRENT_OPTION"
msgstr "Tutorials anzeigen (im aktuellen Spiel)"

msgid "SHOW_TUTORIALS_IN_NEW_GAMES_OPTION"
msgstr "Tutorials anzeigen (in neuen Spielen)"

msgid "SHOW_UNSAVED_PROGRESS_WARNING"
msgstr "Warnung vor ungesichertem Fortschritt anzeigen"

msgid "SHOW_UNSAVED_PROGRESS_WARNING_TOOLTIP"
msgstr "Aktiviert/deaktiviert das Popup-Fenster mit der Warnung vor ungespeichertem Fortschritt, wenn der Spieler versucht, das Spiel zu beenden."

msgid "SHOW_WEB_NEWS_FEED"
msgstr ""

#, fuzzy
msgid "SIDEROPHORE_ACTION_TOOLTIP"
msgstr "Besuche unsere Patreon Seite"

msgid "SIGNALING_AGENT"
msgstr "Signalorganelle"

#, fuzzy
msgid "SIGNALING_AGENTS_ACTION_TOOLTIP"
msgstr "Ermöglicht das Erstellen von Stoffen, auf die andere Zellen reagieren können. Diese Signalmittel können benutzt werden, um andere Zellen anzuziehen oder sie vor Gefahren zu warnen."

msgid "SIGNALING_AGENT_DESCRIPTION"
msgstr "Ermöglicht das Erstellen von Stoffen, auf die andere Zellen reagieren können. Diese Signalmittel können benutzt werden, um andere Zellen anzuziehen oder sie vor Gefahren zu warnen."

msgid "SIGNALING_AGENT_PROCESSES_DESCRIPTION"
msgstr "Drücke [thrive:input]g_pack_commands[/thrive:input], um ein Menü zu öffnen mit dem du anderen Mitgliedern deiner Spezies Befehle erteilen kannst."

msgid "SIGNAL_COMMAND_AGGRESSION"
msgstr "Werde aggressiv"

msgid "SIGNAL_COMMAND_FLEE"
msgstr "Fliehe"

msgid "SIGNAL_COMMAND_FOLLOW"
msgstr "Folge mir"

msgid "SIGNAL_COMMAND_NONE"
msgstr "Kein Befehl"

msgid "SIGNAL_COMMAND_TO_ME"
msgstr "Bewege dich zu mir"

msgid "SIGNAL_TO_EMIT"
msgstr "Signal zum aussenden"

msgid "SILICA"
msgstr "Siliciumdioxid"

msgid "SILICA_MEMBRANE_DESCRIPTION"
msgstr "Diese Membran hat eine starke Wand aus Siliciumdioxid. Sie widersteht gut gegen allgemeine Beschädigungen und ist sehr widerstandsfähig gegen physische Schäden. Sie benötigt auch weniger Energie, um ihre Form zu erhalten. Allerdings verlangsamt sie die Zelle um einen großen Faktor und die Zelle absorbiert Ressourcen mit einer reduzierten Geschwindigkeit."

msgid "SIZE_COLON"
msgstr "Größe:"

msgid "SLIDESHOW"
msgstr "Diashow"

msgid "SLIME_JET"
msgstr "Schleimdüse"

msgid "SLIME_JET_DESCRIPTION"
msgstr "Viele Organismen produzieren polysaccharide Substanzen, wie diesen Schleim. Oft wird dieser zur Fortbewegung benutzt. So auch von einigen Bakterien, welche Substanzen wie diese mit hohem Druck nach hinten schleudern. Dies wirkt wie ein Raketen Antrieb und treibt die Zellen mit unglaublicher Geschwindigkeit vorwärts. Der Schleim wird ebenfalls benutzt, um Räuber zu behindern. Sie werden im Schleim gefangen, den nur andere Organismen mit diesem Antrieb ungehindert durchqueren können."

msgid "SLIME_JET_PROCESSES_DESCRIPTION"
msgstr "Wandelt [thrive:compound type=\"glucose\"][/thrive:compound] in [thrive:compound type=\"mucilage\"][/thrive:compound] um. Drücke [thrive:input]g_secrete_slime[/thrive:input] um gespeicherten [thrive:compound type=\"mucilage\"][/thrive:compound] freizusetzen; dieser erhöht die eigene Geschwindigkeit und verlangsamt Gegner."

msgid "SMALL_IRON_CHUNK"
msgstr "Kleiner Eisenbrocken"

#, fuzzy
msgid "SMALL_PHOSPHATE_CHUNK"
msgstr "Kleiner Eisenbrocken"

#, fuzzy
msgid "SMALL_SULFUR_CHUNK"
msgstr "Kleiner Eisenbrocken"

msgid "SNOWFLAKE"
msgstr ""

#, fuzzy
msgid "SOCIETY_STAGE"
msgstr "Mikroben Stadium"

msgid "SOUND"
msgstr "Sound"

msgid "SOUND_TEAM"
msgstr "Soundteam"

msgid "SOUND_TEAM_LEAD"
msgstr "Klang Team Leitung"

msgid "SOUND_TEAM_LEADS"
msgstr "Klang Team Leiter"

msgid "SPACE"
msgstr "Leertaste"

#, fuzzy
msgid "SPACE_STAGE"
msgstr "Mikroben Stadium"

#, fuzzy
msgid "SPACE_STRUCTURE_HAS_RESOURCES"
msgstr "Struktur"

#, fuzzy
msgid "SPACE_STRUCTURE_NO_EXTRA_DESCRIPTION"
msgstr "Struktur"

msgid "SPACE_STRUCTURE_WAITING_CONSTRUCTION"
msgstr ""

msgid "SPAWN_AMMONIA"
msgstr "Ammoniak erzeugen"

msgid "SPAWN_ENEMY"
msgstr "Gegner spawnen"

msgid "SPAWN_ENEMY_CHEAT_FAIL"
msgstr "Der Cheat Code zum Spawnen von Gegnern kann in diesem Gebiet nicht genutzt werden, da hier keine feindlichen Spezies leben"

msgid "SPAWN_GLUCOSE"
msgstr "Glukose erzeugen"

msgid "SPAWN_PHOSPHATES"
msgstr "Phosphat erzeugen"

msgid "SPECIAL_MOUSE_1"
msgstr "Spezialmaustaste 1"

msgid "SPECIAL_MOUSE_2"
msgstr "Spezialmaustaste 2"

msgid "SPECIES"
msgstr "Arten"

msgid "SPECIES_COLON"
msgstr "Arten:"

msgid "SPECIES_DETAIL_TEXT"
msgstr ""
"[b]Spezies[/b]\n"
"  {0}:{1}\n"
"[b]Generation[/b]\n"
"  {2}\n"
"[b]Bevölkerung[/b]\n"
"  {3}\n"
"[b]Farbe[/b]\n"
"  #{4}\n"
"[b]Verhalten[/b]\n"
"  {5}"

msgid "SPECIES_HAS_A_MUTATION"
msgstr "ist mutiert"

msgid "SPECIES_LIST"
msgstr "Spezienliste"

msgid "SPECIES_NAME_DOT_DOT_DOT"
msgstr "Speziesname..."

msgid "SPECIES_NAME_TOO_LONG_POPUP"
msgstr "Artenname ist zu lang!"

msgid "SPECIES_POPULATION"
msgstr "Spezienpopulation"

msgid "SPECIES_PRESENT"
msgstr "Gegenwärtige Spezeis"

msgid "SPECIES_TO_FIND"
msgstr "Suche nach Art:"

msgid "SPECIES_WITH_POPULATION"
msgstr "{0} mit Bevölkerung: {1}"

msgid "SPEED"
msgstr "Geschwindigkeit"

msgid "SPEED_COLON"
msgstr "Geschwindigkeit:"

msgid "SPREAD_TO_PATCHES"
msgstr "Ausbreitung auf Gebiete:"

#, fuzzy
msgid "SPRINT"
msgstr "Druck"

#, fuzzy
msgid "SPRINT_ACTION_TOOLTIP"
msgstr "Besuche unsere Patreon Seite"

msgid "STAGE_MENU_BUTTON_TOOLTIP"
msgstr "Pause-Menü"

#, fuzzy
msgid "START"
msgstr "Startet"

msgid "STARTING"
msgstr "Startet"

msgid "START_CALIBRATION"
msgstr "Starte Kalibrierung"

#, fuzzy
msgid "START_GAME"
msgstr "Spiel speichern"

#, fuzzy
msgid "START_RESEARCH"
msgstr "Neustart erforderlich"

msgid "STATISTICS"
msgstr "Statistiken"

#, fuzzy
msgid "STAT_ATP_PRODUCTION_REDUCTION"
msgstr "ATP-PRODUKTION ZU NIEDRIG!"

#, fuzzy
msgid "STAT_BASE_MOVEMENT_REDUCTION"
msgstr "Basisbewegung"

msgid "STAT_DAMAGE"
msgstr ""

msgid "STAT_DAMAGE_PER_OXYGEN"
msgstr ""

msgid "STEAM_CLIENT_INIT_FAILED"
msgstr "Initialisierung der Steam-Client-Bibliothek fehlgeschlagen"

msgid "STEAM_ERROR_ACCOUNT_DOES_NOT_OWN_PRODUCT"
msgstr "Dein Steam-Account besitzt keine Lizenz für Thrive"

msgid "STEAM_ERROR_ACCOUNT_READ_ONLY"
msgstr "Dein Steam-Konto befindet sich aktuell ausschließlich im Lesezugriff aufgrund kürzlicher Kontoänderung"

msgid "STEAM_ERROR_ALREADY_UPLOADED"
msgstr "Steam meldet, dass diese Datei bereits hochgeladen wurde, bitte neu laden"

msgid "STEAM_ERROR_BANNED"
msgstr "Dein Steam-Account ist vom Hochladen von Inhalten momentan gesperrt"

msgid "STEAM_ERROR_CLOUD_LIMIT_EXCEEDED"
msgstr "Steam-Cloud Datenlimit oder Dateigrößenlimit überschritten"

msgid "STEAM_ERROR_DUPLICATE_NAME"
msgstr "Steam meldet einen Fehler mit doppelten Namen"

msgid "STEAM_ERROR_FILE_NOT_FOUND"
msgstr "Datei nicht gefunden"

msgid "STEAM_ERROR_INSUFFICIENT_PRIVILEGE"
msgstr "Dein Account ist momentan vom Hochladen von Inhalten gesperrt. Bitte kontaktiere den Steam-Support."

msgid "STEAM_ERROR_INVALID_PARAMETER"
msgstr "Ungültiges Argument an Steam übergeben"

msgid "STEAM_ERROR_LOCKING_FAILED"
msgstr "Steam schlug beim Anfordern der \"UGC-Lock\" fehl"

msgid "STEAM_ERROR_NOT_LOGGED_IN"
msgstr "Nicht in Steam angemeldet"

msgid "STEAM_ERROR_TIMEOUT"
msgstr "Zeitüberschreibung bei der Anfrage zu Steam, bitte versuche es erneut"

msgid "STEAM_ERROR_UNAVAILABLE"
msgstr "Steam ist momentan nicht erreichbar, bitte versuche es erneut"

msgid "STEAM_ERROR_UNKNOWN"
msgstr "Unbekannter Steam-Fehler ist aufgetreten"

#, fuzzy
msgid "STEAM_INIT_FAILED"
msgstr "Initialisierung der Steam-Client-Bibliothek fehlgeschlagen"

msgid "STEAM_INIT_FAILED_DESCRIPTION"
msgstr ""
"Initialisierung der Steam-Client-Bibliothek fehlgeschlagen. Steam-Funktionen sind nicht verfügbar.\n"
"Bitte stellen Sie sicher, dass Steam läuft und Sie mit dem richtigen Account angemeldet sind. Bitte starten Sie das Spiel mittels der Steam-Client-Software, wenn dieser Fehler nicht anders verschwindet."

msgid "STEAM_TOOLTIP"
msgstr "Unsere Steam Seite besuchen"

msgid "STEM_CELL_NAME"
msgstr "Stamm"

msgid "STOP"
msgstr "Stopp"

msgid "STORAGE"
msgstr "Speicher"

msgid "STORAGE_COLON"
msgstr "Speicherplatz:"

msgid "STORAGE_STATISTICS_SECONDS_OF_COMPOUND"
msgstr ""

msgid "STORE_LOGGED_IN_AS"
msgstr "Angemeldet als: {0}"

msgid "STRAIN_BAR_VISIBILITY"
msgstr ""

#, fuzzy
msgid "STRATEGY_STAGES"
msgstr "Mikroben Stadium"

msgid "STRICT_NICHE_COMPETITION"
msgstr "Harter Nischenwettbewerb (Fitnessunterschiede sind übertrieben)"

msgid "STRUCTURAL"
msgstr "Strukturell"

msgid "STRUCTURE"
msgstr "Struktur"

msgid "STRUCTURE_ASCENSION_GATE"
msgstr ""

#, fuzzy
msgid "STRUCTURE_DYSON_SWARM"
msgstr "Struktur"

msgid "STRUCTURE_HAS_REQUIRED_RESOURCES_TO_BUILD"
msgstr ""

msgid "STRUCTURE_HUNTER_GATHERER_LODGE"
msgstr "Jäger- und Sammlerhütte"

msgid "STRUCTURE_IN_PROGRESS_CONSTRUCTION"
msgstr "Im Bau: {0}"

#, fuzzy
msgid "STRUCTURE_REQUIRED_RESOURCES_TO_FINISH"
msgstr "Benötigte Materialien zum Abschluss des Baus"

msgid "STRUCTURE_SELECTION_MENU_ENTRY"
msgstr ""

msgid "STRUCTURE_SELECTION_MENU_ENTRY_NOT_ENOUGH_RESOURCES"
msgstr ""

msgid "STRUCTURE_SOCIETY_CENTER"
msgstr ""

msgid "STRUCTURE_STEAM_POWERED_FACTORY"
msgstr "Dampfbetriebene Fabrik"

msgid "SUCCESSFUL_KILL"
msgstr "erfolgreiche Tötung"

msgid "SUCCESSFUL_SCAVENGE"
msgstr "erfolgreiche Plünderung"

msgid "SUCCESS_BUT_MISSING_ID"
msgstr "Das Ergebnis deutete auf Erfolg hin, aber es wurde keine ID zurückgegeben"

msgid "SUICIDE_BUTTON_TOOLTIP"
msgstr "Suizid"

msgid "SUNLIGHT"
msgstr "Sonnenlicht"

msgid "SUPPORTER_PATRONS"
msgstr "Unterstützer"

msgid "SURVIVAL_TITLE"
msgstr ""

msgid "SWITCH_TO_FRONT_CAMERA"
msgstr "Zur Frontkamera wechseln"

msgid "SWITCH_TO_RIGHT_CAMERA"
msgstr "Zur rechten Kameraansicht wechseln"

msgid "SWITCH_TO_TOP_CAMERA"
msgstr "Zur Kameraansicht von oben wechseln"

msgid "SYSREQ"
msgstr "S-Abf"

msgid "TAB_SECONDARY_SWITCH_LEFT"
msgstr ""

msgid "TAB_SECONDARY_SWITCH_RIGHT"
msgstr ""

#, fuzzy
msgid "TAB_SWITCH_LEFT"
msgstr "Nach rechts rotieren"

#, fuzzy
msgid "TAB_SWITCH_RIGHT"
msgstr "Nach links rotieren"

msgid "TAGS_IS_WHITESPACE"
msgstr "Tags enthalten nur Leerzeichen"

msgid "TAKE_SCREENSHOT"
msgstr "Screenshot aufnehmen"

msgid "TARGET_TYPE_COLON"
msgstr "Suchziel:"

msgid "TECHNOLOGY_ASCENSION"
msgstr "Aufstieg"

msgid "TECHNOLOGY_HUNTER_GATHERING"
msgstr "Jäger-Sammler"

msgid "TECHNOLOGY_LEVEL_ADVANCED_SPACE"
msgstr ""

msgid "TECHNOLOGY_LEVEL_INDUSTRIAL"
msgstr "Idustriell"

msgid "TECHNOLOGY_LEVEL_PRE_SOCIETY"
msgstr ""

msgid "TECHNOLOGY_LEVEL_PRIMITIVE"
msgstr "Primitiv"

msgid "TECHNOLOGY_LEVEL_SCIFI"
msgstr "Science-Fiction"

#, fuzzy
msgid "TECHNOLOGY_LEVEL_SPACE_AGE"
msgstr "Durchschnitt"

msgid "TECHNOLOGY_REQUIRED_LEVEL"
msgstr "Benötigte Technologiestufe: {0}"

msgid "TECHNOLOGY_ROCKETRY"
msgstr "Raketenwissenschaften"

msgid "TECHNOLOGY_SIMPLE_STONE_TOOLS"
msgstr "Einfache Steinwerkzeuge"

msgid "TECHNOLOGY_SOCIETY_CENTER"
msgstr ""

msgid "TECHNOLOGY_STEAM_POWER"
msgstr "Dampfmaschine"

msgid "TECHNOLOGY_UNLOCKED_NOTICE"
msgstr "Freigeschaltete Technologie: {0}"

msgid "TEMPERATURE"
msgstr "Temperatur"

msgid "TEMPERATURE_SHORT"
msgstr "Temp."

msgid "TESTING_TEAM"
msgstr "Test Team"

msgid "THANKS_FOR_BUYING_THRIVE"
msgstr ""
"Vielen Dank, dass du die Entwicklung von Thrive durch deinen Kauf dieser Steam-Version unterstützt.\n"
"\n"
"Wenn du diese Version nicht gekauft hast kannst du deine eigene Version [color=#3796e1][url={0}]von hier beziehen[/url][/color] oder besuche unsere [color=#3796e1][url=https://revolutionarygamesstudio.com/releases/]website[/url][/color].\n"
"\n"
"Wenn du den Thrive Starter (Launcher) vor dem Spiel starten willst klicke im Hauptmenü auf \"Beenden zum Launcher\" und deaktiviere den Schnellstart-Modus in den Optionen."

msgid "THANKS_FOR_PLAYING"
msgstr ""
"Danke fürs spielen!\n"
"\n"
"Falls du das Spiel genossen hast, erzähle bitte deinen Freunden von uns."

msgid "THANK_YOU_TITLE"
msgstr "Vielen Dank"

msgid "THEORY_TEAM"
msgstr "Theoretiker Team"

msgid "THERMOPLAST"
msgstr "Thermoplast"

msgid "THERMOPLAST_DESCRIPTION"
msgstr "Der Thermoplast ist eine Doppelmembranstruktur, in der wärmeempfindliche Pigmente in Membransäcken gestapelt sind. Es handelt sich um einen Prokaryoten, der für die Verwendung durch seinen eukaryotischen Wirt assimiliert wurde. Die Pigmente im Thermoplast sind in der Lage, die Energie der Wärmeunterschiede in der Umgebung zu nutzen, um in einem Prozess namens Thermosynthese aus Wasser und gasförmigem Kohlendioxid Glukose zu produzieren. Die Geschwindigkeit seiner Glukoseproduktion hängt von der Konzentration des Kohlendioxids und der Temperatur ab."

msgid "THERMOPLAST_PROCESSES_DESCRIPTION"
msgstr "Produziert [thrive:compound type=\"glucose\"][/thrive:compound]. Die Rate hängt von der Konzentration von [thrive:compound type=\"carbondioxide\"][/thrive:compound] und der Temperatur ab."

msgid "THERMOSYNTHASE"
msgstr "Thermosynthese"

msgid "THERMOSYNTHASE_DESCRIPTION"
msgstr "Thermosynthase ist ein Protein, welches Temperaturveränderungen benutzt um seine Form zu ändern. Bei Erwärmung faltet sich das Protein zusammen und bindet sich an ADP. Dieses wird in einem Prozess names [b]Thermosynthese[/b] zu [thrive:compound type=\"atp\"][/thrive:compound] umgewandelt, wenn das Protein sich unter Einwirkung von Kälte wieder entfaltet. Die Rate der [thrive:compound type=\"atp\"][/thrive:compound] Produktion skaliert mit der [thrive:compound type=\"temperature\"][/thrive:compound]."

msgid "THERMOSYNTHASE_PROCESSES_DESCRIPTION"
msgstr "Produziert [thrive:compound type=\"atp\"][/thrive:compound] mithilfe von Temperaturgefällen. Die Rate hängt von der Temperatur ab."

msgid "THERMOSYNTHESIS"
msgstr "Thermosynthese"

msgid "THE_DISTURBANCE"
msgstr "Die Verstörung (Thrive Maskottchen)"

#, fuzzy
msgid "THE_PATCH_MAP_BUTTON"
msgstr "Gebietskarte"

#, fuzzy
msgid "THE_WORLD_TITLE"
msgstr "Welt"

msgid "THIS_IS_LOCAL_MOD"
msgstr "Dies ist ein lokal installierter Mod"

msgid "THIS_IS_WORKSHOP_MOD"
msgstr "Dieser Mod wurde vom Steam-Workshop heruntergeladen"

msgid "THREADS"
msgstr "Threads:"

msgid "THRIVEOPEDIA"
msgstr "Thriveopedia"

msgid "THRIVEOPEDIA_CURRENT_WORLD_PAGE_TITLE"
msgstr "Gegenwärtige Welt"

msgid "THRIVEOPEDIA_EVOLUTIONARY_TREE_PAGE_TITLE"
msgstr "Evolutionsbaum"

msgid "THRIVEOPEDIA_HINT_IN_GAME"
msgstr "Öffne Thriveopedia"

msgid "THRIVEOPEDIA_HOME_INFO"
msgstr ""
"Die Thriveopedia ist die zentrale Datenbank und Informationsquelle für Informationen zu Thrive. Hier findest du Antworten auf alle Fragen, die du über das Spiel, deine Spielwelt oder das Thrive-Entwicklungsprojekt haben könntest.\n"
"\n"
"Im Moment ist die Thriveopedia noch relativ leer, aber du kannst verschiedene Seiten mit Hilfe des der Navigationsschaltflächen erkunden. Beachte, dass Seiten, die sich auf ein laufendes Spiel beziehen, nur angezeigt werden, wenn die Thriveopedia über das Pausenmenü im Spiel geöffnet wird.\n"
"\n"
"Weitere Informationen über das Spiel findest du an den folgenden Stellen.\n"
"\n"
"[color=#3796e1][url=https://revolutionarygamesstudio.com/]Official Website[/url][/color]\n"
"[color=#3796e1][url=https://wiki.revolutionarygamesstudio.com/wiki/Main_Page]Development Wiki[/url][/color]\n"
"[color=#3796e1][url=https://thrive.fandom.com/wiki/Thrive_Wiki]Community Wiki[/url][/color]"

msgid "THRIVEOPEDIA_HOME_PAGE_TITLE"
msgstr "Startseite"

msgid "THRIVEOPEDIA_MUSEUM_PAGE_TITLE"
msgstr "Museum"

msgid "THRIVEOPEDIA_PATCH_MAP_PAGE_TITLE"
msgstr "Gebietskarte"

msgid "THRIVE_LICENSES"
msgstr "Thrive Lizenzen"

msgid "THYLAKOIDS"
msgstr "Thylakoide"

msgid "THYLAKOIDS_DESCRIPTION"
msgstr "Thylakoide sind Cluster aus Proteinen und lichtempfindlichen Pigmenten. Die Pigmente sind in der Lage, die Energie des Lichts zu nutzen, um in einem Prozess namens Photosynthese aus Wasser und gasförmigem Kohlendioxid Glukose herzustellen. Diese Pigmente sind es auch, die ihnen eine unverwechselbare Farbe verleihen. Die Geschwindigkeit ihrer Glukoseproduktion hängt von der Konzentration des Kohlendioxids und der Lichtintensität ab. Da die Thylakoide direkt im Zytoplasma untergebracht sind, führt die umgebende Flüssigkeit glykolyse durch."

msgid "TIDEPOOL"
msgstr "Gezeitentümpel"

msgid "TIMELINE"
msgstr "Zeitleiste"

msgid "TIMELINE_GLOBAL_FILTER_TOOLTIP"
msgstr "Globale Ereignisse anzeigen"

msgid "TIMELINE_LOCAL_FILTER_TOOLTIP"
msgstr "Lokale Ereignisse anzeigen"

msgid "TIMELINE_NICHE_FILL"
msgstr "[b][u]{0}[/u][/b] spaltet sich von [b][u]{1}[/u][/b] als neue Art ab, um eine Nische zu füllen"

msgid "TIMELINE_SELECTION_PRESSURE_SPLIT"
msgstr "[b][u]{0}[/u][/b] spaltet sich von [b][u]{1}[/u][/b] als neue Art ab aufgrund von unterschiedlichem Selektionsdruck"

#, fuzzy
msgid "TIMELINE_SPECIES_BECAME_MULTICELLULAR"
msgstr ""
"Sammle Glukose (weiße Wolken), indem du dich über sie bewegst.\n"
"\n"
"Deine Zelle braucht Glukose, um Energie zu produzieren und am Leben zu bleiben.\n"
"\n"
"Folge der Linie von deiner Zelle bis zur einer nahe gelegenen Glukosewolke."

msgid "TIMELINE_SPECIES_EXTINCT"
msgstr "[b][u]{0}[/u][/b] ist ausgestorben!"

msgid "TIMELINE_SPECIES_EXTINCT_LOCAL"
msgstr "[b][u]{0}[/u][/b] ist aus diesem Gebiet verschwunden"

msgid "TIMELINE_SPECIES_MIGRATED_FROM"
msgstr "Ein Teil der [b][u]{0}[/u][/b]-Bevölkerung ist von {1} in dieses Gebiet eingewandert"

msgid "TIMELINE_SPECIES_MIGRATED_TO"
msgstr "Ein Teil der [b][u]{0}[/u][/b]-Bevölkerung ist nach {1} migriert"

msgid "TIMELINE_SPECIES_POPULATION_DECREASE"
msgstr "Die Bevölkerung von [b][u]{0}[/u][/b] hat sich auf {1} verringert"

msgid "TIMELINE_SPECIES_POPULATION_INCREASE"
msgstr "Die Bevölkerung von [b][u]{0}[/u][/b] hat sich auf {1} gesteigert"

msgid "TIME_INDICATOR_TOOLTIP"
msgstr "Zeit vergangen: {0:#,#} Jahre"

msgid "TIME_OF_DAY"
msgstr "Zeit"

msgid "TITLE_COLON"
msgstr "Titel:"

msgid "TOGGLE_BINDING"
msgstr "Bindungsmodus umschalten"

#, fuzzy
msgid "TOGGLE_BINDING_TOOLTIP"
msgstr "Bindungsmodus umschalten"

msgid "TOGGLE_DEBUG_PANEL"
msgstr "Debug-Fenster umschalten"

msgid "TOGGLE_ENGULF"
msgstr "Verschlingen umschalten"

#, fuzzy
msgid "TOGGLE_ENGULF_TOOLTIP"
msgstr "Verschlingen umschalten"

msgid "TOGGLE_FPS"
msgstr "FPS-Anzeige umschalten"

msgid "TOGGLE_FULLSCREEN"
msgstr "Vollbild umschalten"

msgid "TOGGLE_HUD_HIDE"
msgstr "HUD umschalten"

#, fuzzy
msgid "TOGGLE_INVENTORY"
msgstr "Bindungsmodus umschalten"

msgid "TOGGLE_METRICS"
msgstr "Metriken-Anzeige umschalten"

#, fuzzy
msgid "TOGGLE_MUCOCYST_DEFENCE"
msgstr "Vollbild umschalten"

msgid "TOGGLE_NAVIGATION_TREE"
msgstr "Navigationsbaum umschalten"

msgid "TOGGLE_PAUSE"
msgstr "Pausieren/Fortsetzen"

msgid "TOGGLE_UNBINDING"
msgstr "Verbinden umschalten"

msgid "TOOLS"
msgstr "Werkzeuge"

msgid "TOOL_HAND_AXE"
msgstr "Beil"

msgid "TOO_MANY_RECENT_VERSIONS_TO_SHOW"
msgstr ""

#, fuzzy
msgid "TOTAL_GATHERED_ENERGY_COLON"
msgstr "Status:"

msgid "TOTAL_SAVES"
msgstr "Gesamtspeicherungen:"

msgid "TOXIN_CHANNEL_INHIBITOR"
msgstr ""

#, fuzzy
msgid "TOXIN_CHANNEL_INHIBITOR_DESCRIPTION"
msgstr "Die Toxinvakuole ist eine Vakuole, die für die spezifische Produktion, Lagerung und Sekretion von Oxytoxiden modifiziert wurde. Mehr Toxinvakuolen erhöhen die Geschwindigkeit, mit der Toxine freigesetzt werden können."

#, fuzzy
msgid "TOXIN_COMPOUND"
msgstr "Substanzen"

#, fuzzy
msgid "TOXIN_CYTOTOXIN"
msgstr "Einige Optionen sind möglicherweise nicht verfügbar, wenn nur kohlenstoffbasiertes Leben aktiviert ist"

#, fuzzy
msgid "TOXIN_CYTOTOXIN_DESCRIPTION"
msgstr "Die Toxinvakuole ist eine Vakuole, die für die spezifische Produktion, Lagerung und Sekretion von Oxytoxiden modifiziert wurde. Mehr Toxinvakuolen erhöhen die Geschwindigkeit, mit der Toxine freigesetzt werden können."

msgid "TOXIN_FIRE_RATE_TOXICITY_COLON"
msgstr ""

#, fuzzy
msgid "TOXIN_MACROLIDE"
msgstr ""
"Toxin-\n"
"Vakuole"

#, fuzzy
msgid "TOXIN_MACROLIDE_DESCRIPTION"
msgstr "Die Toxinvakuole ist eine Vakuole, die für die spezifische Produktion, Lagerung und Sekretion von Oxytoxiden modifiziert wurde. Mehr Toxinvakuolen erhöhen die Geschwindigkeit, mit der Toxine freigesetzt werden können."

msgid "TOXIN_OXYGEN_METABOLISM_INHIBITOR"
msgstr ""

#, fuzzy
msgid "TOXIN_OXYGEN_METABOLISM_INHIBITOR_DESCRIPTION"
msgstr "Metabolosomen sind Cluster von Proteinen, die in Proteinhüllen verpackt sind. Sie sind in der Lage, Glukose in einem Prozess, der aerobe Atmung genannt wird, mit einer viel höheren Geschwindigkeit in ATP umzuwandeln, als dies im Zytoplasma möglich ist. Für ihre Funktion benötigt sie jedoch Sauerstoff, und ein niedrigerer Sauerstoffgehalt in der Umgebung verlangsamt die Geschwindigkeit ihrer ATP-Produktion. Da die Metabolosomen direkt im Zytoplasma untergebracht sind, führt die umgebende Flüssigkeit glykolyse durch."

#, fuzzy
msgid "TOXIN_OXYTOXY_DESCRIPTION"
msgstr "Die Toxinvakuole ist eine Vakuole, die für die spezifische Produktion, Lagerung und Sekretion von Oxytoxiden modifiziert wurde. Mehr Toxinvakuolen erhöhen die Geschwindigkeit, mit der Toxine freigesetzt werden können."

msgid "TOXIN_PREFER_FIRE_RATE"
msgstr ""

msgid "TOXIN_PREFER_TOXICITY"
msgstr ""

#, fuzzy
msgid "TOXIN_PROPERTIES_HEADING"
msgstr "Toxin-Resistenz"

msgid "TOXIN_RESISTANCE"
msgstr "Toxin-Resistenz"

#, fuzzy
msgid "TOXIN_TOXICITY_CUSTOMIZATION_TOOLTIP"
msgstr "Mache diese Spezies zu einem Fossil um sie im Museum zu speichern. Du kannst von der Thriveopedia auf das Museum zugreifen, oder Fossile im Sandboxeditor laden."

#, fuzzy
msgid "TOXIN_TYPE_COLON"
msgstr "Typ:"

#, fuzzy
msgid "TOXIN_TYPE_CUSTOMIZATION_EXPLANATION"
msgstr "Mache diese Spezies zu einem Fossil um sie im Museum zu speichern. Du kannst von der Thriveopedia auf das Museum zugreifen, oder Fossile im Sandboxeditor laden."

#, fuzzy
msgid "TOXIN_VACUOLE"
msgstr ""
"Toxin-\n"
"Vakuole"

#, fuzzy
msgid "TOXIN_VACUOLE_DESCRIPTION"
msgstr "Die Toxinvakuole ist eine Vakuole, die für die spezifische Produktion, Lagerung und Sekretion von Oxytoxiden modifiziert wurde. Mehr Toxinvakuolen erhöhen die Geschwindigkeit, mit der Toxine freigesetzt werden können."

msgid "TOXIN_VACUOLE_PROCESSES_DESCRIPTION"
msgstr "Wandelt [thrive:compound type=\"atp\"][/thrive:compound] in [thrive:compound type=\"oxytoxy\"][/thrive:compound] um. Die Rate hängt von der Konzentration von [thrive:compound type=\"oxygen\"][/thrive:compound] ab. Kann durch Drücken von [thrive:input]g_fire_toxin[/thrive:input] Giftstoffe freisetzen. Wenn die [thrive:compound type=\"oxytoxy\"][/thrive:compound]-Menge niedrig ist, ist das Schießen immer noch möglich, aber der Schaden ist geringer."

#, fuzzy
msgid "TOXISOME"
msgstr "Oxytoxisome"

#, fuzzy
msgid "TOXISOME_DESCRIPTION"
msgstr "Das Lysosom ist eine von einer Membran umschlossene Organelle. Es enthält hydrolytische Enzyme, welche verschiedenste Biomoleküle aufbrechen können. Lysosomen erlauben der Zelle Materialien zu verdauen, welche mit Endozytose aufgenommen wurden und Abfallprodukte der Zelle mit einen Prozess namens [b]Autophagie[/b] auszuscheiden."

msgid "TO_BE_IMPLEMENTED"
msgstr "Noch zu implementieren."

msgid "TRANSLATORS"
msgstr "Übersetzer"

msgid "TRANSPARENCY"
msgstr "Transparenz"

msgid "TRY_FOSSILISING_SOME_SPECIES"
msgstr "Versuche ein paar Fossilien zu machen!"

msgid "TRY_MAKING_A_SAVE"
msgstr "Versuche das Spiel zu speichern!"

msgid "TRY_TAKING_SOME_SCREENSHOTS"
msgstr "Versuche ein paar Screenshots zu machen!"

msgid "TUTORIAL"
msgstr "Anleitung"

#, fuzzy
msgid "TUTORIAL_MICROBE_EDITOR_ATP_BALANCE_INTRO"
msgstr ""
"Dies ist die Gebietskarte.\n"
"\n"
"Jedes Symbol repräsentiert eine einzigartige Umgebung, in der du leben kannst. Das Fenster rechts beschreibt den Zustand des momentan ausgewählten Gebietes (Indigo-farbene Umrandung, daran angrenzende Gebiete haben eine Aschgraue Umrandung). Achte beim mutieren deiner Art auf die Gegebenheiten des aktuellen Gebietes; besonders die Vorkommen von Substanzen und die physikalischen Eigenschaften sind wichtig um deinen Organismus an die Umgebung anzupassen.\n"
"\n"
"Wenn du ein Gebiet auswählst, das an das Dein gegenwärtiges Gebiet (Neongrün blinkende Umrandung) angrenzt, kannst du \"In dieses Gebiet wechseln\" auswählen, um dahin zu migrieren. Du kannst Dich mit jeder Zellteilung nur ein Gebiet weit bewegen.\n"
"\n"
"Versuche, ein Gebiet auszuwählen, um fortzufahren."

msgid "TUTORIAL_MICROBE_EDITOR_AUTO-EVO_PREDICTION"
msgstr ""
"Dieses Feld zeigt eine Vorhersage deiner zukünftigen Bevölkerung. Diese Zahlen stammen aus der Bevölkerungssimulation von Auto-Evo.\n"
"\n"
"Diese berücksichtigen nicht deine aktuelle Leistung. In deinem aktuellen Gebiet wirst du also besser abschneiden, wenn du den Editor betrittst.\n"
"\n"
"Du solltest aber versuchen, deine Gesamtbevölkerung hoch zu halten, auch wenn du nicht direkt beteiligt bist.\n"
"\n"
"Du kannst dir detailliertere Informationen zur Vorhersage ansehen, indem du auf das Fragezeichen in dem Feld klickst. Drücke es um fortzufahren."

msgid "TUTORIAL_MICROBE_EDITOR_CELL_TEXT"
msgstr ""
"Dies ist der Zelleneditor, in dem du deine Spezies durch Ausgeben von Mutationspunkten (MP) entwickeln kannst. Du wirst in jeder Generation exakt 100 MP ausgeben können, also ist ansparen von MP nicht möglich.\n"
"\n"
"Deine Zelle besteht momentan noch aus nur einem einzigen Zytoplasma-Organell, das als weißliches Hexagon in der Mitte deines Bildschirms zu sehen ist.\n"
"\n"
"Wähle ein Organell aus dem Linken Fenster aus und klicke (links) neben dem Hexagon, um es zu platzieren. Du kannst Organelle mit [thrive:input]e_rotate_left[/thrive:input] und [thrive:input]e_rotate_right[/thrive:input] vor dem Platzieren drehen."

#, fuzzy
msgid "TUTORIAL_MICROBE_EDITOR_CHEMORECEPTOR"
msgstr ""
"Dies ist der Zelleneditor, in dem du deine Spezies durch Ausgeben von Mutationspunkten (MP) entwickeln kannst. Du wirst in jeder Generation exakt 100 MP ausgeben können, also ist ansparen von MP nicht möglich.\n"
"\n"
"Deine Zelle besteht momentan noch aus nur einem einzigen Zytoplasma-Organell, das als weißliches Hexagon in der Mitte deines Bildschirms zu sehen ist.\n"
"\n"
"Wähle ein Organell aus dem Linken Fenster aus und klicke (links) neben dem Hexagon, um es zu platzieren. Du kannst Organelle mit [thrive:input]e_rotate_left[/thrive:input] und [thrive:input]e_rotate_right[/thrive:input] vor dem Platzieren drehen."

msgid "TUTORIAL_MICROBE_EDITOR_ENDING_TEXT"
msgstr ""
"Das sind die Grundlagen der Bearbeitung deiner Art. Du kannst deiner Art noch einen individuellen Namen geben, indem du das Namensfeld unten anklickst und bearbeitest.\n"
"\n"
"Sieh dir auch die anderen Registerkarten unterhalb der Mutationspunkte-Leiste an, um zu sehen wie du deine Zelle anpassen kannst.\n"
"\n"
"Um in dieser lebensfeindlichen Welt zu überleben musst du eine nachhaltige Energiequelle finden, da natürliche Glukose in der Umgebung stark abnehmen wird.\n"
"\n"
"Viel Glück!"

#, fuzzy
msgid "TUTORIAL_MICROBE_EDITOR_FLAGELLUM"
msgstr ""
"Dies ist der Zelleneditor, in dem du deine Spezies durch Ausgeben von Mutationspunkten (MP) entwickeln kannst. Du wirst in jeder Generation exakt 100 MP ausgeben können, also ist ansparen von MP nicht möglich.\n"
"\n"
"Deine Zelle besteht momentan noch aus nur einem einzigen Zytoplasma-Organell, das als weißliches Hexagon in der Mitte deines Bildschirms zu sehen ist.\n"
"\n"
"Wähle ein Organell aus dem Linken Fenster aus und klicke (links) neben dem Hexagon, um es zu platzieren. Du kannst Organelle mit [thrive:input]e_rotate_left[/thrive:input] und [thrive:input]e_rotate_right[/thrive:input] vor dem Platzieren drehen."

#, fuzzy
msgid "TUTORIAL_MICROBE_EDITOR_MODIFY_ORGANELLE"
msgstr ""
"Das Entfernen von Organellen kostet ebenfalls MP, da es sich um eine Mutation deiner Spezies handelt; es sei denn, sie wurden in der aktuellen Editor-Sitzung platziert.\n"
"\n"
"Du kannst mit der rechten Maustaste auf Organellen klicken, um das Organellenmenü aufzurufen und die Option \"Löschen\" auszuwählen, um diese zu entfernen.\n"
"\n"
"Wenn du einen Fehler gemacht hast, kannst du jede Änderung im Editor rückgängig machen.\n"
"\n"
"Klicke auf die Rückgängig-Schaltfläche, um fortzufahren."

#, fuzzy
msgid "TUTORIAL_MICROBE_EDITOR_NEGATIVE_ATP_BALANCE"
msgstr ""
"Dies ist die Gebietskarte.\n"
"\n"
"Jedes Symbol repräsentiert eine einzigartige Umgebung, in der du leben kannst. Das Fenster rechts beschreibt den Zustand des momentan ausgewählten Gebietes (Indigo-farbene Umrandung, daran angrenzende Gebiete haben eine Aschgraue Umrandung). Achte beim mutieren deiner Art auf die Gegebenheiten des aktuellen Gebietes; besonders die Vorkommen von Substanzen und die physikalischen Eigenschaften sind wichtig um deinen Organismus an die Umgebung anzupassen.\n"
"\n"
"Wenn du ein Gebiet auswählst, das an das Dein gegenwärtiges Gebiet (Neongrün blinkende Umrandung) angrenzt, kannst du \"In dieses Gebiet wechseln\" auswählen, um dahin zu migrieren. Du kannst Dich mit jeder Zellteilung nur ein Gebiet weit bewegen.\n"
"\n"
"Versuche, ein Gebiet auszuwählen, um fortzufahren."

#, fuzzy
msgid "TUTORIAL_MICROBE_EDITOR_NO_CHANGES_MADE"
msgstr ""
"Das sind die Grundlagen der Bearbeitung deiner Art. Du kannst deiner Art noch einen individuellen Namen geben, indem du das Namensfeld unten anklickst und bearbeitest.\n"
"\n"
"Sieh dir auch die anderen Registerkarten unterhalb der Mutationspunkte-Leiste an, um zu sehen wie du deine Zelle anpassen kannst.\n"
"\n"
"Um in dieser lebensfeindlichen Welt zu überleben musst du eine nachhaltige Energiequelle finden, da natürliche Glukose in der Umgebung stark abnehmen wird.\n"
"\n"
"Viel Glück!"

msgid "TUTORIAL_MICROBE_EDITOR_PATCH_TEXT"
msgstr ""
"Dies ist die Gebietskarte.\n"
"\n"
"Jedes Symbol repräsentiert eine einzigartige Umgebung, in der du leben kannst. Das Fenster rechts beschreibt den Zustand des momentan ausgewählten Gebietes (Indigo-farbene Umrandung, daran angrenzende Gebiete haben eine Aschgraue Umrandung). Achte beim mutieren deiner Art auf die Gegebenheiten des aktuellen Gebietes; besonders die Vorkommen von Substanzen und die physikalischen Eigenschaften sind wichtig um deinen Organismus an die Umgebung anzupassen.\n"
"\n"
"Wenn du ein Gebiet auswählst, das an das Dein gegenwärtiges Gebiet (Neongrün blinkende Umrandung) angrenzt, kannst du \"In dieses Gebiet wechseln\" auswählen, um dahin zu migrieren. Du kannst Dich mit jeder Zellteilung nur ein Gebiet weit bewegen.\n"
"\n"
"Versuche, ein Gebiet auszuwählen, um fortzufahren."

msgid "TUTORIAL_MICROBE_EDITOR_REMOVE_ORGANELLE_TEXT"
msgstr ""
"Das Entfernen von Organellen kostet ebenfalls MP, da es sich um eine Mutation deiner Spezies handelt; es sei denn, sie wurden in der aktuellen Editor-Sitzung platziert.\n"
"\n"
"Du kannst mit der rechten Maustaste auf Organellen klicken, um das Organellenmenü aufzurufen und die Option \"Löschen\" auszuwählen, um diese zu entfernen.\n"
"\n"
"Wenn du einen Fehler gemacht hast, kannst du jede Änderung im Editor rückgängig machen.\n"
"\n"
"Klicke auf die Rückgängig-Schaltfläche, um fortzufahren."

msgid "TUTORIAL_MICROBE_EDITOR_SELECT_ORGANELLE_TEXT"
msgstr ""
"Achte bei der Auswahl der hinzuzufügenden Organellen auf die Tooltipps der Organellen, um zu sehen was diese machen. Organellen können mehr Nachteile als Vorteile bringen, wenn man sich deren Funktionen nicht bewusst ist.\n"
"\n"
"Achte auch auf den ATP-Balance-Balken oben rechts, um sicherzustellen, dass deine Zelle überleben kann. Wenn die obere Anzeige kürzer als die untere ist produziert deine Zelle nicht genügend Energie.\n"
"\n"
"Drücke die Wiederherstellen-Taste (in der Nähe der Rückgängig-Taste), um fortzufahren."

msgid "TUTORIAL_MICROBE_EDITOR_STAY_SMALL"
msgstr ""
"Du solltest dich auf ein oder zwei Energiequellen fokussieren, damit du nicht zu viele Stoffe benötigst um genügend ATP zum Überleben zu erzeugen.\n"
"\n"
"Außerdem solltest du auch überlegen, ob du wirklich eine neue Organelle hinzufügen solltest. Manchmal ist keine Änderung, auch eine gute Idee, da jede Organelle die Kosten an ATP zum Überleben und die Kosten der Zellteilung erhöht.\n"
"\n"
"Eine mögliche Strategie ist es, ein einzelnes Hexagon an Cytoplasma zu bleiben um zu den Gebieten an der Oberfläche zu wandern, bevor du Organellen mit Photosynthese hinzufügst."

msgid "TUTORIAL_MICROBE_STAGE_EDITOR_BUTTON_TUTORIAL"
msgstr ""
"Du hast genügend Ressourcen gesammelt, damit sich deine Zelle teilen kann.\n"
"\n"
"Jedes mal wenn du dich vermehrst, wirst du in den Editor gebracht.\n"
"\n"
"Um den Editor zu öffnen, drücke auf die blinkende Schaltfläche unten rechts."

msgid "TUTORIAL_MICROBE_STAGE_ENGULFED_TEXT"
msgstr ""
"Deine Zelle wurde von einer Anderen Zelle umschlungen, welche dich jetzt verdaut.\n"
"Der Verdauungsfortschritt wird in deiner Lebensleiste (unten rechts) angezeigt.\n"
"Deine Zelle wird aus dieser Welt verschwinden sobald deine Lebensleiste leer ist oder das maximale Zeitlimit erreicht wurde.\n"
"Wenn deine Zelle aus dieser Welt entrückt wurde sinkt auch deine Gesamtbevölkerung, so lange noch Zellen von dir übrig sind wirst du jedoch reinkarniert (wiedergeboren).\n"
"\n"
"Drücke den Apoptose (Suizid) Knopf um den Verdauungsprozess zu überspringen und schneller reinkarniert zu werden. Bedenke aber, dass immer eine Chance besteht zu entkommen!"

msgid "TUTORIAL_MICROBE_STAGE_ENGULFMENT_FULL_TEXT"
msgstr ""
"Deine Zelle kann nur eine begrenzte Menge an Objekten auf einmal verschlingen. Die Grenze hängt von der Größe der Zelle ab, kleinere Zellen haben weniger Kapazität. \n"
"\n"
"Eine volle Zelle kann nichts mehr verschlingen. Warte bis einige verschlungene Objekte verdaut sind."

msgid "TUTORIAL_MICROBE_STAGE_ENGULFMENT_TEXT"
msgstr ""
"Verschlinge Objekte indem du dich im Verschling-Modus über sie bewegst. Schalte Verschlingen an oder aus indem du [thrive:input]g_toggle_engulf[/thrive:input] drückst. \n"
"\n"
"Verlasse den Modus, sobald das Objekt von dir eingesogen wird. \n"
"\n"
"Folge der Linie zum nächsten verschlingbaren Objekt."

msgid "TUTORIAL_MICROBE_STAGE_HELP_MENU_AND_ZOOM"
msgstr ""
"Solltest du Probleme mit den Spielmechaniken haben, kannst du jederzeit das Hilfemenü aufrufen. Dieses findest du, indem du auf das Fragezeichen in der unteren linken Ecke klickst.\n"
"\n"
"Ein weiterer Tipp: Du kannst mit dem Mausrad herein- und herauszoomen."

msgid "TUTORIAL_MICROBE_STAGE_LEAVE_COLONY_TEXT"
msgstr ""
"Du bist voll mit [thrive:compound type=\"ammonia\"][/thrive:compound] und [thrive:compound type=\"phosphates\"][/thrive:compound]. Da du dich aber in einer nicht-multizellulären Kolonie befindest, machst du keinen Reproduktions Fortschritt. \n"
"\n"
"Wenn du nicht planst multizellulär zu werden, musst du die Kolonie verlassen um dich fortzupflanzen und zum Editor zu gelangen. \n"
"Verlasse die Kolonie und wachse weiter, indem du [thrive:input]g_unbind_all[/thrive:input] drückst."

msgid "TUTORIAL_MICROBE_STAGE_REPRODUCE_TEXT"
msgstr ""
"Um sich mittels Mitose zu vermehren, müssen sich zunächst alle deiner Organellen verdoppeln, indem Du genügend [thrive:compound type=\"ammonia\"][/thrive:compound] und [thrive:compound type=\"phosphates\"][/thrive:compound] sammelst.\n"
"\n"
"Schaue auf die Indikatoren unten rechts, um zu sehen, wie viele Ressourcen noch für eine Zellteilung benötigt werden. Diese Indikatoren werden weiß, wenn sie komplett gefüllt sind."

msgid "TUTORIAL_MICROBE_STAGE_UNBIND_TEXT"
msgstr ""
"Du hast den \"Bindung aufheben\"-Modus aufgerufen. In diesem Modus kannst du auf die Mitglieder deiner Kolonie klicken, um deren Verbindung zu lösen.\n"
"\n"
"Um die Kolonie ganz zu verlassen, kannst du auf deine eigene Zelle klicken oder [thrive:input]g_unbind_all[/thrive:input] drücken."

#, fuzzy
msgid "TUTORIAL_MULTICELLULAR_STAGE_WELCOME"
msgstr ""
"Willkommen im frühen multizellulären Stadium!\n"
"\n"
"Du hast deine Spezies erfolgreich durch die einzellige Phase geleitet.\n"
"\n"
"Das Gameplay hat im Kern die selben Mechaniken, wie das Mikroben Stadium. Du musst genauso deinen Organismus wachsen lassen und dich fortpflanzen um zum Editor zu gelangen. \n"
"\n"
"Allerdings kannst du das zelluläre Layout deiner Kolonie im Editor bearbeiten und deine Zellen für bestimmte Rollen spezialisieren. Bedenke, dass die Mitglieder deiner Kolonie [thrive:compound type=\"atp\"][/thrive:compound] nicht teilen können. \n"
"\n"
"Wenn du Knospung als Fortpflanzung benutzt (was Standard ist), beginnst du in Kontrolle einer kleinen Knospe und musst den Rest deines zellulären Layouts wachsen lassen."

msgid "TUTORIAL_VIEW_NOW"
msgstr "Tutorial ansehen"

msgid "TWITTER_TOOLTIP"
msgstr "Besuche unseren Twitter Feed"

msgid "TWO_TIMES"
msgstr "2x"

msgid "TYPE_COLON"
msgstr "Typ:"

msgid "UNAPPLIED_MOD_CHANGES"
msgstr "Es sind nicht übernommene Änderungen vorhanden"

msgid "UNAPPLIED_MOD_CHANGES_DESCRIPTION"
msgstr "Du musst deine Änderungen übernehmen, um Mods zu laden oder entladen."

msgid "UNBIND_ALL"
msgstr "Alle Verbindungen lösen"

#, fuzzy
msgid "UNBIND_ALL_TOOLTIP"
msgstr "Alle Verbindungen lösen"

msgid "UNBIND_HELP_TEXT"
msgstr "Entbindungsmodus"

msgid "UNCERTAIN_VERSION_WARNING"
msgstr "Dies ist eine Debug-Version und die Info unten ist vermutlich nicht aktuell"

msgid "UNDERWATERCAVE"
msgstr "Unterwasser-Höhle"

#, fuzzy
msgid "UNDERWATER_VENT_ERUPTION"
msgstr "Unterwasser-Höhle"

#, fuzzy
msgid "UNDERWATER_VENT_ERUPTION_IN"
msgstr "Unterwasser-Höhle"

#, fuzzy
msgid "UNDISCOVERED_ORGANELLES"
msgstr "Getrennte Organellen"

#, fuzzy
msgid "UNDISCOVERED_PATCH"
msgstr "Zum aktuellen Gebiet"

msgid "UNDO"
msgstr "Rückgängig"

msgid "UNDO_THE_LAST_ACTION"
msgstr "Letzte Aktion rückgängig machen"

#, fuzzy
msgid "UNIT_ACTION_CONSTRUCT"
msgstr "KI Mutationsrate"

#, fuzzy
msgid "UNIT_ACTION_MOVE"
msgstr "KI Mutationsrate"

msgid "UNIT_ADVANCED_SPACESHIP"
msgstr ""

msgid "UNIT_SIMPLE_ROCKET"
msgstr "Einfache Rakete"

msgid "UNKNOWN"
msgstr "Unbekannt"

msgid "UNKNOWN_DISPLAY_DRIVER"
msgstr "Unbekannt"

msgid "UNKNOWN_MOUSE"
msgstr "Unbekannte Maus"

#, fuzzy
msgid "UNKNOWN_ORGANELLE_SYMBOL"
msgstr "Organelle platzieren"

#, fuzzy
msgid "UNKNOWN_PATCH"
msgstr "Unbekannt"

#, fuzzy
msgid "UNKNOWN_SHORT"
msgstr "Unbekannt"

msgid "UNKNOWN_VERSION"
msgstr "Unbekannte Version"

msgid "UNKNOWN_WORKSHOP_ID"
msgstr "Unbekannte Workshop-ID für diesen Mod"

#, fuzzy
msgid "UNLIMIT_GROWTH_SPEED"
msgstr "Beschränke die Nutzung von Wachstums-Substanzen"

#, fuzzy
msgid "UNLOCKED_NEW_ORGANELLE"
msgstr "Organelle platzieren"

#, fuzzy
msgid "UNLOCK_ALL_ORGANELLES"
msgstr "Mehrere Organellen"

msgid "UNLOCK_CONDITION_ATP_PRODUCTION_ABOVE"
msgstr ""

msgid "UNLOCK_CONDITION_COMPOUND_IS_ABOVE"
msgstr ""

msgid "UNLOCK_CONDITION_COMPOUND_IS_BELOW"
msgstr ""

msgid "UNLOCK_CONDITION_COMPOUND_IS_BETWEEN"
msgstr ""

msgid "UNLOCK_CONDITION_DIGESTED_MICROBES_ABOVE"
msgstr ""

msgid "UNLOCK_CONDITION_ENGULFED_MICROBES_ABOVE"
msgstr ""

msgid "UNLOCK_CONDITION_EXCESS_ATP_ABOVE"
msgstr ""

msgid "UNLOCK_CONDITION_PLAYER_DEATH_COUNT_ABOVE"
msgstr ""

msgid "UNLOCK_CONDITION_REPRODUCED_WITH"
msgstr ""

msgid "UNLOCK_CONDITION_REPRODUCED_WITH_IN_A_ROW"
msgstr ""

msgid "UNLOCK_CONDITION_REPRODUCE_IN_BIOME"
msgstr ""

#, fuzzy
msgid "UNLOCK_CONDITION_SPEED_BELOW"
msgstr "Ressourcen-Absorptionsgeschwindigkeit:"

msgid "UNLOCK_WITH_ANY_OF_FOLLOWING"
msgstr ""

msgid "UNSAVED_CHANGE_WARNING"
msgstr ""
"Es wurden ungespeicherte Änderungen vorgenommen.\n"
"Möchtest du fortfahren?"

msgid "UNTITLED"
msgstr "Unbenannt"

msgid "UPGRADE_CILIA_PULL"
msgstr ""

#, fuzzy
msgid "UPGRADE_CILIA_PULL_DESCRIPTION"
msgstr "Zilien funktionieren ähnlich wie Flagellen. Aber anstatt Antrieb in eine bestimmte Richtung zu geben, helfen sie bei der Drehbewegung der Zelle."

#, fuzzy
msgid "UPGRADE_COST"
msgstr "{0} MP"

#, fuzzy
msgid "UPGRADE_DESCRIPTION_NONE"
msgstr "Lipase ermöglicht es der Zelle die meisten Membranen zu zersetzen. Etwas davon wird auch ohne Lysosom von deiner Zelle produziert, aber es hier auszuwählen erhöht die Effizienz des Prozesses."

msgid "UPGRADE_NAME_NONE"
msgstr ""

#, fuzzy
msgid "UPGRADE_PILUS_INJECTISOME"
msgstr "Zilien funktionieren ähnlich wie Flagellen. Aber anstatt Antrieb in eine bestimmte Richtung zu geben, helfen sie bei der Drehbewegung der Zelle."

#, fuzzy
msgid "UPGRADE_PILUS_INJECTISOME_DESCRIPTION"
msgstr "Zilien funktionieren ähnlich wie Flagellen. Aber anstatt Antrieb in eine bestimmte Richtung zu geben, helfen sie bei der Drehbewegung der Zelle."

#, fuzzy
msgid "UPGRADE_SLIME_JET_MUCOCYST"
msgstr "{0} MP"

#, fuzzy
msgid "UPGRADE_SLIME_JET_MUCOCYST_DESCRIPTION"
msgstr "Wandelt [thrive:compound type=\"glucose\"][/thrive:compound] in [thrive:compound type=\"mucilage\"][/thrive:compound] um. Drücke [thrive:input]g_secrete_slime[/thrive:input] um gespeicherten [thrive:compound type=\"mucilage\"][/thrive:compound] freizusetzen; dieser erhöht die eigene Geschwindigkeit und verlangsamt Gegner."

msgid "UPLOAD"
msgstr "Hochladen"

msgid "UPLOADING_DOT_DOT_DOT"
msgstr "Lade hoch..."

msgid "UPLOAD_SUCCEEDED"
msgstr "Hochladen erfolgreich"

msgid "USED_LIBRARIES_LICENSES"
msgstr "Lizenzen und verwendete Bibliotheken"

msgid "USED_RENDERER_NAME"
msgstr "Verwendeter Renderer:"

msgid "USES_FEATURE"
msgstr "Ja"

msgid "USE_AUTO_HARMONY"
msgstr "Nutze Auto Harmony Laden"

msgid "USE_AUTO_HARMONY_TOOLTIP"
msgstr "Harmony Updates automatisch vom Assembler laden (Mod class muss nicht spezifiziert werden)"

msgid "USE_A_CUSTOM_USERNAME"
msgstr "Eigenen Nutzernamen verwenden"

msgid "USE_DISK_CACHE"
msgstr ""

msgid "USE_MANUAL_THREAD_COUNT"
msgstr "Anzahl der Hintergrund-Threads manuell einstellen"

#, fuzzy
msgid "USE_MANUAL_THREAD_COUNT_NATIVE"
msgstr "Anzahl der Hintergrund-Threads manuell einstellen"

msgid "USE_VIRTUAL_WINDOW_SIZE"
msgstr "Verwende virtuelle Fenstergröße"

msgid "VACUOLE"
msgstr "Vakuole"

msgid "VACUOLE_DESCRIPTION"
msgstr "Die Vakuole ist eine interne membranöse Organelle, die zur Speicherung in der Zelle dient. Sie bestehen aus mehreren Vesikeln, kleineren membranösen Strukturen, die häufig in Zellen zur Lagerung verwendet werden und die miteinander verschmolzen sind. Die Vakuole ist mit Wasser gefüllt, das zur Aufnahme von Molekülen, Enzymen, Feststoffen und anderen Substanzen verwendet wird. Ihre Form ist flüssig und kann zwischen den Zellen variieren."

msgid "VACUOLE_IS_SPECIALIZED"
msgstr ""

#, fuzzy
msgid "VACUOLE_NOT_SPECIALIZED_DESCRIPTION"
msgstr "Vergrößert den Speicherplatz in der Zelle."

msgid "VACUOLE_PROCESSES_DESCRIPTION"
msgstr "Vergrößert den Speicherplatz in der Zelle."

#, fuzzy
msgid "VACUOLE_SPECIALIZED_DESCRIPTION"
msgstr "Vergrößert den Speicherplatz in der Zelle."

msgid "VALUE_WITH_UNIT"
msgstr "{0} {1}"

msgid "VERSION_COLON"
msgstr "Version:"

msgid "VERTICAL_COLON"
msgstr "Vertikal:"

msgid "VERTICAL_WITH_AXIS_NAME_COLON"
msgstr "vertikal (Axis: {0})"

msgid "VIDEO_MEMORY"
msgstr "Derzeit belegter Grafikspeicher:"

msgid "VIDEO_MEMORY_MIB"
msgstr "{0} MiB"

msgid "VIEWER"
msgstr "Beobachter"

#, fuzzy
msgid "VIEW_ALL"
msgstr "Alle deaktivieren"

#, fuzzy
msgid "VIEW_CELL_PROCESSES"
msgstr "Erhöht die Wendigkeit von großen Zellen."

#, fuzzy
msgid "VIEW_ONLINE"
msgstr "Alle deaktivieren"

#, fuzzy
msgid "VIEW_PATCH_MICHES"
msgstr "{0} {1}"

#, fuzzy
msgid "VIEW_PATCH_NOTES"
msgstr "{0} {1}"

#, fuzzy
msgid "VIEW_PATCH_NOTES_TOOLTIP"
msgstr "{0} {1}"

msgid "VIEW_PENDING_ACTIONS"
msgstr ""

msgid "VIEW_SOURCE_CODE"
msgstr "Quellcode anschauen"

msgid "VIP_PATRONS"
msgstr "VIP Unterstützer"

msgid "VISIBLE"
msgstr "Sichtbar"

msgid "VISIBLE_WHEN_CLOSE_TO_FULL"
msgstr ""

msgid "VISIBLE_WHEN_OVER_ZERO"
msgstr ""

msgid "VISIT_SUGGESTIONS_SITE"
msgstr "Schlage eine Funktion vor"

msgid "VOLCANIC_VENT"
msgstr "Vulkanschlot"

msgid "VOLUMEDOWN"
msgstr "Lautstärke runter"

msgid "VOLUMEMUTE"
msgstr "Lautstärke stumm"

msgid "VOLUMEUP"
msgstr "Lautstärke hoch"

msgid "VSYNC"
msgstr "VSync"

msgid "WAITING_FOR_AUTO_EVO"
msgstr "Warte auf Auto-Evo:"

msgid "WELCOME_TO_THRIVEOPEDIA"
msgstr "Willkommen bei Thriveopedia"

msgid "WENT_EXTINCT_FROM_PLANET"
msgstr "wurde ausgelöscht"

msgid "WENT_EXTINCT_IN"
msgstr "wurde in {0} ausgelöscht"

msgid "WHEEL_DOWN"
msgstr "Mausrad runter"

msgid "WHEEL_LEFT"
msgstr "Mausrad links"

msgid "WHEEL_RIGHT"
msgstr "Mausrad rechts"

msgid "WHEEL_UP"
msgstr "Mausrad hoch"

#, fuzzy
msgid "WIKI"
msgstr "unser Wiki"

#, fuzzy
msgid "WIKI_2D"
msgstr "unser Wiki"

#, fuzzy
msgid "WIKI_3D"
msgstr "unser Wiki"

msgid "WIKI_3D_COMMA_SANDBOX"
msgstr ""

#, fuzzy
msgid "WIKI_3D_COMMA_STRATEGY"
msgstr "Der Chemoplast ist eine doppelte Membranstruktur, die Proteine enthält, die in der Lage sind, Schwefelwasserstoff, Wasser und gasförmiges Kohlendioxid in einem Prozess namens Schwefelwasserstoff-Chemosynthese in Glukose umzuwandeln. Die Rate seiner Glukoseproduktion skaliert mit der Konzentration von Wasser und Kohlendioxid."

#, fuzzy
msgid "WIKI_3D_COMMA_STRATEGY_COMMA_SPACE"
msgstr "Der Chemoplast ist eine doppelte Membranstruktur, die Proteine enthält, die in der Lage sind, Schwefelwasserstoff, Wasser und gasförmiges Kohlendioxid in einem Prozess namens Schwefelwasserstoff-Chemosynthese in Glukose umzuwandeln. Die Rate seiner Glukoseproduktion skaliert mit der Konzentration von Wasser und Kohlendioxid."

#, fuzzy
msgid "WIKI_8_BRACKET_16"
msgstr "Nach rechts rotieren"

#, fuzzy
msgid "WIKI_ASCENSION"
msgstr "Rusticyanin ist ein Protein, welches in der Lage ist [thrive:compound type=\"carbondioxide\"][/thrive:compound] und [thrive:compound type=\"oxygen\"][/thrive:compound] zu nutzen um [thrive:compound type=\"iron\"][/thrive:compound] zu oxidieren. Dieser Prozess, der [b]Eisenatmung[/b] genannt wird, setzt Energie frei, welche die Zelle dann sammeln kann."

#, fuzzy
msgid "WIKI_ASCENSION_CURRENT_DEVELOPMENT"
msgstr "Aktuelle Entwickler(innen)"

#, fuzzy
msgid "WIKI_ASCENSION_FEATURES"
msgstr "Externe Effekte:"

#, fuzzy
msgid "WIKI_ASCENSION_INTRO"
msgstr "Rusticyanin ist ein Protein, welches in der Lage ist [thrive:compound type=\"carbondioxide\"][/thrive:compound] und [thrive:compound type=\"oxygen\"][/thrive:compound] zu nutzen um [thrive:compound type=\"iron\"][/thrive:compound] zu oxidieren. Dieser Prozess, der [b]Eisenatmung[/b] genannt wird, setzt Energie frei, welche die Zelle dann sammeln kann."

msgid "WIKI_ASCENSION_OVERVIEW"
msgstr ""

#, fuzzy
msgid "WIKI_ASCENSION_TRANSITIONS"
msgstr "Gratulation!"

#, fuzzy
msgid "WIKI_ASCENSION_UI"
msgstr "Rusticyanin ist ein Protein, welches in der Lage ist [thrive:compound type=\"carbondioxide\"][/thrive:compound] und [thrive:compound type=\"oxygen\"][/thrive:compound] zu nutzen um [thrive:compound type=\"iron\"][/thrive:compound] zu oxidieren. Dieser Prozess, der [b]Eisenatmung[/b] genannt wird, setzt Energie frei, welche die Zelle dann sammeln kann."

#, fuzzy
msgid "WIKI_AWAKENING_STAGE_CURRENT_DEVELOPMENT"
msgstr "Ermöglicht die Verbindung mit anderen Zellen. Dies ist der erste Schritt zur Multizellularität. Wenn deine Zelle Teil einer Kolonie ist, werden die Substanzen zwischen den Zellen geteilt. Du kannst den Editor nicht betreten, solange du Teil einer Kolonie bist, also musst du die Kolonie verlassen, sobald du genug Substanzen gesammelt hast, um deine Zelle zu spalten."

#, fuzzy
msgid "WIKI_AWAKENING_STAGE_FEATURES"
msgstr "Phase des Erwachens"

#, fuzzy
msgid "WIKI_AWAKENING_STAGE_INTRO"
msgstr "Bindemittel"

#, fuzzy
msgid "WIKI_AWAKENING_STAGE_OVERVIEW"
msgstr "Phase des Erwachens"

#, fuzzy
msgid "WIKI_AWAKENING_STAGE_TRANSITIONS"
msgstr "Phase des Erwachens"

#, fuzzy
msgid "WIKI_AWAKENING_STAGE_UI"
msgstr "Phase des Erwachens"

msgid "WIKI_AWARE_STAGE_CURRENT_DEVELOPMENT"
msgstr ""

#, fuzzy
msgid "WIKI_AWARE_STAGE_FEATURES"
msgstr "Mikroben Stadium"

#, fuzzy
msgid "WIKI_AWARE_STAGE_INTRO"
msgstr "Nitrogenase ist ein Protein, das in der Lage ist, gasförmigen Stickstoff und zelluläre Energie in Form von ATP zu nutzen, um Ammoniak, einen wichtigen Wachstumsnährstoff für Zellen, zu produzieren. Dies ist ein Prozess, der als anaerobe Stickstofffixierung bezeichnet wird. Da die Nitrogenase direkt im Zytoplasma untergebracht ist, führt die umgebende Flüssigkeit glykolyse durch."

#, fuzzy
msgid "WIKI_AWARE_STAGE_OVERVIEW"
msgstr "Mikroben Stadium"

#, fuzzy
msgid "WIKI_AWARE_STAGE_TRANSITIONS"
msgstr "Nitrogenase"

#, fuzzy
msgid "WIKI_AWARE_STAGE_UI"
msgstr "Mikroben Stadium"

#, fuzzy
msgid "WIKI_AXON_EFFECTS"
msgstr "Externe Effekte:"

msgid "WIKI_AXON_INTRO"
msgstr ""

msgid "WIKI_AXON_MODIFICATIONS"
msgstr ""

#, fuzzy
msgid "WIKI_AXON_PROCESSES"
msgstr "Keine Prozesse"

msgid "WIKI_AXON_REQUIREMENTS"
msgstr ""

msgid "WIKI_AXON_SCIENTIFIC_BACKGROUND"
msgstr ""

msgid "WIKI_AXON_STRATEGY"
msgstr ""

msgid "WIKI_AXON_UPGRADES"
msgstr ""

#, fuzzy
msgid "WIKI_BACTERIAL_CHEMOSYNTHESIS_COMMA_GLYCOLYSIS"
msgstr "OxyToxid-Synthese"

#, fuzzy
msgid "WIKI_BINDING_AGENT_EFFECTS"
msgstr "Ermöglicht die Verbindung mit anderen Zellen. Dies ist der erste Schritt zur Multizellularität. Wenn deine Zelle Teil einer Kolonie ist, werden die Substanzen zwischen den Zellen geteilt. Du kannst den Editor nicht betreten, solange du Teil einer Kolonie bist, also musst du die Kolonie verlassen, sobald du genug Substanzen gesammelt hast, um deine Zelle zu spalten."

#, fuzzy
msgid "WIKI_BINDING_AGENT_INTRO"
msgstr "Bindemittel"

#, fuzzy
msgid "WIKI_BINDING_AGENT_MODIFICATIONS"
msgstr "Ermöglicht die Verbindung mit anderen Zellen. Dies ist der erste Schritt zur Multizellularität. Wenn deine Zelle Teil einer Kolonie ist, werden die Substanzen zwischen den Zellen geteilt. Du kannst den Editor nicht betreten, solange du Teil einer Kolonie bist, also musst du die Kolonie verlassen, sobald du genug Substanzen gesammelt hast, um deine Zelle zu spalten."

#, fuzzy
msgid "WIKI_BINDING_AGENT_PROCESSES"
msgstr "Drücke [thrive:input]g_toggle_binding[/thrive:input], um den Bindungsmodus umzuschalten. Im Bindungsmodus kannst du andere Zellen deiner Spezies mit deiner Kolonie verbinden, indem du dich in sie hineinbewegst. Um eine Kolonie zu verlassen, drücke [thrive:input]g_unbind_all[/thrive:input]."

#, fuzzy
msgid "WIKI_BINDING_AGENT_REQUIREMENTS"
msgstr "Ermöglicht die Verbindung mit anderen Zellen. Dies ist der erste Schritt zur Multizellularität. Wenn deine Zelle Teil einer Kolonie ist, werden die Substanzen zwischen den Zellen geteilt. Du kannst den Editor nicht betreten, solange du Teil einer Kolonie bist, also musst du die Kolonie verlassen, sobald du genug Substanzen gesammelt hast, um deine Zelle zu spalten."

#, fuzzy
msgid "WIKI_BINDING_AGENT_SCIENTIFIC_BACKGROUND"
msgstr "Ermöglicht die Verbindung mit anderen Zellen. Dies ist der erste Schritt zur Multizellularität. Wenn deine Zelle Teil einer Kolonie ist, werden die Substanzen zwischen den Zellen geteilt. Du kannst den Editor nicht betreten, solange du Teil einer Kolonie bist, also musst du die Kolonie verlassen, sobald du genug Substanzen gesammelt hast, um deine Zelle zu spalten."

#, fuzzy
msgid "WIKI_BINDING_AGENT_STRATEGY"
msgstr "Ermöglicht die Verbindung mit anderen Zellen. Dies ist der erste Schritt zur Multizellularität. Wenn deine Zelle Teil einer Kolonie ist, werden die Substanzen zwischen den Zellen geteilt. Du kannst den Editor nicht betreten, solange du Teil einer Kolonie bist, also musst du die Kolonie verlassen, sobald du genug Substanzen gesammelt hast, um deine Zelle zu spalten."

#, fuzzy
msgid "WIKI_BINDING_AGENT_UPGRADES"
msgstr "Ermöglicht die Verbindung mit anderen Zellen. Dies ist der erste Schritt zur Multizellularität. Wenn deine Zelle Teil einer Kolonie ist, werden die Substanzen zwischen den Zellen geteilt. Du kannst den Editor nicht betreten, solange du Teil einer Kolonie bist, also musst du die Kolonie verlassen, sobald du genug Substanzen gesammelt hast, um deine Zelle zu spalten."

#, fuzzy
msgid "WIKI_BIOLUMINESCENT_VACUOLE_EFFECTS"
msgstr "Biolumineszenz-Vakuole"

#, fuzzy
msgid "WIKI_BIOLUMINESCENT_VACUOLE_INTRO"
msgstr "Biolumineszenz-Vakuole"

#, fuzzy
msgid "WIKI_BIOLUMINESCENT_VACUOLE_MODIFICATIONS"
msgstr "Biolumineszenz-Vakuole"

#, fuzzy
msgid "WIKI_BIOLUMINESCENT_VACUOLE_PROCESSES"
msgstr "Biolumineszenz-Vakuole"

#, fuzzy
msgid "WIKI_BIOLUMINESCENT_VACUOLE_REQUIREMENTS"
msgstr "Biolumineszenz-Vakuole"

#, fuzzy
msgid "WIKI_BIOLUMINESCENT_VACUOLE_SCIENTIFIC_BACKGROUND"
msgstr "Biolumineszenz-Vakuole"

#, fuzzy
msgid "WIKI_BIOLUMINESCENT_VACUOLE_STRATEGY"
msgstr "Biolumineszenz-Vakuole"

#, fuzzy
msgid "WIKI_BIOLUMINESCENT_VACUOLE_UPGRADES"
msgstr "Biolumineszenz-Vakuole"

msgid "WIKI_BODY_PLAN_EDITOR_COMMA_CELL_EDITOR"
msgstr ""

#, fuzzy
msgid "WIKI_CHEMOPLAST_EFFECTS"
msgstr "Der Chemoplast ist eine doppelte Membranstruktur, die Proteine enthält, die in der Lage sind, Schwefelwasserstoff, Wasser und gasförmiges Kohlendioxid in einem Prozess namens Schwefelwasserstoff-Chemosynthese in Glukose umzuwandeln. Die Rate seiner Glukoseproduktion skaliert mit der Konzentration von Wasser und Kohlendioxid."

#, fuzzy
msgid "WIKI_CHEMOPLAST_INTRO"
msgstr "Der Chemoplast ist eine doppelte Membranstruktur, die Proteine enthält, die in der Lage sind, Schwefelwasserstoff, Wasser und gasförmiges Kohlendioxid in einem Prozess namens Schwefelwasserstoff-Chemosynthese in Glukose umzuwandeln. Die Rate seiner Glukoseproduktion skaliert mit der Konzentration von Wasser und Kohlendioxid."

#, fuzzy
msgid "WIKI_CHEMOPLAST_MODIFICATIONS"
msgstr "Der Chemoplast ist eine doppelte Membranstruktur, die Proteine enthält, die in der Lage sind, Schwefelwasserstoff, Wasser und gasförmiges Kohlendioxid in einem Prozess namens Schwefelwasserstoff-Chemosynthese in Glukose umzuwandeln. Die Rate seiner Glukoseproduktion skaliert mit der Konzentration von Wasser und Kohlendioxid."

#, fuzzy
msgid "WIKI_CHEMOPLAST_PROCESSES"
msgstr "Verwandelt [thrive:compound type=\"hydrogensulfide\"][/thrive:compound] in [thrive:compound type=\"glucose\"][/thrive:compound]. Die Rate hängt von der Konzentration von [thrive:compound type=\"carbondioxide\"][/thrive:compound] ab."

msgid "WIKI_CHEMOPLAST_REQUIREMENTS"
msgstr ""

#, fuzzy
msgid "WIKI_CHEMOPLAST_SCIENTIFIC_BACKGROUND"
msgstr "Der Chemoplast ist eine doppelte Membranstruktur, die Proteine enthält, die in der Lage sind, Schwefelwasserstoff, Wasser und gasförmiges Kohlendioxid in einem Prozess namens Schwefelwasserstoff-Chemosynthese in Glukose umzuwandeln. Die Rate seiner Glukoseproduktion skaliert mit der Konzentration von Wasser und Kohlendioxid."

#, fuzzy
msgid "WIKI_CHEMOPLAST_STRATEGY"
msgstr "Der Chemoplast ist eine doppelte Membranstruktur, die Proteine enthält, die in der Lage sind, Schwefelwasserstoff, Wasser und gasförmiges Kohlendioxid in einem Prozess namens Schwefelwasserstoff-Chemosynthese in Glukose umzuwandeln. Die Rate seiner Glukoseproduktion skaliert mit der Konzentration von Wasser und Kohlendioxid."

#, fuzzy
msgid "WIKI_CHEMOPLAST_UPGRADES"
msgstr "Der Chemoplast ist eine doppelte Membranstruktur, die Proteine enthält, die in der Lage sind, Schwefelwasserstoff, Wasser und gasförmiges Kohlendioxid in einem Prozess namens Schwefelwasserstoff-Chemosynthese in Glukose umzuwandeln. Die Rate seiner Glukoseproduktion skaliert mit der Konzentration von Wasser und Kohlendioxid."

#, fuzzy
msgid "WIKI_CHEMORECEPTOR_EFFECTS"
msgstr "Alle Zellen \"sehen\" nur durch Chemorezeption. Auf diese Weise erhalten die Zellen Informationen über ihre Umgebung. Das Hinzufügen dieser Organelle bedeutet, dass die Chemorezeption weiter verfeinert wird. Da der Spieler schon im Zellstadium sehen kann, wird dies durch eine Linie dargestellt, die über den sichtbaren Bildschirmbereich hinausgeht und nahe gelegene Verbindungen anzeigt, die der Spieler noch nicht sehen konnte."

#, fuzzy
msgid "WIKI_CHEMORECEPTOR_INTRO"
msgstr "Chemorezeptor"

#, fuzzy
msgid "WIKI_CHEMORECEPTOR_MODIFICATIONS"
msgstr "Alle Zellen \"sehen\" nur durch Chemorezeption. Auf diese Weise erhalten die Zellen Informationen über ihre Umgebung. Das Hinzufügen dieser Organelle bedeutet, dass die Chemorezeption weiter verfeinert wird. Da der Spieler schon im Zellstadium sehen kann, wird dies durch eine Linie dargestellt, die über den sichtbaren Bildschirmbereich hinausgeht und nahe gelegene Verbindungen anzeigt, die der Spieler noch nicht sehen konnte."

#, fuzzy
msgid "WIKI_CHEMORECEPTOR_PROCESSES"
msgstr "Der Chemorezeptor ermöglicht die Erkennung von Substanzen aus größerer Entfernung. Nach der Platzierung können Sie die Art der Substanz und die Farbe der Führungslinie auswählen."

#, fuzzy
msgid "WIKI_CHEMORECEPTOR_REQUIREMENTS"
msgstr "Alle Zellen \"sehen\" nur durch Chemorezeption. Auf diese Weise erhalten die Zellen Informationen über ihre Umgebung. Das Hinzufügen dieser Organelle bedeutet, dass die Chemorezeption weiter verfeinert wird. Da der Spieler schon im Zellstadium sehen kann, wird dies durch eine Linie dargestellt, die über den sichtbaren Bildschirmbereich hinausgeht und nahe gelegene Verbindungen anzeigt, die der Spieler noch nicht sehen konnte."

#, fuzzy
msgid "WIKI_CHEMORECEPTOR_SCIENTIFIC_BACKGROUND"
msgstr "Alle Zellen \"sehen\" nur durch Chemorezeption. Auf diese Weise erhalten die Zellen Informationen über ihre Umgebung. Das Hinzufügen dieser Organelle bedeutet, dass die Chemorezeption weiter verfeinert wird. Da der Spieler schon im Zellstadium sehen kann, wird dies durch eine Linie dargestellt, die über den sichtbaren Bildschirmbereich hinausgeht und nahe gelegene Verbindungen anzeigt, die der Spieler noch nicht sehen konnte."

#, fuzzy
msgid "WIKI_CHEMORECEPTOR_STRATEGY"
msgstr "Alle Zellen \"sehen\" nur durch Chemorezeption. Auf diese Weise erhalten die Zellen Informationen über ihre Umgebung. Das Hinzufügen dieser Organelle bedeutet, dass die Chemorezeption weiter verfeinert wird. Da der Spieler schon im Zellstadium sehen kann, wird dies durch eine Linie dargestellt, die über den sichtbaren Bildschirmbereich hinausgeht und nahe gelegene Verbindungen anzeigt, die der Spieler noch nicht sehen konnte."

#, fuzzy
msgid "WIKI_CHEMORECEPTOR_UPGRADES"
msgstr "Alle Zellen \"sehen\" nur durch Chemorezeption. Auf diese Weise erhalten die Zellen Informationen über ihre Umgebung. Das Hinzufügen dieser Organelle bedeutet, dass die Chemorezeption weiter verfeinert wird. Da der Spieler schon im Zellstadium sehen kann, wird dies durch eine Linie dargestellt, die über den sichtbaren Bildschirmbereich hinausgeht und nahe gelegene Verbindungen anzeigt, die der Spieler noch nicht sehen konnte."

#, fuzzy
msgid "WIKI_CHEMOSYNTHESIZING_PROTEINS_EFFECTS"
msgstr "Chemosynthetisierende Proteine"

#, fuzzy
msgid "WIKI_CHEMOSYNTHESIZING_PROTEINS_INTRO"
msgstr "Chemosynthetisierende Proteine"

#, fuzzy
msgid "WIKI_CHEMOSYNTHESIZING_PROTEINS_MODIFICATIONS"
msgstr "Chemosynthetisierende Proteine sind kleine Proteincluster im Zytoplasma, die in der Lage sind, Schwefelwasserstoff, Wasser und gasförmiges Kohlendioxid in einem Prozess namens Schwefelwasserstoff-Chemosynthese in Glukose umzuwandeln. Die Rate der Glukoseproduktion skaliert mit der Konzentration von Kohlendioxid. Da die chemosynthetisierenden Proteine direkt im Zytoplasma untergebracht sind, führt die umgebende Flüssigkeit glykolyse durch."

#, fuzzy
msgid "WIKI_CHEMOSYNTHESIZING_PROTEINS_PROCESSES"
msgstr "Wandelt [thrive:compound type=\"hydrogensulfide\"][/thrive:compound] in [thrive:compound type=\"glucose\"][/thrive:compound] um. Die Rate skaliert mit der Konzentration von [thrive:compound type=\"carbondioxide\"][/thrive:compound]. Wandelt [thrive:compound type=\"glucose\"][/thrive:compound] auch in [thrive:compound type=\"atp\"][/thrive:compound] um."

#, fuzzy
msgid "WIKI_CHEMOSYNTHESIZING_PROTEINS_REQUIREMENTS"
msgstr ""
"Chemosynth-\n"
"etisierende Proteine"

#, fuzzy
msgid "WIKI_CHEMOSYNTHESIZING_PROTEINS_SCIENTIFIC_BACKGROUND"
msgstr "Chemosynthetisierende Proteine sind kleine Proteincluster im Zytoplasma, die in der Lage sind, Schwefelwasserstoff, Wasser und gasförmiges Kohlendioxid in einem Prozess namens Schwefelwasserstoff-Chemosynthese in Glukose umzuwandeln. Die Rate der Glukoseproduktion skaliert mit der Konzentration von Kohlendioxid. Da die chemosynthetisierenden Proteine direkt im Zytoplasma untergebracht sind, führt die umgebende Flüssigkeit glykolyse durch."

#, fuzzy
msgid "WIKI_CHEMOSYNTHESIZING_PROTEINS_STRATEGY"
msgstr "Chemosynthetisierende Proteine"

#, fuzzy
msgid "WIKI_CHEMOSYNTHESIZING_PROTEINS_UPGRADES"
msgstr "Chemosynthetisierende Proteine"

#, fuzzy
msgid "WIKI_CHLOROPLAST_EFFECTS"
msgstr "Der Chloroplast ist eine Doppelmembranstruktur mit lichtempfindlichen Pigmenten, die in Membransäckchen gestapelt sind. Es handelt sich um einen Prokaryoten, der für die Verwendung durch seinen eukaryotischen Wirt assimiliert wurde. Die Pigmente im Chloroplasten sind in der Lage, die Energie des Lichts zu nutzen, um in einem Prozess namens Photosynthese aus Wasser und gasförmigem Kohlendioxid Glukose herzustellen. Diese Pigmente sind es auch, die dem Chloroplasten seine charakteristische Farbe verleihen. Die Geschwindigkeit der Glukoseproduktion hängt von der Konzentration des Kohlendioxids und der Lichtintensität ab."

#, fuzzy
msgid "WIKI_CHLOROPLAST_INTRO"
msgstr "Der Chloroplast ist eine Doppelmembranstruktur mit lichtempfindlichen Pigmenten, die in Membransäckchen gestapelt sind. Es handelt sich um einen Prokaryoten, der für die Verwendung durch seinen eukaryotischen Wirt assimiliert wurde. Die Pigmente im Chloroplasten sind in der Lage, die Energie des Lichts zu nutzen, um in einem Prozess namens Photosynthese aus Wasser und gasförmigem Kohlendioxid Glukose herzustellen. Diese Pigmente sind es auch, die dem Chloroplasten seine charakteristische Farbe verleihen. Die Geschwindigkeit der Glukoseproduktion hängt von der Konzentration des Kohlendioxids und der Lichtintensität ab."

#, fuzzy
msgid "WIKI_CHLOROPLAST_MODIFICATIONS"
msgstr "Der Chloroplast ist eine Doppelmembranstruktur mit lichtempfindlichen Pigmenten, die in Membransäckchen gestapelt sind. Es handelt sich um einen Prokaryoten, der für die Verwendung durch seinen eukaryotischen Wirt assimiliert wurde. Die Pigmente im Chloroplasten sind in der Lage, die Energie des Lichts zu nutzen, um in einem Prozess namens Photosynthese aus Wasser und gasförmigem Kohlendioxid Glukose herzustellen. Diese Pigmente sind es auch, die dem Chloroplasten seine charakteristische Farbe verleihen. Die Geschwindigkeit der Glukoseproduktion hängt von der Konzentration des Kohlendioxids und der Lichtintensität ab."

#, fuzzy
msgid "WIKI_CHLOROPLAST_PROCESSES"
msgstr "Produziert [thrive:compound type=\"glucose\"][/thrive:compound]. Die Rate hängt von der Konzentration von [thrive:compound type=\"carbondioxide\"][/thrive:compound] und der Intensität des [thrive:compound type=\"sunlight\"][/thrive:compound]s ab."

msgid "WIKI_CHLOROPLAST_REQUIREMENTS"
msgstr ""

#, fuzzy
msgid "WIKI_CHLOROPLAST_SCIENTIFIC_BACKGROUND"
msgstr "Der Chloroplast ist eine Doppelmembranstruktur mit lichtempfindlichen Pigmenten, die in Membransäckchen gestapelt sind. Es handelt sich um einen Prokaryoten, der für die Verwendung durch seinen eukaryotischen Wirt assimiliert wurde. Die Pigmente im Chloroplasten sind in der Lage, die Energie des Lichts zu nutzen, um in einem Prozess namens Photosynthese aus Wasser und gasförmigem Kohlendioxid Glukose herzustellen. Diese Pigmente sind es auch, die dem Chloroplasten seine charakteristische Farbe verleihen. Die Geschwindigkeit der Glukoseproduktion hängt von der Konzentration des Kohlendioxids und der Lichtintensität ab."

#, fuzzy
msgid "WIKI_CHLOROPLAST_STRATEGY"
msgstr "Der Chloroplast ist eine Doppelmembranstruktur mit lichtempfindlichen Pigmenten, die in Membransäckchen gestapelt sind. Es handelt sich um einen Prokaryoten, der für die Verwendung durch seinen eukaryotischen Wirt assimiliert wurde. Die Pigmente im Chloroplasten sind in der Lage, die Energie des Lichts zu nutzen, um in einem Prozess namens Photosynthese aus Wasser und gasförmigem Kohlendioxid Glukose herzustellen. Diese Pigmente sind es auch, die dem Chloroplasten seine charakteristische Farbe verleihen. Die Geschwindigkeit der Glukoseproduktion hängt von der Konzentration des Kohlendioxids und der Lichtintensität ab."

#, fuzzy
msgid "WIKI_CHLOROPLAST_UPGRADES"
msgstr "Der Chloroplast ist eine Doppelmembranstruktur mit lichtempfindlichen Pigmenten, die in Membransäckchen gestapelt sind. Es handelt sich um einen Prokaryoten, der für die Verwendung durch seinen eukaryotischen Wirt assimiliert wurde. Die Pigmente im Chloroplasten sind in der Lage, die Energie des Lichts zu nutzen, um in einem Prozess namens Photosynthese aus Wasser und gasförmigem Kohlendioxid Glukose herzustellen. Diese Pigmente sind es auch, die dem Chloroplasten seine charakteristische Farbe verleihen. Die Geschwindigkeit der Glukoseproduktion hängt von der Konzentration des Kohlendioxids und der Lichtintensität ab."

#, fuzzy
msgid "WIKI_CHROMATOPHORE_PHOTOSYNTHESIS_COMMA_GLYCOLYSIS"
msgstr "OxyToxid-Synthese"

msgid "WIKI_CILIA_EFFECTS"
msgstr ""

msgid "WIKI_CILIA_INTRO"
msgstr ""

msgid "WIKI_CILIA_MODIFICATIONS"
msgstr ""

#, fuzzy
msgid "WIKI_CILIA_PROCESSES"
msgstr "Erhöht die Wendigkeit von großen Zellen."

msgid "WIKI_CILIA_REQUIREMENTS"
msgstr ""

msgid "WIKI_CILIA_SCIENTIFIC_BACKGROUND"
msgstr ""

msgid "WIKI_CILIA_STRATEGY"
msgstr ""

msgid "WIKI_CILIA_UPGRADES"
msgstr ""

#, fuzzy
msgid "WIKI_COMPOUNDS_BUTTON"
msgstr "Die klebrigen Innereien einer Zelle. Das Zytoplasma ist die Grundmischung aus Ionen, Proteinen und anderen in Wasser gelösten Stoffen, die das Innere der Zelle ausfüllt. Eine der Funktionen, die es erfüllt, ist die [b]Glykolyse[/b], die Umwandlung von [thrive:compound type=\"glucose\"][/thrive:compound] in [thrive:compound type=\"atp\"][/thrive:compound]-Energie. Zellen, denen Organellen für einen komplexeren Stoffwechsel fehlen, sind auf diese Energieform angewiesen. Sie wird auch dazu verwendet, Moleküle in der Zelle zu speichern und die Zelle zu vergrössern."

#, fuzzy
msgid "WIKI_COMPOUNDS_DEVELOPMENT"
msgstr "Substanzen:"

#, fuzzy
msgid "WIKI_COMPOUNDS_INTRO"
msgstr "Die klebrigen Innereien einer Zelle. Das Zytoplasma ist die Grundmischung aus Ionen, Proteinen und anderen in Wasser gelösten Stoffen, die das Innere der Zelle ausfüllt. Eine der Funktionen, die es erfüllt, ist die [b]Glykolyse[/b], die Umwandlung von [thrive:compound type=\"glucose\"][/thrive:compound] in [thrive:compound type=\"atp\"][/thrive:compound]-Energie. Zellen, denen Organellen für einen komplexeren Stoffwechsel fehlen, sind auf diese Energieform angewiesen. Sie wird auch dazu verwendet, Moleküle in der Zelle zu speichern und die Zelle zu vergrössern."

msgid "WIKI_COMPOUNDS_TYPES_OF_COMPOUNDS"
msgstr ""

msgid "WIKI_COMPOUND_SYSTEM_DEVELOPMENT_COMPOUNDS_LIST"
msgstr ""

msgid "WIKI_COMPOUND_SYSTEM_DEVELOPMENT_INTRO"
msgstr ""

msgid "WIKI_COMPOUND_SYSTEM_DEVELOPMENT_MICROBE_STAGE"
msgstr ""

msgid "WIKI_COMPOUND_SYSTEM_DEVELOPMENT_OVERVIEW"
msgstr ""

#, fuzzy
msgid "WIKI_CYTOPLASM_EFFECTS"
msgstr "Die klebrigen Innereien einer Zelle. Das Zytoplasma ist die Grundmischung aus Ionen, Proteinen und anderen in Wasser gelösten Stoffen, die das Innere der Zelle ausfüllt. Eine der Funktionen, die es erfüllt, ist die [b]Glykolyse[/b], die Umwandlung von [thrive:compound type=\"glucose\"][/thrive:compound] in [thrive:compound type=\"atp\"][/thrive:compound]-Energie. Zellen, denen Organellen für einen komplexeren Stoffwechsel fehlen, sind auf diese Energieform angewiesen. Sie wird auch dazu verwendet, Moleküle in der Zelle zu speichern und die Zelle zu vergrössern."

#, fuzzy
msgid "WIKI_CYTOPLASM_INTRO"
msgstr "Die klebrigen Innereien einer Zelle. Das Zytoplasma ist die Grundmischung aus Ionen, Proteinen und anderen in Wasser gelösten Stoffen, die das Innere der Zelle ausfüllt. Eine der Funktionen, die es erfüllt, ist die [b]Glykolyse[/b], die Umwandlung von [thrive:compound type=\"glucose\"][/thrive:compound] in [thrive:compound type=\"atp\"][/thrive:compound]-Energie. Zellen, denen Organellen für einen komplexeren Stoffwechsel fehlen, sind auf diese Energieform angewiesen. Sie wird auch dazu verwendet, Moleküle in der Zelle zu speichern und die Zelle zu vergrössern."

#, fuzzy
msgid "WIKI_CYTOPLASM_MODIFICATIONS"
msgstr "Die klebrigen Innereien einer Zelle. Das Zytoplasma ist die Grundmischung aus Ionen, Proteinen und anderen in Wasser gelösten Stoffen, die das Innere der Zelle ausfüllt. Eine der Funktionen, die es erfüllt, ist die [b]Glykolyse[/b], die Umwandlung von [thrive:compound type=\"glucose\"][/thrive:compound] in [thrive:compound type=\"atp\"][/thrive:compound]-Energie. Zellen, denen Organellen für einen komplexeren Stoffwechsel fehlen, sind auf diese Energieform angewiesen. Sie wird auch dazu verwendet, Moleküle in der Zelle zu speichern und die Zelle zu vergrössern."

#, fuzzy
msgid "WIKI_CYTOPLASM_PROCESSES"
msgstr "Wandelt [thrive:compound type=\"glucose\"][/thrive:compound] in [thrive:compound type=\"atp\"][/thrive:compound] um."

msgid "WIKI_CYTOPLASM_REQUIREMENTS"
msgstr ""

msgid "WIKI_CYTOPLASM_SCIENTIFIC_BACKGROUND"
msgstr ""

msgid "WIKI_CYTOPLASM_STRATEGY"
msgstr ""

msgid "WIKI_CYTOPLASM_UPGRADES"
msgstr ""

#, fuzzy
msgid "WIKI_DEVELOPMENT"
msgstr "Entwickler-Wiki"

#, fuzzy
msgid "WIKI_DEVELOPMENT_INFO_BUTTON"
msgstr "Organellen"

#, fuzzy
msgid "WIKI_DEVELOPMENT_ROOT_INTRO"
msgstr "Organellen"

msgid "WIKI_EDITORS_AND_MUTATIONS_GENERATIONS_AND_EDITOR_SESSIONS"
msgstr ""

#, fuzzy
msgid "WIKI_EDITORS_AND_MUTATIONS_INTRO"
msgstr "Mitochondrium"

msgid "WIKI_EDITORS_AND_MUTATIONS_MUTATIONS_AND_MUTATION_POINTS"
msgstr ""

msgid "WIKI_ENVIRONMENTAL_CONDITIONS_ENVIRONMENTAL_GASSES"
msgstr ""

#, fuzzy
msgid "WIKI_ENVIRONMENTAL_CONDITIONS_INTRO"
msgstr "Mitochondrium"

#, fuzzy
msgid "WIKI_ENVIRONMENTAL_CONDITIONS_PHYSICAL_CONDITIONS"
msgstr "(Anteil an Glukose in der Umwelt, welcher jede Generation erhalten bleibt)"

msgid "WIKI_ENVIRONMENTAL_CONDITIONS_THE_DAY/NIGHT_CYCLE"
msgstr ""

#, fuzzy
msgid "WIKI_FERROPLAST_EFFECTS"
msgstr "Der Thermoplast ist eine Doppelmembranstruktur, in der wärmeempfindliche Pigmente in Membransäcken gestapelt sind. Es handelt sich um einen Prokaryoten, der für die Verwendung durch seinen eukaryotischen Wirt assimiliert wurde. Die Pigmente im Thermoplast sind in der Lage, die Energie der Wärmeunterschiede in der Umgebung zu nutzen, um in einem Prozess namens Thermosynthese aus Wasser und gasförmigem Kohlendioxid Glukose zu produzieren. Die Geschwindigkeit seiner Glukoseproduktion hängt von der Konzentration des Kohlendioxids und der Temperatur ab."

#, fuzzy
msgid "WIKI_FERROPLAST_INTRO"
msgstr "Der Thermoplast ist eine Doppelmembranstruktur, in der wärmeempfindliche Pigmente in Membransäcken gestapelt sind. Es handelt sich um einen Prokaryoten, der für die Verwendung durch seinen eukaryotischen Wirt assimiliert wurde. Die Pigmente im Thermoplast sind in der Lage, die Energie der Wärmeunterschiede in der Umgebung zu nutzen, um in einem Prozess namens Thermosynthese aus Wasser und gasförmigem Kohlendioxid Glukose zu produzieren. Die Geschwindigkeit seiner Glukoseproduktion hängt von der Konzentration des Kohlendioxids und der Temperatur ab."

#, fuzzy
msgid "WIKI_FERROPLAST_MODIFICATIONS"
msgstr "Der Thermoplast ist eine Doppelmembranstruktur, in der wärmeempfindliche Pigmente in Membransäcken gestapelt sind. Es handelt sich um einen Prokaryoten, der für die Verwendung durch seinen eukaryotischen Wirt assimiliert wurde. Die Pigmente im Thermoplast sind in der Lage, die Energie der Wärmeunterschiede in der Umgebung zu nutzen, um in einem Prozess namens Thermosynthese aus Wasser und gasförmigem Kohlendioxid Glukose zu produzieren. Die Geschwindigkeit seiner Glukoseproduktion hängt von der Konzentration des Kohlendioxids und der Temperatur ab."

#, fuzzy
msgid "WIKI_FERROPLAST_PROCESSES"
msgstr "Produziert [thrive:compound type=\"glucose\"][/thrive:compound]. Die Rate hängt von der Konzentration von [thrive:compound type=\"carbondioxide\"][/thrive:compound] und der Temperatur ab."

#, fuzzy
msgid "WIKI_FERROPLAST_REQUIREMENTS"
msgstr "Stickstofffixier-Plastid"

#, fuzzy
msgid "WIKI_FERROPLAST_SCIENTIFIC_BACKGROUND"
msgstr "Der Thermoplast ist eine Doppelmembranstruktur, in der wärmeempfindliche Pigmente in Membransäcken gestapelt sind. Es handelt sich um einen Prokaryoten, der für die Verwendung durch seinen eukaryotischen Wirt assimiliert wurde. Die Pigmente im Thermoplast sind in der Lage, die Energie der Wärmeunterschiede in der Umgebung zu nutzen, um in einem Prozess namens Thermosynthese aus Wasser und gasförmigem Kohlendioxid Glukose zu produzieren. Die Geschwindigkeit seiner Glukoseproduktion hängt von der Konzentration des Kohlendioxids und der Temperatur ab."

#, fuzzy
msgid "WIKI_FERROPLAST_STRATEGY"
msgstr "Der Thermoplast ist eine Doppelmembranstruktur, in der wärmeempfindliche Pigmente in Membransäcken gestapelt sind. Es handelt sich um einen Prokaryoten, der für die Verwendung durch seinen eukaryotischen Wirt assimiliert wurde. Die Pigmente im Thermoplast sind in der Lage, die Energie der Wärmeunterschiede in der Umgebung zu nutzen, um in einem Prozess namens Thermosynthese aus Wasser und gasförmigem Kohlendioxid Glukose zu produzieren. Die Geschwindigkeit seiner Glukoseproduktion hängt von der Konzentration des Kohlendioxids und der Temperatur ab."

#, fuzzy
msgid "WIKI_FERROPLAST_UPGRADES"
msgstr "Der Thermoplast ist eine Doppelmembranstruktur, in der wärmeempfindliche Pigmente in Membransäcken gestapelt sind. Es handelt sich um einen Prokaryoten, der für die Verwendung durch seinen eukaryotischen Wirt assimiliert wurde. Die Pigmente im Thermoplast sind in der Lage, die Energie der Wärmeunterschiede in der Umgebung zu nutzen, um in einem Prozess namens Thermosynthese aus Wasser und gasförmigem Kohlendioxid Glukose zu produzieren. Die Geschwindigkeit seiner Glukoseproduktion hängt von der Konzentration des Kohlendioxids und der Temperatur ab."

#, fuzzy
msgid "WIKI_FLAGELLUM_EFFECTS"
msgstr "Die Geißel (Plural: Geißen, auch genannt Flagellen) ist ein peitschenartiges Bündel von Proteinfasern, das sich von der Zellmembran aus erstreckt und mit Hilfe von ATP die Zelle wellenförmig in eine Richtung treiben kann. Die Position des Flagellums bestimmt die Richtung, in der es den Schub für die Zellbewegung liefert. Die Schubrichtung ist entgegengesetzt zu der Richtung, in die das Flagellum zeigt. Ein Flagellum, das sich auf der linken Seite einer Zelle befindet, gibt beispielsweise Schub, wenn es sich nach rechts bewegt."

#, fuzzy
msgid "WIKI_FLAGELLUM_INTRO"
msgstr "Die Geißel (Plural: Geißen, auch genannt Flagellen) ist ein peitschenartiges Bündel von Proteinfasern, das sich von der Zellmembran aus erstreckt und mit Hilfe von ATP die Zelle wellenförmig in eine Richtung treiben kann. Die Position des Flagellums bestimmt die Richtung, in der es den Schub für die Zellbewegung liefert. Die Schubrichtung ist entgegengesetzt zu der Richtung, in die das Flagellum zeigt. Ein Flagellum, das sich auf der linken Seite einer Zelle befindet, gibt beispielsweise Schub, wenn es sich nach rechts bewegt."

#, fuzzy
msgid "WIKI_FLAGELLUM_MODIFICATIONS"
msgstr "Die Geißel (Plural: Geißen, auch genannt Flagellen) ist ein peitschenartiges Bündel von Proteinfasern, das sich von der Zellmembran aus erstreckt und mit Hilfe von ATP die Zelle wellenförmig in eine Richtung treiben kann. Die Position des Flagellums bestimmt die Richtung, in der es den Schub für die Zellbewegung liefert. Die Schubrichtung ist entgegengesetzt zu der Richtung, in die das Flagellum zeigt. Ein Flagellum, das sich auf der linken Seite einer Zelle befindet, gibt beispielsweise Schub, wenn es sich nach rechts bewegt."

#, fuzzy
msgid "WIKI_FLAGELLUM_PROCESSES"
msgstr "Verwendet [thrive:compound type=\"atp\"][/thrive:compound], um die Bewegungsgeschwindigkeit der Zelle zu erhöhen."

msgid "WIKI_FLAGELLUM_REQUIREMENTS"
msgstr ""

msgid "WIKI_FLAGELLUM_SCIENTIFIC_BACKGROUND"
msgstr ""

msgid "WIKI_FLAGELLUM_STRATEGY"
msgstr ""

msgid "WIKI_FLAGELLUM_UPGRADES"
msgstr ""

#, fuzzy
msgid "WIKI_GLYCOLYSIS_COMMA_ANAEROBIC_NITROGEN_FIXATION"
msgstr "Anaerobe Stickstofffixierung"

#, fuzzy
msgid "WIKI_HEADING_APPENDICES"
msgstr "Ermöglicht die Verbindung mit anderen Zellen. Dies ist der erste Schritt zur Multizellularität. Wenn deine Zelle Teil einer Kolonie ist, werden die Substanzen zwischen den Zellen geteilt. Du kannst den Editor nicht betreten, solange du Teil einer Kolonie bist, also musst du die Kolonie verlassen, sobald du genug Substanzen gesammelt hast, um deine Zelle zu spalten."

#, fuzzy
msgid "WIKI_HEADING_BASIC_GAME_MECHANICS"
msgstr "Ermöglicht die Verbindung mit anderen Zellen. Dies ist der erste Schritt zur Multizellularität. Wenn deine Zelle Teil einer Kolonie ist, werden die Substanzen zwischen den Zellen geteilt. Du kannst den Editor nicht betreten, solange du Teil einer Kolonie bist, also musst du die Kolonie verlassen, sobald du genug Substanzen gesammelt hast, um deine Zelle zu spalten."

msgid "WIKI_HEADING_COMPOUNDS_LIST"
msgstr ""

#, fuzzy
msgid "WIKI_HEADING_COMPOUND_CLOUDS"
msgstr "Unendlich Substanzen"

#, fuzzy
msgid "WIKI_HEADING_CONCEPT_ART"
msgstr "Chemorezeptor"

#, fuzzy
msgid "WIKI_HEADING_CURRENT_DEVELOPMENT"
msgstr "Aktuelle Entwickler(innen)"

#, fuzzy
msgid "WIKI_HEADING_DEVELOPMENT"
msgstr "Leitende Entwickler"

#, fuzzy
msgid "WIKI_HEADING_EDITOR"
msgstr "Bindemittel"

msgid "WIKI_HEADING_EFFECTS"
msgstr ""

#, fuzzy
msgid "WIKI_HEADING_ENVIRONMENTAL_GASSES"
msgstr "Nitrogenase"

#, fuzzy
msgid "WIKI_HEADING_FEATURES"
msgstr "Ermöglicht die Verbindung mit anderen Zellen. Dies ist der erste Schritt zur Multizellularität. Wenn deine Zelle Teil einer Kolonie ist, werden die Substanzen zwischen den Zellen geteilt. Du kannst den Editor nicht betreten, solange du Teil einer Kolonie bist, also musst du die Kolonie verlassen, sobald du genug Substanzen gesammelt hast, um deine Zelle zu spalten."

msgid "WIKI_HEADING_FOG_OF_WAR"
msgstr ""

#, fuzzy
msgid "WIKI_HEADING_GAMEPLAY"
msgstr "Auto-Evo während des Spielens ausführen"

#, fuzzy
msgid "WIKI_HEADING_GDD"
msgstr "Bindemittel"

#, fuzzy
msgid "WIKI_HEADING_GENERAL_TIPS"
msgstr "Ermöglicht die Verbindung mit anderen Zellen. Dies ist der erste Schritt zur Multizellularität. Wenn deine Zelle Teil einer Kolonie ist, werden die Substanzen zwischen den Zellen geteilt. Du kannst den Editor nicht betreten, solange du Teil einer Kolonie bist, also musst du die Kolonie verlassen, sobald du genug Substanzen gesammelt hast, um deine Zelle zu spalten."

msgid "WIKI_HEADING_GENERATIONS_AND_EDITOR_SESSIONS"
msgstr ""

#, fuzzy
msgid "WIKI_HEADING_MICROBE_PARTS"
msgstr "Mikroben Stadium"

#, fuzzy
msgid "WIKI_HEADING_MICROBE_STAGE"
msgstr "Mikroben Stadium"

#, fuzzy
msgid "WIKI_HEADING_MICROBE_STAGE_TIPS"
msgstr "Mikroben Stadium"

msgid "WIKI_HEADING_MODIFICATIONS"
msgstr ""

#, fuzzy
msgid "WIKI_HEADING_MORE_GAME_INFO"
msgstr "Mikroben Stadium"

msgid "WIKI_HEADING_MUTATIONS_AND_MUTATION_POINTS"
msgstr ""

msgid "WIKI_HEADING_OVERVIEW"
msgstr ""

#, fuzzy
msgid "WIKI_HEADING_PATCHES"
msgstr "Drücke [thrive:input]g_toggle_binding[/thrive:input], um den Bindungsmodus umzuschalten. Im Bindungsmodus kannst du andere Zellen deiner Spezies mit deiner Kolonie verbinden, indem du dich in sie hineinbewegst. Um eine Kolonie zu verlassen, drücke [thrive:input]g_unbind_all[/thrive:input]."

#, fuzzy
msgid "WIKI_HEADING_PHYSICAL_CONDITIONS"
msgstr "Physikalische Bedingungen"

msgid "WIKI_HEADING_PROCESSES"
msgstr ""

msgid "WIKI_HEADING_REPRODUCTION_IN_THE_MICROBE_STAGE"
msgstr ""

msgid "WIKI_HEADING_REQUIREMENTS"
msgstr ""

msgid "WIKI_HEADING_SCIENTIFIC_BACKGROUND"
msgstr ""

msgid "WIKI_HEADING_STRATEGY"
msgstr ""

#, fuzzy
msgid "WIKI_HEADING_THE_DAY/NIGHT_CYCLE"
msgstr "Tag-/Nachtzyklus aktivieren"

msgid "WIKI_HEADING_THE_PATCH_MAP"
msgstr ""

#, fuzzy
msgid "WIKI_HEADING_TRANSITIONS"
msgstr "Ermöglicht die Verbindung mit anderen Zellen. Dies ist der erste Schritt zur Multizellularität. Wenn deine Zelle Teil einer Kolonie ist, werden die Substanzen zwischen den Zellen geteilt. Du kannst den Editor nicht betreten, solange du Teil einer Kolonie bist, also musst du die Kolonie verlassen, sobald du genug Substanzen gesammelt hast, um deine Zelle zu spalten."

#, fuzzy
msgid "WIKI_HEADING_TYPES_OF_COMPOUNDS"
msgstr "Unendlich Substanzen"

msgid "WIKI_HEADING_UI"
msgstr ""

msgid "WIKI_HEADING_UPGRADES"
msgstr ""

#, fuzzy
msgid "WIKI_HELP_AND_TIPS_BASIC_GAME_MECHANICS"
msgstr "Die klebrigen Innereien einer Zelle. Das Zytoplasma ist die Grundmischung aus Ionen, Proteinen und anderen in Wasser gelösten Stoffen, die das Innere der Zelle ausfüllt. Eine der Funktionen, die es erfüllt, ist die [b]Glykolyse[/b], die Umwandlung von [thrive:compound type=\"glucose\"][/thrive:compound] in [thrive:compound type=\"atp\"][/thrive:compound]-Energie. Zellen, denen Organellen für einen komplexeren Stoffwechsel fehlen, sind auf diese Energieform angewiesen. Sie wird auch dazu verwendet, Moleküle in der Zelle zu speichern und die Zelle zu vergrössern."

#, fuzzy
msgid "WIKI_HELP_AND_TIPS_BUTTON"
msgstr "Die klebrigen Innereien einer Zelle. Das Zytoplasma ist die Grundmischung aus Ionen, Proteinen und anderen in Wasser gelösten Stoffen, die das Innere der Zelle ausfüllt. Eine der Funktionen, die es erfüllt, ist die [b]Glykolyse[/b], die Umwandlung von [thrive:compound type=\"glucose\"][/thrive:compound] in [thrive:compound type=\"atp\"][/thrive:compound]-Energie. Zellen, denen Organellen für einen komplexeren Stoffwechsel fehlen, sind auf diese Energieform angewiesen. Sie wird auch dazu verwendet, Moleküle in der Zelle zu speichern und die Zelle zu vergrössern."

#, fuzzy
msgid "WIKI_HELP_AND_TIPS_COMPOUND_CLOUDS"
msgstr "Die klebrigen Innereien einer Zelle. Das Zytoplasma ist die Grundmischung aus Ionen, Proteinen und anderen in Wasser gelösten Stoffen, die das Innere der Zelle ausfüllt. Eine der Funktionen, die es erfüllt, ist die [b]Glykolyse[/b], die Umwandlung von [thrive:compound type=\"glucose\"][/thrive:compound] in [thrive:compound type=\"atp\"][/thrive:compound]-Energie. Zellen, denen Organellen für einen komplexeren Stoffwechsel fehlen, sind auf diese Energieform angewiesen. Sie wird auch dazu verwendet, Moleküle in der Zelle zu speichern und die Zelle zu vergrössern."

#, fuzzy
msgid "WIKI_HELP_AND_TIPS_GENERAL_TIPS"
msgstr "Thylakoide sind Cluster aus Proteinen und lichtempfindlichen Pigmenten. Die Pigmente sind in der Lage, die Energie des Lichts zu nutzen, um in einem Prozess namens Photosynthese aus Wasser und gasförmigem Kohlendioxid Glukose herzustellen. Diese Pigmente sind es auch, die ihnen eine unverwechselbare Farbe verleihen. Die Geschwindigkeit ihrer Glukoseproduktion hängt von der Konzentration des Kohlendioxids und der Lichtintensität ab. Da die Thylakoide direkt im Zytoplasma untergebracht sind, führt die umgebende Flüssigkeit glykolyse durch."

#, fuzzy
msgid "WIKI_HELP_AND_TIPS_INTRO"
msgstr "Thylakoide sind Cluster aus Proteinen und lichtempfindlichen Pigmenten. Die Pigmente sind in der Lage, die Energie des Lichts zu nutzen, um in einem Prozess namens Photosynthese aus Wasser und gasförmigem Kohlendioxid Glukose herzustellen. Diese Pigmente sind es auch, die ihnen eine unverwechselbare Farbe verleihen. Die Geschwindigkeit ihrer Glukoseproduktion hängt von der Konzentration des Kohlendioxids und der Lichtintensität ab. Da die Thylakoide direkt im Zytoplasma untergebracht sind, führt die umgebende Flüssigkeit glykolyse durch."

#, fuzzy
msgid "WIKI_HELP_AND_TIPS_MICROBE_PARTS"
msgstr "Thylakoide sind Cluster aus Proteinen und lichtempfindlichen Pigmenten. Die Pigmente sind in der Lage, die Energie des Lichts zu nutzen, um in einem Prozess namens Photosynthese aus Wasser und gasförmigem Kohlendioxid Glukose herzustellen. Diese Pigmente sind es auch, die ihnen eine unverwechselbare Farbe verleihen. Die Geschwindigkeit ihrer Glukoseproduktion hängt von der Konzentration des Kohlendioxids und der Lichtintensität ab. Da die Thylakoide direkt im Zytoplasma untergebracht sind, führt die umgebende Flüssigkeit glykolyse durch."

#, fuzzy
msgid "WIKI_HELP_AND_TIPS_MICROBE_STAGE_TIPS"
msgstr "Mikroben Stadium"

#, fuzzy
msgid "WIKI_HELP_AND_TIPS_MORE_GAME_INFO"
msgstr "Thylakoide sind Cluster aus Proteinen und lichtempfindlichen Pigmenten. Die Pigmente sind in der Lage, die Energie des Lichts zu nutzen, um in einem Prozess namens Photosynthese aus Wasser und gasförmigem Kohlendioxid Glukose herzustellen. Diese Pigmente sind es auch, die ihnen eine unverwechselbare Farbe verleihen. Die Geschwindigkeit ihrer Glukoseproduktion hängt von der Konzentration des Kohlendioxids und der Lichtintensität ab. Da die Thylakoide direkt im Zytoplasma untergebracht sind, führt die umgebende Flüssigkeit glykolyse durch."

#, fuzzy
msgid "WIKI_HYDROGENASE_EFFECTS"
msgstr "Nitrogenase ist ein Protein, das in der Lage ist, gasförmigen Stickstoff und zelluläre Energie in Form von ATP zu nutzen, um Ammoniak, einen wichtigen Wachstumsnährstoff für Zellen, zu produzieren. Dies ist ein Prozess, der als anaerobe Stickstofffixierung bezeichnet wird. Da die Nitrogenase direkt im Zytoplasma untergebracht ist, führt die umgebende Flüssigkeit glykolyse durch."

#, fuzzy
msgid "WIKI_HYDROGENASE_INTRO"
msgstr "Nitrogenase ist ein Protein, das in der Lage ist, gasförmigen Stickstoff und zelluläre Energie in Form von ATP zu nutzen, um Ammoniak, einen wichtigen Wachstumsnährstoff für Zellen, zu produzieren. Dies ist ein Prozess, der als anaerobe Stickstofffixierung bezeichnet wird. Da die Nitrogenase direkt im Zytoplasma untergebracht ist, führt die umgebende Flüssigkeit glykolyse durch."

#, fuzzy
msgid "WIKI_HYDROGENASE_MODIFICATIONS"
msgstr "Nitrogenase ist ein Protein, das in der Lage ist, gasförmigen Stickstoff und zelluläre Energie in Form von ATP zu nutzen, um Ammoniak, einen wichtigen Wachstumsnährstoff für Zellen, zu produzieren. Dies ist ein Prozess, der als anaerobe Stickstofffixierung bezeichnet wird. Da die Nitrogenase direkt im Zytoplasma untergebracht ist, führt die umgebende Flüssigkeit glykolyse durch."

#, fuzzy
msgid "WIKI_HYDROGENASE_PROCESSES"
msgstr "Wandelt [thrive:compound type=\"atp\"][/thrive:compound] in [thrive:compound type=\"ammonia\"][/thrive:compound] um. Rate skaliert mit der Konzentration von [thrive:compound type=\"nitrogen\"][/thrive:compound]."

#, fuzzy
msgid "WIKI_HYDROGENASE_REQUIREMENTS"
msgstr "Thermosynthase ist ein Protein, welches Temperaturveränderungen benutzt um seine Form zu ändern. Bei Erwärmung faltet sich das Protein zusammen und bindet sich an ADP. Dieses wird in einem Prozess names [b]Thermosynthese[/b] zu [thrive:compound type=\"atp\"][/thrive:compound] umgewandelt, wenn das Protein sich unter Einwirkung von Kälte wieder entfaltet. Die Rate der [thrive:compound type=\"atp\"][/thrive:compound] Produktion skaliert mit der [thrive:compound type=\"temperature\"][/thrive:compound]."

#, fuzzy
msgid "WIKI_HYDROGENASE_SCIENTIFIC_BACKGROUND"
msgstr "Nitrogenase ist ein Protein, das in der Lage ist, gasförmigen Stickstoff und zelluläre Energie in Form von ATP zu nutzen, um Ammoniak, einen wichtigen Wachstumsnährstoff für Zellen, zu produzieren. Dies ist ein Prozess, der als anaerobe Stickstofffixierung bezeichnet wird. Da die Nitrogenase direkt im Zytoplasma untergebracht ist, führt die umgebende Flüssigkeit glykolyse durch."

#, fuzzy
msgid "WIKI_HYDROGENASE_STRATEGY"
msgstr "Nitrogenase ist ein Protein, das in der Lage ist, gasförmigen Stickstoff und zelluläre Energie in Form von ATP zu nutzen, um Ammoniak, einen wichtigen Wachstumsnährstoff für Zellen, zu produzieren. Dies ist ein Prozess, der als anaerobe Stickstofffixierung bezeichnet wird. Da die Nitrogenase direkt im Zytoplasma untergebracht ist, führt die umgebende Flüssigkeit glykolyse durch."

#, fuzzy
msgid "WIKI_HYDROGENASE_UPGRADES"
msgstr "Nitrogenase ist ein Protein, das in der Lage ist, gasförmigen Stickstoff und zelluläre Energie in Form von ATP zu nutzen, um Ammoniak, einen wichtigen Wachstumsnährstoff für Zellen, zu produzieren. Dies ist ein Prozess, der als anaerobe Stickstofffixierung bezeichnet wird. Da die Nitrogenase direkt im Zytoplasma untergebracht ist, führt die umgebende Flüssigkeit glykolyse durch."

#, fuzzy
msgid "WIKI_INDUSTRIAL_STAGE_CURRENT_DEVELOPMENT"
msgstr "Ermöglicht die Verbindung mit anderen Zellen. Dies ist der erste Schritt zur Multizellularität. Wenn deine Zelle Teil einer Kolonie ist, werden die Substanzen zwischen den Zellen geteilt. Du kannst den Editor nicht betreten, solange du Teil einer Kolonie bist, also musst du die Kolonie verlassen, sobald du genug Substanzen gesammelt hast, um deine Zelle zu spalten."

#, fuzzy
msgid "WIKI_INDUSTRIAL_STAGE_FEATURES"
msgstr "Industrielle Stufe"

#, fuzzy
msgid "WIKI_INDUSTRIAL_STAGE_INTRO"
msgstr "Bindemittel"

#, fuzzy
msgid "WIKI_INDUSTRIAL_STAGE_OVERVIEW"
msgstr "Industrielle Stufe"

#, fuzzy
msgid "WIKI_INDUSTRIAL_STAGE_TRANSITIONS"
msgstr "Industrielle Stufe"

#, fuzzy
msgid "WIKI_INDUSTRIAL_STAGE_UI"
msgstr "Industrielle Stufe"

msgid "WIKI_INJECTISOME_PILUS"
msgstr ""

msgid "WIKI_LYSOSOME_EFFECTS"
msgstr ""

#, fuzzy
msgid "WIKI_LYSOSOME_INTRO"
msgstr "Das Lysosom ist eine von einer Membran umschlossene Organelle. Es enthält hydrolytische Enzyme, welche verschiedenste Biomoleküle aufbrechen können. Lysosomen erlauben der Zelle Materialien zu verdauen, welche mit Endozytose aufgenommen wurden und Abfallprodukte der Zelle mit einen Prozess namens [b]Autophagie[/b] auszuscheiden."

#, fuzzy
msgid "WIKI_LYSOSOME_MODIFICATIONS"
msgstr "Das Lysosom ist eine von einer Membran umschlossene Organelle. Es enthält hydrolytische Enzyme, welche verschiedenste Biomoleküle aufbrechen können. Lysosomen erlauben der Zelle Materialien zu verdauen, welche mit Endozytose aufgenommen wurden und Abfallprodukte der Zelle mit einen Prozess namens [b]Autophagie[/b] auszuscheiden."

#, fuzzy
msgid "WIKI_LYSOSOME_PROCESSES"
msgstr "Enthält Verdauungsenzyme, welche die Geschwidigkeit und die Effizienz der Verdauung verbessern. Die Art des enthaltenen Enzyms kann verändert werden. Es kann nur ein Enzym pro Lysosom benutzt werden."

msgid "WIKI_LYSOSOME_REQUIREMENTS"
msgstr ""

msgid "WIKI_LYSOSOME_SCIENTIFIC_BACKGROUND"
msgstr ""

msgid "WIKI_LYSOSOME_STRATEGY"
msgstr ""

msgid "WIKI_LYSOSOME_UPGRADES"
msgstr ""

#, fuzzy
msgid "WIKI_MACROSCOPIC_STAGE_CONCEPT_ART"
msgstr "Mehrzelliges Stadium"

#, fuzzy
msgid "WIKI_MACROSCOPIC_STAGE_CURRENT_DEVELOPMENT"
msgstr "Ermöglicht die Verbindung mit anderen Zellen. Dies ist der erste Schritt zur Multizellularität. Wenn deine Zelle Teil einer Kolonie ist, werden die Substanzen zwischen den Zellen geteilt. Du kannst den Editor nicht betreten, solange du Teil einer Kolonie bist, also musst du die Kolonie verlassen, sobald du genug Substanzen gesammelt hast, um deine Zelle zu spalten."

#, fuzzy
msgid "WIKI_MACROSCOPIC_STAGE_FEATURES"
msgstr "Schleimdüse"

#, fuzzy
msgid "WIKI_MACROSCOPIC_STAGE_INTRO"
msgstr ""
"Auf einem weit entfernten Planeten, haben Jahrtausende von vulkanischer Aktivität und die Einschläge etlicher Meteoriten zu einem ganz besonderen Phänomen im Universum geführt:\n"
"\n"
"Leben.\n"
"\n"
"In den tiefen Meeresregionen sind simple Mikroorganismen beheimatet. Du bist der letzte Urvorfahr aller kommenden Organismen auf diesem Planeten.\n"
"\n"
"Um in dieser lebensfeindlichen Welt zu überleben, musst du jegliche Substanzen sammeln, die du finden kannst, und dich über Generationen hinweg weiterentwickeln, um gegen die anderen Arten von Mikroben zu bestehen."

#, fuzzy
msgid "WIKI_MACROSCOPIC_STAGE_OVERVIEW"
msgstr "Mikroben Stadium"

#, fuzzy
msgid "WIKI_MACROSCOPIC_STAGE_TRANSITIONS"
msgstr "Nitrogenase"

#, fuzzy
msgid "WIKI_MACROSCOPIC_STAGE_UI"
msgstr "Mikroben Stadium"

#, fuzzy
msgid "WIKI_MECHANICS"
msgstr "Organelle platzieren"

#, fuzzy
msgid "WIKI_MECHANICS_ROOT_INTRO"
msgstr "Organellen"

#, fuzzy
msgid "WIKI_METABOLOSOMES_EFFECTS"
msgstr "Metabolosomen sind Cluster von Proteinen, die in Proteinhüllen verpackt sind. Sie sind in der Lage, Glukose in einem Prozess, der aerobe Atmung genannt wird, mit einer viel höheren Geschwindigkeit in ATP umzuwandeln, als dies im Zytoplasma möglich ist. Für ihre Funktion benötigt sie jedoch Sauerstoff, und ein niedrigerer Sauerstoffgehalt in der Umgebung verlangsamt die Geschwindigkeit ihrer ATP-Produktion. Da die Metabolosomen direkt im Zytoplasma untergebracht sind, führt die umgebende Flüssigkeit glykolyse durch."

#, fuzzy
msgid "WIKI_METABOLOSOMES_INTRO"
msgstr "Metabolome"

#, fuzzy
msgid "WIKI_METABOLOSOMES_MODIFICATIONS"
msgstr "Metabolosomen sind Cluster von Proteinen, die in Proteinhüllen verpackt sind. Sie sind in der Lage, Glukose in einem Prozess, der aerobe Atmung genannt wird, mit einer viel höheren Geschwindigkeit in ATP umzuwandeln, als dies im Zytoplasma möglich ist. Für ihre Funktion benötigt sie jedoch Sauerstoff, und ein niedrigerer Sauerstoffgehalt in der Umgebung verlangsamt die Geschwindigkeit ihrer ATP-Produktion. Da die Metabolosomen direkt im Zytoplasma untergebracht sind, führt die umgebende Flüssigkeit glykolyse durch."

#, fuzzy
msgid "WIKI_METABOLOSOMES_PROCESSES"
msgstr "Wandelt [thrive:compound type=\"glucose\"][/thrive:compound] in [thrive:compound type=\"atp\"][/thrive:compound] um. Rate skaliert mit der Konzentration an [thrive:compound type=\"oxygen\"][/thrive:compound]."

#, fuzzy
msgid "WIKI_METABOLOSOMES_REQUIREMENTS"
msgstr "Metabolosomen sind Cluster von Proteinen, die in Proteinhüllen verpackt sind. Sie sind in der Lage, Glukose in einem Prozess, der aerobe Atmung genannt wird, mit einer viel höheren Geschwindigkeit in ATP umzuwandeln, als dies im Zytoplasma möglich ist. Für ihre Funktion benötigt sie jedoch Sauerstoff, und ein niedrigerer Sauerstoffgehalt in der Umgebung verlangsamt die Geschwindigkeit ihrer ATP-Produktion. Da die Metabolosomen direkt im Zytoplasma untergebracht sind, führt die umgebende Flüssigkeit glykolyse durch."

#, fuzzy
msgid "WIKI_METABOLOSOMES_SCIENTIFIC_BACKGROUND"
msgstr "Metabolosomen sind Cluster von Proteinen, die in Proteinhüllen verpackt sind. Sie sind in der Lage, Glukose in einem Prozess, der aerobe Atmung genannt wird, mit einer viel höheren Geschwindigkeit in ATP umzuwandeln, als dies im Zytoplasma möglich ist. Für ihre Funktion benötigt sie jedoch Sauerstoff, und ein niedrigerer Sauerstoffgehalt in der Umgebung verlangsamt die Geschwindigkeit ihrer ATP-Produktion. Da die Metabolosomen direkt im Zytoplasma untergebracht sind, führt die umgebende Flüssigkeit glykolyse durch."

#, fuzzy
msgid "WIKI_METABOLOSOMES_STRATEGY"
msgstr "Metabolosomen sind Cluster von Proteinen, die in Proteinhüllen verpackt sind. Sie sind in der Lage, Glukose in einem Prozess, der aerobe Atmung genannt wird, mit einer viel höheren Geschwindigkeit in ATP umzuwandeln, als dies im Zytoplasma möglich ist. Für ihre Funktion benötigt sie jedoch Sauerstoff, und ein niedrigerer Sauerstoffgehalt in der Umgebung verlangsamt die Geschwindigkeit ihrer ATP-Produktion. Da die Metabolosomen direkt im Zytoplasma untergebracht sind, führt die umgebende Flüssigkeit glykolyse durch."

#, fuzzy
msgid "WIKI_METABOLOSOMES_UPGRADES"
msgstr "Metabolosomen sind Cluster von Proteinen, die in Proteinhüllen verpackt sind. Sie sind in der Lage, Glukose in einem Prozess, der aerobe Atmung genannt wird, mit einer viel höheren Geschwindigkeit in ATP umzuwandeln, als dies im Zytoplasma möglich ist. Für ihre Funktion benötigt sie jedoch Sauerstoff, und ein niedrigerer Sauerstoffgehalt in der Umgebung verlangsamt die Geschwindigkeit ihrer ATP-Produktion. Da die Metabolosomen direkt im Zytoplasma untergebracht sind, führt die umgebende Flüssigkeit glykolyse durch."

#, fuzzy
msgid "WIKI_MICROBE_STAGE_APPENDICES"
msgstr ""
"Auf einem weit entfernten Planeten, haben Jahrtausende von vulkanischer Aktivität und die Einschläge etlicher Meteoriten zu einem ganz besonderen Phänomen im Universum geführt:\n"
"\n"
"Leben.\n"
"\n"
"In den tiefen Meeresregionen sind simple Mikroorganismen beheimatet. Du bist der letzte Urvorfahr aller kommenden Organismen auf diesem Planeten.\n"
"\n"
"Um in dieser lebensfeindlichen Welt zu überleben, musst du jegliche Substanzen sammeln, die du finden kannst, und dich über Generationen hinweg weiterentwickeln, um gegen die anderen Arten von Mikroben zu bestehen."

#, fuzzy
msgid "WIKI_MICROBE_STAGE_BUTTON"
msgstr ""
"Auf einem weit entfernten Planeten, haben Jahrtausende von vulkanischer Aktivität und die Einschläge etlicher Meteoriten zu einem ganz besonderen Phänomen im Universum geführt:\n"
"\n"
"Leben.\n"
"\n"
"In den tiefen Meeresregionen sind simple Mikroorganismen beheimatet. Du bist der letzte Urvorfahr aller kommenden Organismen auf diesem Planeten.\n"
"\n"
"Um in dieser lebensfeindlichen Welt zu überleben, musst du jegliche Substanzen sammeln, die du finden kannst, und dich über Generationen hinweg weiterentwickeln, um gegen die anderen Arten von Mikroben zu bestehen."

#, fuzzy
msgid "WIKI_MICROBE_STAGE_EDITOR"
msgstr "Mikrobeneditor"

#, fuzzy
msgid "WIKI_MICROBE_STAGE_GAMEPLAY"
msgstr ""
"Auf einem weit entfernten Planeten, haben Jahrtausende von vulkanischer Aktivität und die Einschläge etlicher Meteoriten zu einem ganz besonderen Phänomen im Universum geführt:\n"
"\n"
"Leben.\n"
"\n"
"In den tiefen Meeresregionen sind simple Mikroorganismen beheimatet. Du bist der letzte Urvorfahr aller kommenden Organismen auf diesem Planeten.\n"
"\n"
"Um in dieser lebensfeindlichen Welt zu überleben, musst du jegliche Substanzen sammeln, die du finden kannst, und dich über Generationen hinweg weiterentwickeln, um gegen die anderen Arten von Mikroben zu bestehen."

#, fuzzy
msgid "WIKI_MICROBE_STAGE_GDD"
msgstr "Mikroben Stadium"

#, fuzzy
msgid "WIKI_MICROBE_STAGE_INTRO"
msgstr ""
"Auf einem weit entfernten Planeten, haben Jahrtausende von vulkanischer Aktivität und die Einschläge etlicher Meteoriten zu einem ganz besonderen Phänomen im Universum geführt:\n"
"\n"
"Leben.\n"
"\n"
"In den tiefen Meeresregionen sind simple Mikroorganismen beheimatet. Du bist der letzte Urvorfahr aller kommenden Organismen auf diesem Planeten.\n"
"\n"
"Um in dieser lebensfeindlichen Welt zu überleben, musst du jegliche Substanzen sammeln, die du finden kannst, und dich über Generationen hinweg weiterentwickeln, um gegen die anderen Arten von Mikroben zu bestehen."

#, fuzzy
msgid "WIKI_MITOCHONDRION_EFFECTS"
msgstr "Das Kraftwerk der Zelle. Das Mitochondrium (Plural: Mitochondrien) ist eine doppelte Membranstruktur, die mit Proteinen und Enzymen gefüllt ist. Es handelt sich um einen Prokaryoten, der für die Verwendung durch seinen eukaryotischen Wirt assimiliert wurde. Es ist in der Lage, Glukose mit einer viel höheren Effizienz in ATP umzuwandeln, als dies im Zytoplasma in einem Prozess namens Aerobe Atmung möglich ist. Es benötigt jedoch Sauerstoff, um zu funktionieren, und niedrigere Sauerstoffkonzentrationen in der Umgebung verlangsamen die Geschwindigkeit seiner ATP-Produktion."

#, fuzzy
msgid "WIKI_MITOCHONDRION_INTRO"
msgstr "Mitochondrium"

#, fuzzy
msgid "WIKI_MITOCHONDRION_MODIFICATIONS"
msgstr "Das Kraftwerk der Zelle. Das Mitochondrium (Plural: Mitochondrien) ist eine doppelte Membranstruktur, die mit Proteinen und Enzymen gefüllt ist. Es handelt sich um einen Prokaryoten, der für die Verwendung durch seinen eukaryotischen Wirt assimiliert wurde. Es ist in der Lage, Glukose mit einer viel höheren Effizienz in ATP umzuwandeln, als dies im Zytoplasma in einem Prozess namens Aerobe Atmung möglich ist. Es benötigt jedoch Sauerstoff, um zu funktionieren, und niedrigere Sauerstoffkonzentrationen in der Umgebung verlangsamen die Geschwindigkeit seiner ATP-Produktion."

#, fuzzy
msgid "WIKI_MITOCHONDRION_PROCESSES"
msgstr "Wandelt [thrive:compound type=\"glucose\"][/thrive:compound] in [thrive:compound type=\"atp\"][/thrive:compound] um. Die Rate hängt von der Konzentration von [thrive:compound type=\"oxygen\"][/thrive:compound] ab."

#, fuzzy
msgid "WIKI_MITOCHONDRION_REQUIREMENTS"
msgstr "Das Kraftwerk der Zelle. Das Mitochondrium (Plural: Mitochondrien) ist eine doppelte Membranstruktur, die mit Proteinen und Enzymen gefüllt ist. Es handelt sich um einen Prokaryoten, der für die Verwendung durch seinen eukaryotischen Wirt assimiliert wurde. Es ist in der Lage, Glukose mit einer viel höheren Effizienz in ATP umzuwandeln, als dies im Zytoplasma in einem Prozess namens Aerobe Atmung möglich ist. Es benötigt jedoch Sauerstoff, um zu funktionieren, und niedrigere Sauerstoffkonzentrationen in der Umgebung verlangsamen die Geschwindigkeit seiner ATP-Produktion."

#, fuzzy
msgid "WIKI_MITOCHONDRION_SCIENTIFIC_BACKGROUND"
msgstr "Das Kraftwerk der Zelle. Das Mitochondrium (Plural: Mitochondrien) ist eine doppelte Membranstruktur, die mit Proteinen und Enzymen gefüllt ist. Es handelt sich um einen Prokaryoten, der für die Verwendung durch seinen eukaryotischen Wirt assimiliert wurde. Es ist in der Lage, Glukose mit einer viel höheren Effizienz in ATP umzuwandeln, als dies im Zytoplasma in einem Prozess namens Aerobe Atmung möglich ist. Es benötigt jedoch Sauerstoff, um zu funktionieren, und niedrigere Sauerstoffkonzentrationen in der Umgebung verlangsamen die Geschwindigkeit seiner ATP-Produktion."

#, fuzzy
msgid "WIKI_MITOCHONDRION_STRATEGY"
msgstr "Das Kraftwerk der Zelle. Das Mitochondrium (Plural: Mitochondrien) ist eine doppelte Membranstruktur, die mit Proteinen und Enzymen gefüllt ist. Es handelt sich um einen Prokaryoten, der für die Verwendung durch seinen eukaryotischen Wirt assimiliert wurde. Es ist in der Lage, Glukose mit einer viel höheren Effizienz in ATP umzuwandeln, als dies im Zytoplasma in einem Prozess namens Aerobe Atmung möglich ist. Es benötigt jedoch Sauerstoff, um zu funktionieren, und niedrigere Sauerstoffkonzentrationen in der Umgebung verlangsamen die Geschwindigkeit seiner ATP-Produktion."

#, fuzzy
msgid "WIKI_MITOCHONDRION_UPGRADES"
msgstr "Das Kraftwerk der Zelle. Das Mitochondrium (Plural: Mitochondrien) ist eine doppelte Membranstruktur, die mit Proteinen und Enzymen gefüllt ist. Es handelt sich um einen Prokaryoten, der für die Verwendung durch seinen eukaryotischen Wirt assimiliert wurde. Es ist in der Lage, Glukose mit einer viel höheren Effizienz in ATP umzuwandeln, als dies im Zytoplasma in einem Prozess namens Aerobe Atmung möglich ist. Es benötigt jedoch Sauerstoff, um zu funktionieren, und niedrigere Sauerstoffkonzentrationen in der Umgebung verlangsamen die Geschwindigkeit seiner ATP-Produktion."

#, fuzzy
msgid "WIKI_MULTICELLULAR_STAGE_CONCEPT_ART"
msgstr "Mehrzelliges Stadium"

#, fuzzy
msgid "WIKI_MULTICELLULAR_STAGE_CURRENT_DEVELOPMENT"
msgstr ""
"Willkommen im frühen multizellulären Stadium!\n"
"\n"
"Du hast deine Spezies erfolgreich durch die einzellige Phase geleitet.\n"
"\n"
"Das Gameplay hat im Kern die selben Mechaniken, wie das Mikroben Stadium. Du musst genauso deinen Organismus wachsen lassen und dich fortpflanzen um zum Editor zu gelangen. \n"
"\n"
"Allerdings kannst du das zelluläre Layout deiner Kolonie im Editor bearbeiten und deine Zellen für bestimmte Rollen spezialisieren. Bedenke, dass die Mitglieder deiner Kolonie [thrive:compound type=\"atp\"][/thrive:compound] nicht teilen können. \n"
"\n"
"Wenn du Knospung als Fortpflanzung benutzt (was Standard ist), beginnst du in Kontrolle einer kleinen Knospe und musst den Rest deines zellulären Layouts wachsen lassen."

#, fuzzy
msgid "WIKI_MULTICELLULAR_STAGE_FEATURES"
msgstr "Mehrzelliges Stadium"

#, fuzzy
msgid "WIKI_MULTICELLULAR_STAGE_INTRO"
msgstr "Mehrzelliges Stadium"

#, fuzzy
msgid "WIKI_MULTICELLULAR_STAGE_OVERVIEW"
msgstr "Mehrzelliges Stadium"

#, fuzzy
msgid "WIKI_MULTICELLULAR_STAGE_TRANSITIONS"
msgstr "Mehrzelliges Stadium"

#, fuzzy
msgid "WIKI_MULTICELLULAR_STAGE_UI"
msgstr "Mehrzelliges Stadium"

msgid "WIKI_MYOFIBRIL_EFFECTS"
msgstr ""

msgid "WIKI_MYOFIBRIL_INTRO"
msgstr ""

msgid "WIKI_MYOFIBRIL_MODIFICATIONS"
msgstr ""

#, fuzzy
msgid "WIKI_MYOFIBRIL_PROCESSES"
msgstr "Keine Prozesse"

msgid "WIKI_MYOFIBRIL_REQUIREMENTS"
msgstr ""

msgid "WIKI_MYOFIBRIL_SCIENTIFIC_BACKGROUND"
msgstr ""

msgid "WIKI_MYOFIBRIL_STRATEGY"
msgstr ""

msgid "WIKI_MYOFIBRIL_UPGRADES"
msgstr ""

#, fuzzy
msgid "WIKI_NATION_EDITOR"
msgstr "Editor aktivieren"

#, fuzzy
msgid "WIKI_NITROGENASE_EFFECTS"
msgstr "Nitrogenase ist ein Protein, das in der Lage ist, gasförmigen Stickstoff und zelluläre Energie in Form von ATP zu nutzen, um Ammoniak, einen wichtigen Wachstumsnährstoff für Zellen, zu produzieren. Dies ist ein Prozess, der als anaerobe Stickstofffixierung bezeichnet wird. Da die Nitrogenase direkt im Zytoplasma untergebracht ist, führt die umgebende Flüssigkeit glykolyse durch."

#, fuzzy
msgid "WIKI_NITROGENASE_INTRO"
msgstr "Nitrogenase ist ein Protein, das in der Lage ist, gasförmigen Stickstoff und zelluläre Energie in Form von ATP zu nutzen, um Ammoniak, einen wichtigen Wachstumsnährstoff für Zellen, zu produzieren. Dies ist ein Prozess, der als anaerobe Stickstofffixierung bezeichnet wird. Da die Nitrogenase direkt im Zytoplasma untergebracht ist, führt die umgebende Flüssigkeit glykolyse durch."

#, fuzzy
msgid "WIKI_NITROGENASE_MODIFICATIONS"
msgstr "Nitrogenase ist ein Protein, das in der Lage ist, gasförmigen Stickstoff und zelluläre Energie in Form von ATP zu nutzen, um Ammoniak, einen wichtigen Wachstumsnährstoff für Zellen, zu produzieren. Dies ist ein Prozess, der als anaerobe Stickstofffixierung bezeichnet wird. Da die Nitrogenase direkt im Zytoplasma untergebracht ist, führt die umgebende Flüssigkeit glykolyse durch."

#, fuzzy
msgid "WIKI_NITROGENASE_PROCESSES"
msgstr "Wandelt [thrive:compound type=\"atp\"][/thrive:compound] in [thrive:compound type=\"ammonia\"][/thrive:compound] um. Rate skaliert mit der Konzentration von [thrive:compound type=\"nitrogen\"][/thrive:compound]."

msgid "WIKI_NITROGENASE_REQUIREMENTS"
msgstr ""

#, fuzzy
msgid "WIKI_NITROGENASE_SCIENTIFIC_BACKGROUND"
msgstr "Nitrogenase ist ein Protein, das in der Lage ist, gasförmigen Stickstoff und zelluläre Energie in Form von ATP zu nutzen, um Ammoniak, einen wichtigen Wachstumsnährstoff für Zellen, zu produzieren. Dies ist ein Prozess, der als anaerobe Stickstofffixierung bezeichnet wird. Da die Nitrogenase direkt im Zytoplasma untergebracht ist, führt die umgebende Flüssigkeit glykolyse durch."

#, fuzzy
msgid "WIKI_NITROGENASE_STRATEGY"
msgstr "Nitrogenase ist ein Protein, das in der Lage ist, gasförmigen Stickstoff und zelluläre Energie in Form von ATP zu nutzen, um Ammoniak, einen wichtigen Wachstumsnährstoff für Zellen, zu produzieren. Dies ist ein Prozess, der als anaerobe Stickstofffixierung bezeichnet wird. Da die Nitrogenase direkt im Zytoplasma untergebracht ist, führt die umgebende Flüssigkeit glykolyse durch."

#, fuzzy
msgid "WIKI_NITROGENASE_UPGRADES"
msgstr "Nitrogenase ist ein Protein, das in der Lage ist, gasförmigen Stickstoff und zelluläre Energie in Form von ATP zu nutzen, um Ammoniak, einen wichtigen Wachstumsnährstoff für Zellen, zu produzieren. Dies ist ein Prozess, der als anaerobe Stickstofffixierung bezeichnet wird. Da die Nitrogenase direkt im Zytoplasma untergebracht ist, führt die umgebende Flüssigkeit glykolyse durch."

#, fuzzy
msgid "WIKI_NITROPLAST_EFFECTS"
msgstr "Stickstofffixier-Plastid"

#, fuzzy
msgid "WIKI_NITROPLAST_INTRO"
msgstr "Stickstofffixier-Plastid"

#, fuzzy
msgid "WIKI_NITROPLAST_MODIFICATIONS"
msgstr "Das Stickstofffixier-Plastid ist ein Protein, das gasförmigen Stickstoff und Sauerstoff sowie zelluläre Energie in Form von ATP zur Produktion von Ammoniak, einem wichtigen Wachstumsnährstoff für Zellen, nutzen kann. Dies ist ein Prozess, der als aerobe Stickstofffixierung bezeichnet wird."

#, fuzzy
msgid "WIKI_NITROPLAST_PROCESSES"
msgstr "Wandelt [thrive:compound type=\"atp\"][/thrive:compound] in [thrive:compound type=\"ammonia\"][/thrive:compound] um. Die Rate hängt von der Konzentration von [thrive:compound type=\"nitrogen\"][/thrive:compound] und [thrive:compound type=\"oxygen\"][/thrive:compound] ab."

#, fuzzy
msgid "WIKI_NITROPLAST_REQUIREMENTS"
msgstr "Stickstofffixier-Plastid"

#, fuzzy
msgid "WIKI_NITROPLAST_SCIENTIFIC_BACKGROUND"
msgstr "Das Stickstofffixier-Plastid ist ein Protein, das gasförmigen Stickstoff und Sauerstoff sowie zelluläre Energie in Form von ATP zur Produktion von Ammoniak, einem wichtigen Wachstumsnährstoff für Zellen, nutzen kann. Dies ist ein Prozess, der als aerobe Stickstofffixierung bezeichnet wird."

#, fuzzy
msgid "WIKI_NITROPLAST_STRATEGY"
msgstr "Stickstofffixier-Plastid"

#, fuzzy
msgid "WIKI_NITROPLAST_UPGRADES"
msgstr "Stickstofffixier-Plastid"

#, fuzzy
msgid "WIKI_NO"
msgstr "unser Wiki"

msgid "WIKI_NONE_COMMA_THIS_IS_THE_LAST_STAGE"
msgstr ""

msgid "WIKI_NUCLEUS_EFFECTS"
msgstr ""

msgid "WIKI_NUCLEUS_INTRO"
msgstr ""

#, fuzzy
msgid "WIKI_NUCLEUS_MODIFICATIONS"
msgstr "Das bestimmende Merkmal der eukaryotischen Zellen. Zum Zellkern gehören auch das endoplasmatische Retikulum und der Golgi-Körper. Es handelt sich um eine Evolution prokaryotischer Zellen zur Entwicklung eines Systems innerer Membranen, die durch die Assimilation eines anderen Prokaryonten in sich selbst erfolgt. Dies ermöglicht es ihnen, die verschiedenen Prozesse, die im Inneren der Zelle ablaufen, abzuschotten und zu verhindern, dass diese sich gegenseitig stören. Dadurch können ihre neuen membrangebundenen Organellen viel komplexer, effizienter und spezialisierter sein, als wenn sie frei im Zytoplasma schweben würden. Dies hat jedoch den Preis, dass die Zelle viel größer wird und viel Energie benötigt, um die Zelle am Leben zu erhalten."

#, fuzzy
msgid "WIKI_NUCLEUS_PROCESSES"
msgstr "Keine Prozesse"

msgid "WIKI_NUCLEUS_REQUIREMENTS"
msgstr ""

msgid "WIKI_NUCLEUS_SCIENTIFIC_BACKGROUND"
msgstr ""

msgid "WIKI_NUCLEUS_STRATEGY"
msgstr ""

msgid "WIKI_NUCLEUS_UPGRADES"
msgstr ""

#, fuzzy
msgid "WIKI_ORGANELLES_ROOT_INTRO"
msgstr "Organellen"

#, fuzzy
msgid "WIKI_OXYTOXISOME_EFFECTS"
msgstr "Ein modifiziertes Metabolosom, das für die Produktion einer primitiven Form des Giftstoffes OxyToxy NT verantwortlich ist."

#, fuzzy
msgid "WIKI_OXYTOXISOME_INTRO"
msgstr "Oxytoxisome"

#, fuzzy
msgid "WIKI_OXYTOXISOME_MODIFICATIONS"
msgstr "Ein modifiziertes Metabolosom, das für die Produktion einer primitiven Form des Giftstoffes OxyToxy NT verantwortlich ist."

#, fuzzy
msgid "WIKI_OXYTOXISOME_PROCESSES"
msgstr "Wandelt [thrive:compound type=\"atp\"][/thrive:compound] in [thrive:compound type=\"oxytoxy\"][/thrive:compound] um. Die Rate hängt von der Konzentration von [thrive:compound type=\"oxygen\"][/thrive:compound] ab. Kann durch Drücken von [thrive:input]g_fire_toxin[/thrive:input] Giftstoffe freisetzen. Wenn die [thrive:compound type=\"oxytoxy\"][/thrive:compound]-Konzentration niedrig ist, ist das Schießen immer noch möglich, aber der Schaden ist geringer."

#, fuzzy
msgid "WIKI_OXYTOXISOME_REQUIREMENTS"
msgstr "Ein modifiziertes Metabolosom, das für die Produktion einer primitiven Form des Giftstoffes OxyToxy NT verantwortlich ist."

msgid "WIKI_OXYTOXISOME_SCIENTIFIC_BACKGROUND"
msgstr ""

#, fuzzy
msgid "WIKI_OXYTOXISOME_STRATEGY"
msgstr "Ein modifiziertes Metabolosom, das für die Produktion einer primitiven Form des Giftstoffes OxyToxy NT verantwortlich ist."

#, fuzzy
msgid "WIKI_OXYTOXISOME_UPGRADES"
msgstr "Ein modifiziertes Metabolosom, das für die Produktion einer primitiven Form des Giftstoffes OxyToxy NT verantwortlich ist."

#, fuzzy
msgid "WIKI_OXYTOXY_SYNTHESIS_COMMA_GLYCOLYSIS"
msgstr "OxyToxid-Synthese"

#, fuzzy
msgid "WIKI_PAGE_ASCENSION"
msgstr "Rusticyanin"

#, fuzzy
msgid "WIKI_PAGE_AWAKENING_STAGE"
msgstr "Phase des Erwachens"

#, fuzzy
msgid "WIKI_PAGE_AWARE_STAGE"
msgstr "Mikroben Stadium"

msgid "WIKI_PAGE_AXON"
msgstr ""

#, fuzzy
msgid "WIKI_PAGE_BINDING_AGENT"
msgstr "Bindemittel"

#, fuzzy
msgid "WIKI_PAGE_BIOLUMINESCENT_VACUOLE"
msgstr "Biolumineszenz-Vakuole"

#, fuzzy
msgid "WIKI_PAGE_CHEMOPLAST"
msgstr "Chemoplast"

#, fuzzy
msgid "WIKI_PAGE_CHEMORECEPTOR"
msgstr "Chemorezeptor"

#, fuzzy
msgid "WIKI_PAGE_CHEMOSYNTHESIZING_PROTEINS"
msgstr "Chemosynthetisierende Proteine"

#, fuzzy
msgid "WIKI_PAGE_CHLOROPLAST"
msgstr "Chloroplast"

msgid "WIKI_PAGE_CILIA"
msgstr ""

#, fuzzy
msgid "WIKI_PAGE_COMPOUNDS"
msgstr "Zytoplasma"

msgid "WIKI_PAGE_COMPOUND_SYSTEM_DEVELOPMENT"
msgstr ""

#, fuzzy
msgid "WIKI_PAGE_CYTOPLASM"
msgstr "Zytoplasma"

#, fuzzy
msgid "WIKI_PAGE_DEVELOPMENT_ROOT"
msgstr "Organelle platzieren"

#, fuzzy
msgid "WIKI_PAGE_EDITORS_AND_MUTATIONS"
msgstr "Mitochondrium"

#, fuzzy
msgid "WIKI_PAGE_ENVIRONMENTAL_CONDITIONS"
msgstr "Mitochondrium"

#, fuzzy
msgid "WIKI_PAGE_FERROPLAST"
msgstr "Thermoplast"

#, fuzzy
msgid "WIKI_PAGE_FLAGELLUM"
msgstr "Geißeln"

#, fuzzy
msgid "WIKI_PAGE_HELP_AND_TIPS"
msgstr "Chemoplast"

#, fuzzy
msgid "WIKI_PAGE_HYDROGENASE"
msgstr "Nitrogenase"

#, fuzzy
msgid "WIKI_PAGE_INDUSTRIAL_STAGE"
msgstr "Industrielle Stufe"

#, fuzzy
msgid "WIKI_PAGE_LYSOSOME"
msgstr "Lysosom"

#, fuzzy
msgid "WIKI_PAGE_MACROSCOPIC_STAGE"
msgstr "Nitrogenase"

#, fuzzy
msgid "WIKI_PAGE_MECHANICS_ROOT"
msgstr "Organelle platzieren"

#, fuzzy
msgid "WIKI_PAGE_METABOLOSOMES"
msgstr "Metabolome"

#, fuzzy
msgid "WIKI_PAGE_MICROBE_STAGE"
msgstr "Nitrogenase"

#, fuzzy
msgid "WIKI_PAGE_MITOCHONDRION"
msgstr "Mitochondrium"

#, fuzzy
msgid "WIKI_PAGE_MULTICELLULAR_STAGE"
msgstr "Mehrzelliges Stadium"

#, fuzzy
msgid "WIKI_PAGE_MYOFIBRIL"
msgstr "Raubtier-Pilus"

#, fuzzy
msgid "WIKI_PAGE_NITROGENASE"
msgstr "Nitrogenase"

#, fuzzy
msgid "WIKI_PAGE_NITROPLAST"
msgstr "Stickstofffixier-Plastid"

#, fuzzy
msgid "WIKI_PAGE_NUCLEUS"
msgstr "Benötigt Nukleus"

#, fuzzy
msgid "WIKI_PAGE_ORGANELLES_ROOT"
msgstr "Organelle platzieren"

#, fuzzy
msgid "WIKI_PAGE_OXYTOXISOME"
msgstr "Oxytoxisome"

msgid "WIKI_PAGE_PERFORATOR_PILUS"
msgstr ""

#, fuzzy
msgid "WIKI_PAGE_PROTOPLASM"
msgstr "Protoplasma"

#, fuzzy
msgid "WIKI_PAGE_REPRODUCTION"
msgstr "Protoplasma"

#, fuzzy
msgid "WIKI_PAGE_RUSTICYANIN"
msgstr "Rusticyanin"

#, fuzzy
msgid "WIKI_PAGE_SIGNALING_AGENT"
msgstr "Signalorganelle"

#, fuzzy
msgid "WIKI_PAGE_SLIME_JET"
msgstr "Schleimdüse"

#, fuzzy
msgid "WIKI_PAGE_SOCIETY_STAGE"
msgstr "Mikroben Stadium"

#, fuzzy
msgid "WIKI_PAGE_SPACE_STAGE"
msgstr "Schleimdüse"

#, fuzzy
msgid "WIKI_PAGE_STAGES_ROOT"
msgstr "Organelle platzieren"

#, fuzzy
msgid "WIKI_PAGE_THERMOPLAST"
msgstr "Thermoplast"

#, fuzzy
msgid "WIKI_PAGE_THERMOSYNTHASE"
msgstr "Thermosynthese"

#, fuzzy
msgid "WIKI_PAGE_THE_PATCH_MAP"
msgstr "Thermoplast"

#, fuzzy
msgid "WIKI_PAGE_THYLAKOIDS"
msgstr "Thylakoide"

#, fuzzy
msgid "WIKI_PAGE_TOXIN_VACUOLE"
msgstr ""
"Toxin-\n"
"Vakuole"

#, fuzzy
msgid "WIKI_PAGE_VACUOLE"
msgstr ""
"Toxin-\n"
"Vakuole"

msgid "WIKI_PERFORATOR_PILUS_EFFECTS"
msgstr ""

msgid "WIKI_PERFORATOR_PILUS_INTRO"
msgstr ""

msgid "WIKI_PERFORATOR_PILUS_MODIFICATIONS"
msgstr ""

msgid "WIKI_PERFORATOR_PILUS_PROCESSES"
msgstr ""

msgid "WIKI_PERFORATOR_PILUS_REQUIREMENTS"
msgstr ""

msgid "WIKI_PERFORATOR_PILUS_SCIENTIFIC_BACKGROUND"
msgstr ""

msgid "WIKI_PERFORATOR_PILUS_STRATEGY"
msgstr ""

msgid "WIKI_PERFORATOR_PILUS_UPGRADES"
msgstr ""

#, fuzzy
msgid "WIKI_PROTEIN_RESPIRATION"
msgstr "Aerobe Atmung"

#, fuzzy
msgid "WIKI_PROTOPLASM_EFFECTS"
msgstr "Protoplasma"

#, fuzzy
msgid "WIKI_PROTOPLASM_INTRO"
msgstr "Protoplasma"

msgid "WIKI_PROTOPLASM_MODIFICATIONS"
msgstr ""

#, fuzzy
msgid "WIKI_PROTOPLASM_PROCESSES"
msgstr "Wandelt [thrive:compound type=\"glucose\"][/thrive:compound] in [thrive:compound type=\"atp\"][/thrive:compound] um."

msgid "WIKI_PROTOPLASM_REQUIREMENTS"
msgstr ""

msgid "WIKI_PROTOPLASM_SCIENTIFIC_BACKGROUND"
msgstr ""

msgid "WIKI_PROTOPLASM_STRATEGY"
msgstr ""

msgid "WIKI_PROTOPLASM_UPGRADES"
msgstr ""

msgid "WIKI_PULLING_CILIA"
msgstr ""

#, fuzzy
msgid "WIKI_REPRODUCTION_BUTTON"
msgstr "Protoplasma"

#, fuzzy
msgid "WIKI_REPRODUCTION_INTRO"
msgstr "Protoplasma"

msgid "WIKI_REPRODUCTION_REPRODUCTION_IN_THE_MICROBE_STAGE"
msgstr ""

msgid "WIKI_ROOT_BODY"
msgstr ""

msgid "WIKI_ROOT_HEADING"
msgstr ""

#, fuzzy
msgid "WIKI_RUSTICYANIN_EFFECTS"
msgstr "Rusticyanin ist ein Protein, welches in der Lage ist [thrive:compound type=\"carbondioxide\"][/thrive:compound] und [thrive:compound type=\"oxygen\"][/thrive:compound] zu nutzen um [thrive:compound type=\"iron\"][/thrive:compound] zu oxidieren. Dieser Prozess, der [b]Eisenatmung[/b] genannt wird, setzt Energie frei, welche die Zelle dann sammeln kann."

#, fuzzy
msgid "WIKI_RUSTICYANIN_INTRO"
msgstr "Rusticyanin ist ein Protein, welches in der Lage ist [thrive:compound type=\"carbondioxide\"][/thrive:compound] und [thrive:compound type=\"oxygen\"][/thrive:compound] zu nutzen um [thrive:compound type=\"iron\"][/thrive:compound] zu oxidieren. Dieser Prozess, der [b]Eisenatmung[/b] genannt wird, setzt Energie frei, welche die Zelle dann sammeln kann."

#, fuzzy
msgid "WIKI_RUSTICYANIN_MODIFICATIONS"
msgstr "Rusticyanin ist ein Protein, welches in der Lage ist [thrive:compound type=\"carbondioxide\"][/thrive:compound] und [thrive:compound type=\"oxygen\"][/thrive:compound] zu nutzen um [thrive:compound type=\"iron\"][/thrive:compound] zu oxidieren. Dieser Prozess, der [b]Eisenatmung[/b] genannt wird, setzt Energie frei, welche die Zelle dann sammeln kann."

#, fuzzy
msgid "WIKI_RUSTICYANIN_PROCESSES"
msgstr "Wandelt [thrive:compound type=\"iron\"][/thrive:compound] in [thrive:compound type=\"atp\"][/thrive:compound] um. Rate skaliert mit der Konzentration von [thrive:compound type=\"carbondioxide\"][/thrive:compound] und [thrive:compound type=\"oxygen\"][/thrive:compound]."

msgid "WIKI_RUSTICYANIN_REQUIREMENTS"
msgstr ""

#, fuzzy
msgid "WIKI_RUSTICYANIN_SCIENTIFIC_BACKGROUND"
msgstr "Rusticyanin ist ein Protein, welches in der Lage ist [thrive:compound type=\"carbondioxide\"][/thrive:compound] und [thrive:compound type=\"oxygen\"][/thrive:compound] zu nutzen um [thrive:compound type=\"iron\"][/thrive:compound] zu oxidieren. Dieser Prozess, der [b]Eisenatmung[/b] genannt wird, setzt Energie frei, welche die Zelle dann sammeln kann."

#, fuzzy
msgid "WIKI_RUSTICYANIN_STRATEGY"
msgstr "Rusticyanin ist ein Protein, welches in der Lage ist [thrive:compound type=\"carbondioxide\"][/thrive:compound] und [thrive:compound type=\"oxygen\"][/thrive:compound] zu nutzen um [thrive:compound type=\"iron\"][/thrive:compound] zu oxidieren. Dieser Prozess, der [b]Eisenatmung[/b] genannt wird, setzt Energie frei, welche die Zelle dann sammeln kann."

#, fuzzy
msgid "WIKI_RUSTICYANIN_UPGRADES"
msgstr "Rusticyanin ist ein Protein, welches in der Lage ist [thrive:compound type=\"carbondioxide\"][/thrive:compound] und [thrive:compound type=\"oxygen\"][/thrive:compound] zu nutzen um [thrive:compound type=\"iron\"][/thrive:compound] zu oxidieren. Dieser Prozess, der [b]Eisenatmung[/b] genannt wird, setzt Energie frei, welche die Zelle dann sammeln kann."

#, fuzzy
msgid "WIKI_SIGNALING_AGENT_EFFECTS"
msgstr "Signalorganelle"

#, fuzzy
msgid "WIKI_SIGNALING_AGENT_INTRO"
msgstr "Signalorganelle"

#, fuzzy
msgid "WIKI_SIGNALING_AGENT_MODIFICATIONS"
msgstr "Ermöglicht das Erstellen von Stoffen, auf die andere Zellen reagieren können. Diese Signalmittel können benutzt werden, um andere Zellen anzuziehen oder sie vor Gefahren zu warnen."

#, fuzzy
msgid "WIKI_SIGNALING_AGENT_PROCESSES"
msgstr "Drücke [thrive:input]g_pack_commands[/thrive:input], um ein Menü zu öffnen mit dem du anderen Mitgliedern deiner Spezies Befehle erteilen kannst."

#, fuzzy
msgid "WIKI_SIGNALING_AGENT_REQUIREMENTS"
msgstr "Ermöglicht das Erstellen von Stoffen, auf die andere Zellen reagieren können. Diese Signalmittel können benutzt werden, um andere Zellen anzuziehen oder sie vor Gefahren zu warnen."

#, fuzzy
msgid "WIKI_SIGNALING_AGENT_SCIENTIFIC_BACKGROUND"
msgstr "Ermöglicht das Erstellen von Stoffen, auf die andere Zellen reagieren können. Diese Signalmittel können benutzt werden, um andere Zellen anzuziehen oder sie vor Gefahren zu warnen."

#, fuzzy
msgid "WIKI_SIGNALING_AGENT_STRATEGY"
msgstr "Signalorganelle"

#, fuzzy
msgid "WIKI_SIGNALING_AGENT_UPGRADES"
msgstr "Signalorganelle"

#, fuzzy
msgid "WIKI_SLIME_JET_EFFECTS"
msgstr "Viele Organismen produzieren polysaccharide Substanzen, wie diesen Schleim. Oft wird dieser zur Fortbewegung benutzt. So auch von einigen Bakterien, welche Substanzen wie diese mit hohem Druck nach hinten schleudern. Dies wirkt wie ein Raketen Antrieb und treibt die Zellen mit unglaublicher Geschwindigkeit vorwärts. Der Schleim wird ebenfalls benutzt, um Räuber zu behindern. Sie werden im Schleim gefangen, den nur andere Organismen mit diesem Antrieb ungehindert durchqueren können."

#, fuzzy
msgid "WIKI_SLIME_JET_INTRO"
msgstr "Viele Organismen produzieren polysaccharide Substanzen, wie diesen Schleim. Oft wird dieser zur Fortbewegung benutzt. So auch von einigen Bakterien, welche Substanzen wie diese mit hohem Druck nach hinten schleudern. Dies wirkt wie ein Raketen Antrieb und treibt die Zellen mit unglaublicher Geschwindigkeit vorwärts. Der Schleim wird ebenfalls benutzt, um Räuber zu behindern. Sie werden im Schleim gefangen, den nur andere Organismen mit diesem Antrieb ungehindert durchqueren können."

#, fuzzy
msgid "WIKI_SLIME_JET_MODIFICATIONS"
msgstr "Viele Organismen produzieren polysaccharide Substanzen, wie diesen Schleim. Oft wird dieser zur Fortbewegung benutzt. So auch von einigen Bakterien, welche Substanzen wie diese mit hohem Druck nach hinten schleudern. Dies wirkt wie ein Raketen Antrieb und treibt die Zellen mit unglaublicher Geschwindigkeit vorwärts. Der Schleim wird ebenfalls benutzt, um Räuber zu behindern. Sie werden im Schleim gefangen, den nur andere Organismen mit diesem Antrieb ungehindert durchqueren können."

#, fuzzy
msgid "WIKI_SLIME_JET_PROCESSES"
msgstr "Wandelt [thrive:compound type=\"glucose\"][/thrive:compound] in [thrive:compound type=\"mucilage\"][/thrive:compound] um. Drücke [thrive:input]g_secrete_slime[/thrive:input] um gespeicherten [thrive:compound type=\"mucilage\"][/thrive:compound] freizusetzen; dieser erhöht die eigene Geschwindigkeit und verlangsamt Gegner."

msgid "WIKI_SLIME_JET_REQUIREMENTS"
msgstr ""

msgid "WIKI_SLIME_JET_SCIENTIFIC_BACKGROUND"
msgstr ""

msgid "WIKI_SLIME_JET_STRATEGY"
msgstr ""

msgid "WIKI_SLIME_JET_UPGRADES"
msgstr ""

msgid "WIKI_SOCIETY_STAGE_CURRENT_DEVELOPMENT"
msgstr ""

#, fuzzy
msgid "WIKI_SOCIETY_STAGE_FEATURES"
msgstr "Mikroben Stadium"

#, fuzzy
msgid "WIKI_SOCIETY_STAGE_INTRO"
msgstr "Viele Organismen produzieren polysaccharide Substanzen, wie diesen Schleim. Oft wird dieser zur Fortbewegung benutzt. So auch von einigen Bakterien, welche Substanzen wie diese mit hohem Druck nach hinten schleudern. Dies wirkt wie ein Raketen Antrieb und treibt die Zellen mit unglaublicher Geschwindigkeit vorwärts. Der Schleim wird ebenfalls benutzt, um Räuber zu behindern. Sie werden im Schleim gefangen, den nur andere Organismen mit diesem Antrieb ungehindert durchqueren können."

#, fuzzy
msgid "WIKI_SOCIETY_STAGE_OVERVIEW"
msgstr "Mikroben Stadium"

#, fuzzy
msgid "WIKI_SOCIETY_STAGE_TRANSITIONS"
msgstr "Mikroben Stadium"

#, fuzzy
msgid "WIKI_SOCIETY_STAGE_UI"
msgstr "Mikroben Stadium"

msgid "WIKI_SPACE_STAGE_CURRENT_DEVELOPMENT"
msgstr ""

#, fuzzy
msgid "WIKI_SPACE_STAGE_FEATURES"
msgstr "Schleimdüse"

#, fuzzy
msgid "WIKI_SPACE_STAGE_INTRO"
msgstr "Viele Organismen produzieren polysaccharide Substanzen, wie diesen Schleim. Oft wird dieser zur Fortbewegung benutzt. So auch von einigen Bakterien, welche Substanzen wie diese mit hohem Druck nach hinten schleudern. Dies wirkt wie ein Raketen Antrieb und treibt die Zellen mit unglaublicher Geschwindigkeit vorwärts. Der Schleim wird ebenfalls benutzt, um Räuber zu behindern. Sie werden im Schleim gefangen, den nur andere Organismen mit diesem Antrieb ungehindert durchqueren können."

#, fuzzy
msgid "WIKI_SPACE_STAGE_OVERVIEW"
msgstr "Mikroben Stadium"

#, fuzzy
msgid "WIKI_SPACE_STAGE_TRANSITIONS"
msgstr "Nitrogenase"

#, fuzzy
msgid "WIKI_SPACE_STAGE_UI"
msgstr "Mikroben Stadium"

#, fuzzy
msgid "WIKI_STAGES_ROOT_INTRO"
msgstr "Organellen"

#, fuzzy
msgid "WIKI_TBA"
msgstr "unser Wiki"

#, fuzzy
msgid "WIKI_THERMOPLAST_EFFECTS"
msgstr "Der Thermoplast ist eine Doppelmembranstruktur, in der wärmeempfindliche Pigmente in Membransäcken gestapelt sind. Es handelt sich um einen Prokaryoten, der für die Verwendung durch seinen eukaryotischen Wirt assimiliert wurde. Die Pigmente im Thermoplast sind in der Lage, die Energie der Wärmeunterschiede in der Umgebung zu nutzen, um in einem Prozess namens Thermosynthese aus Wasser und gasförmigem Kohlendioxid Glukose zu produzieren. Die Geschwindigkeit seiner Glukoseproduktion hängt von der Konzentration des Kohlendioxids und der Temperatur ab."

#, fuzzy
msgid "WIKI_THERMOPLAST_INTRO"
msgstr "Der Thermoplast ist eine Doppelmembranstruktur, in der wärmeempfindliche Pigmente in Membransäcken gestapelt sind. Es handelt sich um einen Prokaryoten, der für die Verwendung durch seinen eukaryotischen Wirt assimiliert wurde. Die Pigmente im Thermoplast sind in der Lage, die Energie der Wärmeunterschiede in der Umgebung zu nutzen, um in einem Prozess namens Thermosynthese aus Wasser und gasförmigem Kohlendioxid Glukose zu produzieren. Die Geschwindigkeit seiner Glukoseproduktion hängt von der Konzentration des Kohlendioxids und der Temperatur ab."

#, fuzzy
msgid "WIKI_THERMOPLAST_MODIFICATIONS"
msgstr "Der Thermoplast ist eine Doppelmembranstruktur, in der wärmeempfindliche Pigmente in Membransäcken gestapelt sind. Es handelt sich um einen Prokaryoten, der für die Verwendung durch seinen eukaryotischen Wirt assimiliert wurde. Die Pigmente im Thermoplast sind in der Lage, die Energie der Wärmeunterschiede in der Umgebung zu nutzen, um in einem Prozess namens Thermosynthese aus Wasser und gasförmigem Kohlendioxid Glukose zu produzieren. Die Geschwindigkeit seiner Glukoseproduktion hängt von der Konzentration des Kohlendioxids und der Temperatur ab."

#, fuzzy
msgid "WIKI_THERMOPLAST_PROCESSES"
msgstr "Produziert [thrive:compound type=\"glucose\"][/thrive:compound]. Die Rate hängt von der Konzentration von [thrive:compound type=\"carbondioxide\"][/thrive:compound] und der Temperatur ab."

msgid "WIKI_THERMOPLAST_REQUIREMENTS"
msgstr ""

#, fuzzy
msgid "WIKI_THERMOPLAST_SCIENTIFIC_BACKGROUND"
msgstr "Der Thermoplast ist eine Doppelmembranstruktur, in der wärmeempfindliche Pigmente in Membransäcken gestapelt sind. Es handelt sich um einen Prokaryoten, der für die Verwendung durch seinen eukaryotischen Wirt assimiliert wurde. Die Pigmente im Thermoplast sind in der Lage, die Energie der Wärmeunterschiede in der Umgebung zu nutzen, um in einem Prozess namens Thermosynthese aus Wasser und gasförmigem Kohlendioxid Glukose zu produzieren. Die Geschwindigkeit seiner Glukoseproduktion hängt von der Konzentration des Kohlendioxids und der Temperatur ab."

#, fuzzy
msgid "WIKI_THERMOPLAST_STRATEGY"
msgstr "Der Thermoplast ist eine Doppelmembranstruktur, in der wärmeempfindliche Pigmente in Membransäcken gestapelt sind. Es handelt sich um einen Prokaryoten, der für die Verwendung durch seinen eukaryotischen Wirt assimiliert wurde. Die Pigmente im Thermoplast sind in der Lage, die Energie der Wärmeunterschiede in der Umgebung zu nutzen, um in einem Prozess namens Thermosynthese aus Wasser und gasförmigem Kohlendioxid Glukose zu produzieren. Die Geschwindigkeit seiner Glukoseproduktion hängt von der Konzentration des Kohlendioxids und der Temperatur ab."

#, fuzzy
msgid "WIKI_THERMOPLAST_UPGRADES"
msgstr "Der Thermoplast ist eine Doppelmembranstruktur, in der wärmeempfindliche Pigmente in Membransäcken gestapelt sind. Es handelt sich um einen Prokaryoten, der für die Verwendung durch seinen eukaryotischen Wirt assimiliert wurde. Die Pigmente im Thermoplast sind in der Lage, die Energie der Wärmeunterschiede in der Umgebung zu nutzen, um in einem Prozess namens Thermosynthese aus Wasser und gasförmigem Kohlendioxid Glukose zu produzieren. Die Geschwindigkeit seiner Glukoseproduktion hängt von der Konzentration des Kohlendioxids und der Temperatur ab."

#, fuzzy
msgid "WIKI_THERMOSYNTHASE_EFFECTS"
msgstr "Thermosynthese"

#, fuzzy
msgid "WIKI_THERMOSYNTHASE_INTRO"
msgstr "Thermosynthese"

#, fuzzy
msgid "WIKI_THERMOSYNTHASE_MODIFICATIONS"
msgstr "Thermosynthase ist ein Protein, welches Temperaturveränderungen benutzt um seine Form zu ändern. Bei Erwärmung faltet sich das Protein zusammen und bindet sich an ADP. Dieses wird in einem Prozess names [b]Thermosynthese[/b] zu [thrive:compound type=\"atp\"][/thrive:compound] umgewandelt, wenn das Protein sich unter Einwirkung von Kälte wieder entfaltet. Die Rate der [thrive:compound type=\"atp\"][/thrive:compound] Produktion skaliert mit der [thrive:compound type=\"temperature\"][/thrive:compound]."

#, fuzzy
msgid "WIKI_THERMOSYNTHASE_PROCESSES"
msgstr "Produziert [thrive:compound type=\"atp\"][/thrive:compound] mithilfe von Temperaturgefällen. Die Rate hängt von der Temperatur ab."

#, fuzzy
msgid "WIKI_THERMOSYNTHASE_REQUIREMENTS"
msgstr "Thermosynthase ist ein Protein, welches Temperaturveränderungen benutzt um seine Form zu ändern. Bei Erwärmung faltet sich das Protein zusammen und bindet sich an ADP. Dieses wird in einem Prozess names [b]Thermosynthese[/b] zu [thrive:compound type=\"atp\"][/thrive:compound] umgewandelt, wenn das Protein sich unter Einwirkung von Kälte wieder entfaltet. Die Rate der [thrive:compound type=\"atp\"][/thrive:compound] Produktion skaliert mit der [thrive:compound type=\"temperature\"][/thrive:compound]."

#, fuzzy
msgid "WIKI_THERMOSYNTHASE_SCIENTIFIC_BACKGROUND"
msgstr "Thermosynthase ist ein Protein, welches Temperaturveränderungen benutzt um seine Form zu ändern. Bei Erwärmung faltet sich das Protein zusammen und bindet sich an ADP. Dieses wird in einem Prozess names [b]Thermosynthese[/b] zu [thrive:compound type=\"atp\"][/thrive:compound] umgewandelt, wenn das Protein sich unter Einwirkung von Kälte wieder entfaltet. Die Rate der [thrive:compound type=\"atp\"][/thrive:compound] Produktion skaliert mit der [thrive:compound type=\"temperature\"][/thrive:compound]."

#, fuzzy
msgid "WIKI_THERMOSYNTHASE_STRATEGY"
msgstr "Thermosynthase ist ein Protein, welches Temperaturveränderungen benutzt um seine Form zu ändern. Bei Erwärmung faltet sich das Protein zusammen und bindet sich an ADP. Dieses wird in einem Prozess names [b]Thermosynthese[/b] zu [thrive:compound type=\"atp\"][/thrive:compound] umgewandelt, wenn das Protein sich unter Einwirkung von Kälte wieder entfaltet. Die Rate der [thrive:compound type=\"atp\"][/thrive:compound] Produktion skaliert mit der [thrive:compound type=\"temperature\"][/thrive:compound]."

#, fuzzy
msgid "WIKI_THERMOSYNTHASE_UPGRADES"
msgstr "Thermosynthase ist ein Protein, welches Temperaturveränderungen benutzt um seine Form zu ändern. Bei Erwärmung faltet sich das Protein zusammen und bindet sich an ADP. Dieses wird in einem Prozess names [b]Thermosynthese[/b] zu [thrive:compound type=\"atp\"][/thrive:compound] umgewandelt, wenn das Protein sich unter Einwirkung von Kälte wieder entfaltet. Die Rate der [thrive:compound type=\"atp\"][/thrive:compound] Produktion skaliert mit der [thrive:compound type=\"temperature\"][/thrive:compound]."

msgid "WIKI_THE_PATCH_MAP_FOG_OF_WAR"
msgstr ""

#, fuzzy
msgid "WIKI_THE_PATCH_MAP_INTRO"
msgstr "Der Thermoplast ist eine Doppelmembranstruktur, in der wärmeempfindliche Pigmente in Membransäcken gestapelt sind. Es handelt sich um einen Prokaryoten, der für die Verwendung durch seinen eukaryotischen Wirt assimiliert wurde. Die Pigmente im Thermoplast sind in der Lage, die Energie der Wärmeunterschiede in der Umgebung zu nutzen, um in einem Prozess namens Thermosynthese aus Wasser und gasförmigem Kohlendioxid Glukose zu produzieren. Die Geschwindigkeit seiner Glukoseproduktion hängt von der Konzentration des Kohlendioxids und der Temperatur ab."

#, fuzzy
msgid "WIKI_THE_PATCH_MAP_PATCHES"
msgstr "Der Thermoplast ist eine Doppelmembranstruktur, in der wärmeempfindliche Pigmente in Membransäcken gestapelt sind. Es handelt sich um einen Prokaryoten, der für die Verwendung durch seinen eukaryotischen Wirt assimiliert wurde. Die Pigmente im Thermoplast sind in der Lage, die Energie der Wärmeunterschiede in der Umgebung zu nutzen, um in einem Prozess namens Thermosynthese aus Wasser und gasförmigem Kohlendioxid Glukose zu produzieren. Die Geschwindigkeit seiner Glukoseproduktion hängt von der Konzentration des Kohlendioxids und der Temperatur ab."

msgid "WIKI_THE_PATCH_MAP_THE_PATCH_MAP"
msgstr ""

#, fuzzy
msgid "WIKI_THYLAKOIDS_EFFECTS"
msgstr "Thylakoide sind Cluster aus Proteinen und lichtempfindlichen Pigmenten. Die Pigmente sind in der Lage, die Energie des Lichts zu nutzen, um in einem Prozess namens Photosynthese aus Wasser und gasförmigem Kohlendioxid Glukose herzustellen. Diese Pigmente sind es auch, die ihnen eine unverwechselbare Farbe verleihen. Die Geschwindigkeit ihrer Glukoseproduktion hängt von der Konzentration des Kohlendioxids und der Lichtintensität ab. Da die Thylakoide direkt im Zytoplasma untergebracht sind, führt die umgebende Flüssigkeit glykolyse durch."

#, fuzzy
msgid "WIKI_THYLAKOIDS_INTRO"
msgstr "Thylakoide sind Cluster aus Proteinen und lichtempfindlichen Pigmenten. Die Pigmente sind in der Lage, die Energie des Lichts zu nutzen, um in einem Prozess namens Photosynthese aus Wasser und gasförmigem Kohlendioxid Glukose herzustellen. Diese Pigmente sind es auch, die ihnen eine unverwechselbare Farbe verleihen. Die Geschwindigkeit ihrer Glukoseproduktion hängt von der Konzentration des Kohlendioxids und der Lichtintensität ab. Da die Thylakoide direkt im Zytoplasma untergebracht sind, führt die umgebende Flüssigkeit glykolyse durch."

#, fuzzy
msgid "WIKI_THYLAKOIDS_MODIFICATIONS"
msgstr "Thylakoide sind Cluster aus Proteinen und lichtempfindlichen Pigmenten. Die Pigmente sind in der Lage, die Energie des Lichts zu nutzen, um in einem Prozess namens Photosynthese aus Wasser und gasförmigem Kohlendioxid Glukose herzustellen. Diese Pigmente sind es auch, die ihnen eine unverwechselbare Farbe verleihen. Die Geschwindigkeit ihrer Glukoseproduktion hängt von der Konzentration des Kohlendioxids und der Lichtintensität ab. Da die Thylakoide direkt im Zytoplasma untergebracht sind, führt die umgebende Flüssigkeit glykolyse durch."

msgid "WIKI_THYLAKOIDS_PROCESSES"
msgstr ""

msgid "WIKI_THYLAKOIDS_REQUIREMENTS"
msgstr ""

#, fuzzy
msgid "WIKI_THYLAKOIDS_SCIENTIFIC_BACKGROUND"
msgstr "Thylakoide sind Cluster aus Proteinen und lichtempfindlichen Pigmenten. Die Pigmente sind in der Lage, die Energie des Lichts zu nutzen, um in einem Prozess namens Photosynthese aus Wasser und gasförmigem Kohlendioxid Glukose herzustellen. Diese Pigmente sind es auch, die ihnen eine unverwechselbare Farbe verleihen. Die Geschwindigkeit ihrer Glukoseproduktion hängt von der Konzentration des Kohlendioxids und der Lichtintensität ab. Da die Thylakoide direkt im Zytoplasma untergebracht sind, führt die umgebende Flüssigkeit glykolyse durch."

#, fuzzy
msgid "WIKI_THYLAKOIDS_STRATEGY"
msgstr "Thylakoide sind Cluster aus Proteinen und lichtempfindlichen Pigmenten. Die Pigmente sind in der Lage, die Energie des Lichts zu nutzen, um in einem Prozess namens Photosynthese aus Wasser und gasförmigem Kohlendioxid Glukose herzustellen. Diese Pigmente sind es auch, die ihnen eine unverwechselbare Farbe verleihen. Die Geschwindigkeit ihrer Glukoseproduktion hängt von der Konzentration des Kohlendioxids und der Lichtintensität ab. Da die Thylakoide direkt im Zytoplasma untergebracht sind, führt die umgebende Flüssigkeit glykolyse durch."

#, fuzzy
msgid "WIKI_THYLAKOIDS_UPGRADES"
msgstr "Thylakoide sind Cluster aus Proteinen und lichtempfindlichen Pigmenten. Die Pigmente sind in der Lage, die Energie des Lichts zu nutzen, um in einem Prozess namens Photosynthese aus Wasser und gasförmigem Kohlendioxid Glukose herzustellen. Diese Pigmente sind es auch, die ihnen eine unverwechselbare Farbe verleihen. Die Geschwindigkeit ihrer Glukoseproduktion hängt von der Konzentration des Kohlendioxids und der Lichtintensität ab. Da die Thylakoide direkt im Zytoplasma untergebracht sind, führt die umgebende Flüssigkeit glykolyse durch."

#, fuzzy
msgid "WIKI_TOXIN_VACUOLE_EFFECTS"
msgstr "Die Toxinvakuole ist eine Vakuole, die für die spezifische Produktion, Lagerung und Sekretion von Oxytoxiden modifiziert wurde. Mehr Toxinvakuolen erhöhen die Geschwindigkeit, mit der Toxine freigesetzt werden können."

#, fuzzy
msgid "WIKI_TOXIN_VACUOLE_INTRO"
msgstr ""
"Toxin-\n"
"Vakuole"

#, fuzzy
msgid "WIKI_TOXIN_VACUOLE_MODIFICATIONS"
msgstr "Die Toxinvakuole ist eine Vakuole, die für die spezifische Produktion, Lagerung und Sekretion von Oxytoxiden modifiziert wurde. Mehr Toxinvakuolen erhöhen die Geschwindigkeit, mit der Toxine freigesetzt werden können."

#, fuzzy
msgid "WIKI_TOXIN_VACUOLE_PROCESSES"
msgstr "Wandelt [thrive:compound type=\"atp\"][/thrive:compound] in [thrive:compound type=\"oxytoxy\"][/thrive:compound] um. Die Rate hängt von der Konzentration von [thrive:compound type=\"oxygen\"][/thrive:compound] ab. Kann durch Drücken von [thrive:input]g_fire_toxin[/thrive:input] Giftstoffe freisetzen. Wenn die [thrive:compound type=\"oxytoxy\"][/thrive:compound]-Menge niedrig ist, ist das Schießen immer noch möglich, aber der Schaden ist geringer."

#, fuzzy
msgid "WIKI_TOXIN_VACUOLE_REQUIREMENTS"
msgstr "Die Toxinvakuole ist eine Vakuole, die für die spezifische Produktion, Lagerung und Sekretion von Oxytoxiden modifiziert wurde. Mehr Toxinvakuolen erhöhen die Geschwindigkeit, mit der Toxine freigesetzt werden können."

#, fuzzy
msgid "WIKI_TOXIN_VACUOLE_SCIENTIFIC_BACKGROUND"
msgstr "Die Toxinvakuole ist eine Vakuole, die für die spezifische Produktion, Lagerung und Sekretion von Oxytoxiden modifiziert wurde. Mehr Toxinvakuolen erhöhen die Geschwindigkeit, mit der Toxine freigesetzt werden können."

#, fuzzy
msgid "WIKI_TOXIN_VACUOLE_STRATEGY"
msgstr "Die Toxinvakuole ist eine Vakuole, die für die spezifische Produktion, Lagerung und Sekretion von Oxytoxiden modifiziert wurde. Mehr Toxinvakuolen erhöhen die Geschwindigkeit, mit der Toxine freigesetzt werden können."

#, fuzzy
msgid "WIKI_TOXIN_VACUOLE_UPGRADES"
msgstr "Die Toxinvakuole ist eine Vakuole, die für die spezifische Produktion, Lagerung und Sekretion von Oxytoxiden modifiziert wurde. Mehr Toxinvakuolen erhöhen die Geschwindigkeit, mit der Toxine freigesetzt werden können."

msgid "WIKI_VACUOLE_EFFECTS"
msgstr ""

#, fuzzy
msgid "WIKI_VACUOLE_INTRO"
msgstr "Die Toxinvakuole ist eine Vakuole, die für die spezifische Produktion, Lagerung und Sekretion von Oxytoxiden modifiziert wurde. Mehr Toxinvakuolen erhöhen die Geschwindigkeit, mit der Toxine freigesetzt werden können."

#, fuzzy
msgid "WIKI_VACUOLE_MODIFICATIONS"
msgstr "Die Toxinvakuole ist eine Vakuole, die für die spezifische Produktion, Lagerung und Sekretion von Oxytoxiden modifiziert wurde. Mehr Toxinvakuolen erhöhen die Geschwindigkeit, mit der Toxine freigesetzt werden können."

#, fuzzy
msgid "WIKI_VACUOLE_PROCESSES"
msgstr "Wandelt [thrive:compound type=\"atp\"][/thrive:compound] in [thrive:compound type=\"oxytoxy\"][/thrive:compound] um. Die Rate hängt von der Konzentration von [thrive:compound type=\"oxygen\"][/thrive:compound] ab. Kann durch Drücken von [thrive:input]g_fire_toxin[/thrive:input] Giftstoffe freisetzen. Wenn die [thrive:compound type=\"oxytoxy\"][/thrive:compound]-Menge niedrig ist, ist das Schießen immer noch möglich, aber der Schaden ist geringer."

msgid "WIKI_VACUOLE_REQUIREMENTS"
msgstr ""

msgid "WIKI_VACUOLE_SCIENTIFIC_BACKGROUND"
msgstr ""

msgid "WIKI_VACUOLE_STRATEGY"
msgstr ""

msgid "WIKI_VACUOLE_UPGRADES"
msgstr ""

#, fuzzy
msgid "WIKI_YES"
msgstr "unser Wiki"

msgid "WILL_YOU_THRIVE"
msgstr "Wirst du gedeihen?"

msgid "WIN_BOX_TITLE"
msgstr "DU HAST DICH ENTWICKELT!"

msgid "WIN_TEXT"
msgstr "Herzlichen Glückwunsch, du hast diese Version von Thrive gewonnen! Wenn du möchtest, kannst du das Spiel nach dem Schließen dieses Fensters fortsetzen oder ein neues Spiel in einer neuen Welt beginnen."

msgid "WORKSHOP_ITEM_CHANGE_NOTES"
msgstr "Item-Änderungsnotizen"

msgid "WORKSHOP_ITEM_CHANGE_NOTES_TOOLTIP"
msgstr "Notizen zum Anzeigen im Steam-Workshop dieses Items ändern (optional)"

msgid "WORKSHOP_ITEM_DESCRIPTION"
msgstr "Item-Beschreibung:"

msgid "WORKSHOP_ITEM_PREVIEW"
msgstr "Item-Vorschaubild:"

msgid "WORKSHOP_ITEM_TAGS"
msgstr "Item-Tags (Durch Kommata \",\" getrennt):"

msgid "WORKSHOP_ITEM_TITLE"
msgstr "Item-Titel:"

msgid "WORKSHOP_ITEM_UPLOAD_SUCCEEDED"
msgstr "Hochladen des Workshop Items erfolgreich"

#, fuzzy
msgid "WORKSHOP_ITEM_UPLOAD_SUCCEEDED_TOS_REQUIRED"
msgstr "Hochladen des Workshop Items erfolgreich. Du musst jedoch noch die [color=#3796e1][url=https://steamcommunity.com/sharedfiles/workshoplegalagreement]Nutzungsbedingungen[/url][/color] des Steam-Workshop akzeptieren, bevor es Sichtbar ist"

msgid "WORKSHOP_TERMS_OF_SERVICE_NOTICE"
msgstr "Durch das Hochladen dieses Workshop-Item stimmst du den [color=#3796e1][url=https://steamcommunity.com/sharedfiles/workshoplegalagreement]Nutzungsbedingungen[/url][/color] des Steam-Workshop zu"

msgid "WORKSHOP_VISIBILITY_TOOLTIP"
msgstr "Sobald ein Item sichtbar gemacht wird, ist es für jeden einsehbar"

msgid "WORLD"
msgstr "Welt"

msgid "WORLD_EXPORT_SUCCESS_MESSAGE"
msgstr "Die Weltdaten wurden erfolgreich nach {0} exportiert"

msgid "WORLD_GENERAL_STATISTICS"
msgstr "Allgemeine Statistiken der aktuellen Welt"

msgid "WORLD_MISC_DETAILS_STRING"
msgstr ""
"Prototypen späterer Phasen miteinbeziehen: {0}\n"
"Easter eggs miteinbeziehen: {1}"

#, fuzzy
msgid "WORLD_RELATIVE_MOVEMENT"
msgstr "um die Mobilität zu erhöhen"

msgid "WORST_PATCH_COLON"
msgstr "Schlechtestes Gebiet:"

msgid "XBOX360"
msgstr ""

msgid "XBOX_ONE"
msgstr ""

msgid "XBOX_SERIES"
msgstr ""

msgid "YEARS"
msgstr "Jahre"

#, fuzzy
msgid "YET_TO_BE_IMPLEMENTED_NOTICE"
msgstr "Noch zu implementieren."

msgid "YOUTUBE_TOOLTIP"
msgstr "Besuche unseren YouTube Kanal"

msgid "YOU_CAN_MAKE_PULL_REQUEST"
msgstr ""
"Thrive ist ein Open Source Projekt.\n"
"Du kannst einen Pull Request beitragen ohne dich beim Team zu bewerben."

msgid "YOU_CAN_SUPPORT_THRIVE_ON_PATREON"
msgstr "Du kannst die zukünftige Entwicklung von Thrive auf Patreon unterstützen."

msgid "ZOOM_IN"
msgstr "Hereinzoomen"

msgid "ZOOM_OUT"
msgstr "Herauszoomen"

#~ msgid "EASTEREGG_MESSAGE_19"
#~ msgstr "Interessanter Fakt: das Nasentierchen ist ein Wimpertierchen, das Pantoffeltierchen jagt."

#~ msgid "EASTEREGG_MESSAGE_20"
#~ msgstr "Interessanter Fakt: Amöben jagen und fangen Beute mit \"Beinen\" aus Zytoplasma, Scheinfüßchen genannt. Eines Tages wollen wir diese in Thrive."

#~ msgid "EASTEREGG_MESSAGE_21"
#~ msgstr "Kleiner Tipp, achte auf größere Zellen und große Bakterien, es macht keinen Spaß verdaut zu werden. Und sie werden dich fressen."

#~ msgid "EASTEREGG_MESSAGE_22"
#~ msgstr "Thrive's Sound-Teamleiter hat einige Lieder gemacht, die es noch nicht ins Spiel geschafft haben. Du kannst sie dir anhören oder Streams von ihm anschauen, wie er sie komponiert. Du findest alles auf seinem YouTube-Kanal Oliver Lugg."

#~ msgid "EASTEREGG_MESSAGE_23"
#~ msgstr "Kleiner Tipp, wenn deine Zelle 150 Felder groß ist, kannst du die großen Eisenbrocken verschlingen."

#~ msgid "EASTEREGG_MESSAGE_24"
#~ msgstr "Thrive ist als eine Simulation eines fremden Planeten gedacht, daher macht es Sinn, dass die meisten Lebewesen, die du findest, mit einer oder zwei anderen Spezies verwandt sind, da die Evolution um dich herum stattfindet - versuche, sie zu identifizieren!"

#~ msgid "EASTEREGG_MESSAGE_25"
#~ msgstr "Interessanter Fakt: das Thrive-Team macht ab und zu Podcasts. Hör doch mal hinein!"

#~ msgid "EASTEREGG_MESSAGE_26"
#~ msgstr "Fun Fact. Thrive wurde mit der open Source Godot Engine erstellt!"

#~ msgid "EASTEREGG_MESSAGE_27"
#~ msgstr "Interessanter Fakt: einer der ersten spielbaren Prototypen wurde von unserem großartigen Programmierer, untrustedlife, gemacht!"

#~ msgid "MICROBE_EDITOR_HELP_MESSAGE_1"
#~ msgstr ""
#~ "Prokaryotische Strukturen\n"
#~ "\n"
#~ "Metabolismus: Produziert [thrive:compound type=\"atp\"][/thrive:compound] aus [thrive:compound type=\"glucose\"][/thrive:compound]\n"
#~ "\n"
#~ "Chemosynthetisierende Proteine: Produziert die Hälfte der [thrive:compound type=\"glucose\"][/thrive:compound] aus [thrive:compound type=\"hydrogensulfide\"][/thrive:compound] als Chemoplast, führt aber auch die Glykolyse durch. Nimmt ein Feld ein\n"
#~ "\n"
#~ "Thylakoide: Produziert 1/3 der [thrive:compound type=\"glucose\"][/thrive:compound] wie ein normaler Chloroplast, führt aber auch die Glykolyse durch. Nimmt ein Feld ein\n"
#~ "\n"
#~ "Rusticyanin: Wandelt [thrive:compound type=\"iron\"][/thrive:compound] in [thrive:compound type=\"atp\"][/thrive:compound] um\n"
#~ "\n"
#~ "Nitrogenase: Verwandeln atmosphärischen Stickstoff und [thrive:compound type=\"atp\"][/thrive:compound] in [thrive:compound type=\"ammonia\"][/thrive:compound] um\n"
#~ "\n"
#~ "Zytoplasma: Verfügt über Speicherplatz und führt die Glykolyse durch (Produziert kleine Mengen [thrive:compound type=\"atp\"][/thrive:compound])"

#~ msgid "MICROBE_EDITOR_HELP_MESSAGE_14"
#~ msgstr "Sobald die Umschließung abgeschlossen ist, bleibt jedes Objekt, das mit umschlossen wurde, innerhalb der Membran und wird verdaut. Unverdauliche Objekte werden wieder ausgeschieden, also stelle sicher, dass du über die notwendigen Mutationen verfügst, um sie zu verstoffwechseln. Enzyme, die durch Lysome hergestellt werden, helfen bei der Verdauung; entwickle dieses Organell um Verdauungsprozesse erheblich effizienter zu machen."

#~ msgid "MICROBE_EDITOR_HELP_MESSAGE_2"
#~ msgstr ""
#~ "Externe Organellen\n"
#~ "\n"
#~ "Geißel: erhöht deine Mobilität, verbraucht [thrive:compound type=\"atp\"][/thrive:compound]\n"
#~ "\n"
#~ "Pilus: kann im Nahkampf andere Zellen stechen\n"
#~ "\n"
#~ "Chemorezeptor: Ermöglicht die Erkennung von Substanzen aus größerer Entfernung"

#~ msgid "MICROBE_EDITOR_HELP_MESSAGE_3"
#~ msgstr ""
#~ "Membran-gebundene Organellen\n"
#~ "\n"
#~ "Nukleus : Nimmt 11 Felder ein und ermöglicht die Evolution von membrangebundenen Organellen. Außerdem verdoppelt er die Größe Ihrer Zelle. (Kann nur einmal entwickelt werden)\n"
#~ "\n"
#~ "Bindemittel: Ermöglicht die Bindung mit anderen Zellen\n"
#~ "\n"
#~ "Mitochondrium: Produziert [thrive:compound type=\"atp\"][/thrive:compound] aus [thrive:compound type=\"glucose\"][/thrive:compound] und atmosphärischem O2. Viel effizienter als Zytoplasma.\n"
#~ "\n"
#~ "Chloroplast: Macht [thrive:compound type=\"glucose\"][/thrive:compound] aus Sonnenlicht und atmosphärischem CO2\n"
#~ "\n"
#~ "Chemoplast: Macht [thrive:compound type=\"glucose\"][/thrive:compound] aus [thrive:compound type=\"hydrogensulfide\"][/thrive:compound]\n"
#~ "\n"
#~ "Stickstofffixier-Plastid: Stellt [thrive:compound type=\"ammonia\"][/thrive:compound] aus [thrive:compound type=\"atp\"][/thrive:compound], atmosphärischem Stickstoff und Sauerstoff her\n"
#~ "\n"
#~ "Vakuole: Lagert 8 gesammelte Substanzen\n"
#~ "\n"
#~ "Toxin-Vakuolen: Produziert Toxine (genannt [thrive:compound type=\"oxytoxy\"][/thrive:compound]) und erlaubt dir, es freizusetzen und dabei Schaden zu verursachen, der von der verfügbaren Menge an Oxytoxid abhängt"

#~ msgid "MICROBE_EDITOR_HELP_MESSAGE_4"
#~ msgstr "Für jede Generation kannst du 100 Mutationspunkte (MP) ausgeben. Jede Änderung (oder Mutation) kostet einen bestimmten Betrag von MP. Das Hinzufügen und Entfernen von Organellen kostet MP, das Entfernen von Organellen, die in der aktuellen Mutationssitzung platziert wurden, erstattet jedoch MP für diese Organelle zurück. Du kannst eine Organelle entfernen, indem du mit der rechten Maustaste darauf drückst. Du kannst die Organellen beim Platzieren mit [thrive:input]e_rotate_left[/thrive:input] und [thrive:input]e_rotate_right[/thrive:input] drehen."

#~ msgid "MICROBE_EDITOR_HELP_MESSAGE_5"
#~ msgstr "Jedes Mal, wenn du dich reproduzierst, gelangst du in den Mikroben-Editor, wo du Änderungen an deiner Spezies vornehmen kannst (durch Hinzufügen, Verschieben oder Entfernen von Organellen), um den Erfolg deiner Spezies zu steigern. Jeder Besuch des Editors in der Mikrobenphase repräsentiert [thrive:constant]EDITOR_TIME_JUMP_MILLION_YEARS[/thrive:constant] Millionen Jahre Evolution."

#~ msgid "MICROBE_STAGE_HELP_MESSAGE_1"
#~ msgstr "[thrive:input]g_move_forward[/thrive:input],[thrive:input]g_move_left[/thrive:input],[thrive:input]g_move_backwards[/thrive:input],[thrive:input]g_move_right[/thrive:input] und Maus zum Bewegen. [thrive:input]g_fire_toxin[/thrive:input] drücken um [thrive:compound type=\"oxytoxy\"][/thrive:compound] zu schießen, falls eine Giftvakuole vorhanden ist. [thrive:input]g_toggle_engulf[/thrive:input] drücken um den Verschlingungsmodus umzuschalten. Mit dem Mausrad kannst du herein- und herauszoomen."

#~ msgid "MICROBE_STAGE_HELP_MESSAGE_10"
#~ msgstr "Um sich mittels Mitose zu reproduzieren muss jede deiner Organellen sich entzwei teilen und somit verdoppeln. Organellen benötigen [thrive:compound type=\"ammonia\"][/thrive:compound] und [thrive:compound type=\"phosphates\"][/thrive:compound] um sich zu verdoppeln."

#~ msgid "MICROBE_STAGE_HELP_MESSAGE_11"
#~ msgstr "Wenn du zwanzig Generationen lang überlebst und eine Population von 300 hast, gilt das Spiel als gewonnen. Du wirst dann benachrichtigt und kannst danach nach Wunsch weiterspielen."

#~ msgid "MICROBE_STAGE_HELP_MESSAGE_12"
#~ msgstr "Sei auf der Hut, denn deine Konkurrenten entwickeln sich mit. Jedes Mal, wenn der Editor betreten wird, entwickeln sie sich auch."

#~ msgid "MICROBE_STAGE_HELP_MESSAGE_13"
#~ msgstr "Durch die Bindung mit anderen Zellen können Sie eine Zellkolonie bilden, in der die Zellen die Substanzen, die sie aufnehmen und produzieren, miteinander teilen. Um sich mit einer anderen Zelle binden zu können, müssen Sie die Bindemittel-Organelle besitzen und sich nach dem Eintritt in den Bindungsmodus diese berühren. Sie können nur mit Zellen Ihrer eigenen Spezies binden. Während Sie sich in einer Kolonie befinden, können Sie Ihre Zelle nicht teilen und den Editor betreten (vorerst). Um den Editor zu betreten, müssen Sie die Kolonie erst verlassen, wenn Sie genug Substanzen gesammelt haben, und dann den Editor betreten. Große Zellkolonien sind der Weg zur Multizellularität (noch nicht im Spiel)."

#~ msgid "MICROBE_STAGE_HELP_MESSAGE_15"
#~ msgstr "Zellulose und Chitin-Zellwände können nicht ohne das nötige Enzym verdaut werden."

#~ msgid "MICROBE_STAGE_HELP_MESSAGE_16"
#~ msgstr "Lysosomen gibt es jedoch nur bei Eukaryonten. Prokaryoten haben solche Organellen nicht und verdauen ihre Nahrung eher ineffizient. Für kleine Zellen ist das ok, aber für große ist es von erheblichem Nachteil über keine Lysosomen zu verfügen."

#~ msgid "MICROBE_STAGE_HELP_MESSAGE_2"
#~ msgstr "Deine Zelle verwendet [thrive:compound type=\"atp\"][/thrive:compound] als Energiequelle. Wenn sie ausgeht, stirbst du."

#~ msgid "MICROBE_STAGE_HELP_MESSAGE_3"
#~ msgstr "Um den Editor freizuschalten und dich zu reproduzieren, müssen [thrive:compound type=\"ammonia\"][/thrive:compound] (orangene Wolke) und [thrive:compound type=\"phosphates\"][/thrive:compound] (violette Wolke) gesammelt werden."

#~ msgid "MICROBE_STAGE_HELP_MESSAGE_4"
#~ msgstr "Um andere Zellen, Bakterien, Eisenbrocken sowie Zellenbrocken, welche kleiner als du sind, zu Verschlingen, drücke [thrive:input]g_toggle_engulf[/thrive:input]. Dies kostet mehr [thrive:compound type=\"atp\"][/thrive:compound] und wird dich verlangsamen. Drücke [thrive:input]g_toggle_engulf[/thrive:input] ein zweites Mal, um den Verschlingungsmodus zu beenden."

#~ msgid "MICROBE_STAGE_HELP_MESSAGE_5"
#~ msgstr "Osmoregulation kostet [thrive:compound type=\"atp\"][/thrive:compound], was bedeutet, dass je größer deine Zelle ist, desto mehr Mitochondrien, Metabolosomen oder Rusticyanin (oder Zytoplasma, welches Glukose herstellt) benötigt werden, um kein [thrive:compound type=\"atp\"][/thrive:compound] zu verlieren, selbst, wenn du still stehst."

#~ msgid "MICROBE_STAGE_HELP_MESSAGE_6"
#~ msgstr "Es gibt viele Organellen im Editor, mit denen du dich weiterentwickeln kannst und die ein breites Spektrum an verschiedenen Spielstilen ermöglichen."

#~ msgid "MICROBE_STAGE_HELP_MESSAGE_7"
#~ msgstr "Wenn deine Population auf Null sinkt, stirbst du derzeit noch aus."

#~ msgid "MICROBE_STAGE_HELP_MESSAGE_8"
#~ msgstr ""
#~ "Die verschiedenen Substanzen-Wolken sind:\n"
#~ "\n"
#~ "Weiß – [thrive:compound type=\"glucose\"][/thrive:compound]\n"
#~ "Gelb – [thrive:compound type=\"hydrogensulfide\"][/thrive:compound]\n"
#~ "Orange – [thrive:compound type=\"ammonia\"][/thrive:compound]\n"
#~ "Lila – [thrive:compound type=\"phosphates\"][/thrive:compound]\n"
#~ "Rostbraun – [thrive:compound type=\"iron\"][/thrive:compound]\n"
#~ "\n"
#~ "[thrive:compound type=\"glucose\"][/thrive:compound] wird in [thrive:compound type=\"atp\"][/thrive:compound] umgewandelt."

#~ msgid "MICROBE_STAGE_HELP_MESSAGE_9"
#~ msgstr "[thrive:compound type=\"hydrogensulfide\"][/thrive:compound] kann über Chemoplasten und chemosynthetisierende Proteine in [thrive:compound type=\"glucose\"][/thrive:compound] umgewandelt werden. [thrive:compound type=\"iron\"][/thrive:compound] kann mithilfe von Rusticyanin in [thrive:compound type=\"atp\"][/thrive:compound] verwandelt werden."

#, fuzzy
#~ msgid "WIKI_MACROSCOPIC_STAGE"
#~ msgstr "Mikroben Stadium"

#~ msgid "EARLY_MULTICELLULAR"
#~ msgstr "Mehrzeller"

#~ msgid "LOADING_EARLY_MULTICELLULAR_EDITOR"
#~ msgstr "Lädt frühen Mehrzellereditor"

#, fuzzy
#~ msgid "ERUPTION_IN"
#~ msgstr "Knospend"

#, fuzzy
#~ msgid "EVENT_TOOLTIP_ERUPTION"
#~ msgstr "{0}: +{1} ATP"

#~ msgid "THE_AMOUNT_OF_GLUCOSE_HAS_BEEN_REDUCED"
#~ msgstr "Die Glukosemenge wurde auf {0} der vorherigen Menge reduziert."

#, fuzzy
#~ msgid "OXYTOXISOME_DESC"
#~ msgstr "Ein modifiziertes Metabolosom, das für die Produktion einer primitiven Form des Giftstoffes OxyToxy NT verantwortlich ist."

#~ msgid "THYLAKOID"
#~ msgstr "Thylakoid"

#, fuzzy
#~ msgid "WIKI_CYTOPLASM_GLYCOLYSIS"
#~ msgstr "Zytoplasma-Glykolyse"

#, fuzzy
#~ msgid "WIKI_AEROBIC_NITROGEN_FIXATION"
#~ msgstr "Anaerobe Stickstofffixierung"

#, fuzzy
#~ msgid "WIKI_AWAKENING_STAGE"
#~ msgstr "Phase des Erwachens"

#, fuzzy
#~ msgid "WIKI_AWARE_STAGE"
#~ msgstr "Mikroben Stadium"

#, fuzzy
#~ msgid "WIKI_CHEMOSYNTHESIS"
#~ msgstr "Chemo-Synthese"

#, fuzzy
#~ msgid "WIKI_GLYCOLYSIS"
#~ msgstr "Glykolyse"

#, fuzzy
#~ msgid "WIKI_INDUSTRIAL_STAGE"
#~ msgstr "Industrielle Stufe"

#, fuzzy
#~ msgid "WIKI_IRON_CHEMOLITHOAUTOTROPHY"
#~ msgstr "Eisen-Chemolithoautotrophie"

#, fuzzy
#~ msgid "WIKI_LIPASE"
#~ msgstr "Lipase"

#, fuzzy
#~ msgid "WIKI_MICROBE_EDITOR"
#~ msgstr "Mikrobeneditor"

#, fuzzy
#~ msgid "WIKI_MUCILAGE_SYNTHESIS"
#~ msgstr "Synthese von Schleimstoffen"

#, fuzzy
#~ msgid "WIKI_MULTICELLULAR_STAGE"
#~ msgstr "Mehrzelliges Stadium"

#, fuzzy
#~ msgid "WIKI_NONE"
#~ msgstr "Rusticyanin ist ein Protein, welches in der Lage ist [thrive:compound type=\"carbondioxide\"][/thrive:compound] und [thrive:compound type=\"oxygen\"][/thrive:compound] zu nutzen um [thrive:compound type=\"iron\"][/thrive:compound] zu oxidieren. Dieser Prozess, der [b]Eisenatmung[/b] genannt wird, setzt Energie frei, welche die Zelle dann sammeln kann."

#, fuzzy
#~ msgid "WIKI_OXYTOXY_SYNTHESIS"
#~ msgstr "OxyToxid-Synthese"

#, fuzzy
#~ msgid "WIKI_PHOTOSYNTHESIS"
#~ msgstr "Photosynthese"

#, fuzzy
#~ msgid "WIKI_RUSTICYANIN"
#~ msgstr "Rusticyanin"

#, fuzzy
#~ msgid "WIKI_SOCIETY_STAGE"
#~ msgstr "Mikroben Stadium"

#, fuzzy
#~ msgid "WIKI_SPACE_STAGE"
#~ msgstr "Mikroben Stadium"

#, fuzzy
#~ msgid "WIKI_THERMOSYNTHESIS"
#~ msgstr "Thermosynthese"

#, fuzzy
#~ msgid "NO"
#~ msgstr "Nichts"

#, fuzzy
#~ msgid "YES"
#~ msgstr "Jahre"

#, fuzzy
#~ msgid "STAGES_BUTTON"
#~ msgstr "Das Löschen dieses Speicherstandes kann nicht rückgängig gemacht werden, bist du sicher, dass du ihn dauerhaft löschen willst?"

#, fuzzy
#~ msgid "EDITING"
#~ msgstr "Chitin"

#~ msgid "ALLOW_SPECIES_TO_NOT_MIGRATE"
#~ msgstr "Verbietet Spezies zu migrieren (wenn kein gutes Biom gefunden wird)"

#~ msgid "BIODIVERSITY_ATTEMPT_FILL_CHANCE"
#~ msgstr "Die Chance in jedem Bereich mit wenigen Spezies (wenig Biodiversität), eine neue Spezies zu erstellen"

#~ msgid "BIODIVERSITY_FROM_NEIGHBOUR_PATCH_CHANCE"
#~ msgstr "Chance eine neue Spezies zu kreieren, um die Biodiversität eines benachbarten Bereiches zu erhöhen"

#~ msgid "BIODIVERSITY_NEARBY_PATCH_IS_FREE_POPULATION"
#~ msgstr "Arten, die die biologische Vielfalt erhöhen, erhalten freie Ansiedlung in einem benachbarten Gebiet"

#~ msgid "BIODIVERSITY_SPLIT_IS_MUTATED"
#~ msgstr "Spezies, die die biologische Vielfalt erhöht mutiert bei Erschaffung"

#~ msgid "LOW_BIODIVERSITY_LIMIT"
#~ msgstr "Bereiche mit bis zu dieser Anzahl an Spezies haben niedrige Biodiversität"

#~ msgid "MAXIMUM_SPECIES_IN_PATCH"
#~ msgstr "Maximale Anzahl an Arten in einem Bereich vor dem erzwungenen Aussterben"

#~ msgid "NEW_BIODIVERSITY_INCREASING_SPECIES_POPULATION"
#~ msgstr "Startpopulation einer Biodiversität erhöhenden Spezies"

#~ msgid "PROTECT_MIGRATIONS_FROM_SPECIES_CAP"
#~ msgstr "Schützt frisch migrierte Spezies vor Artensterben"

#~ msgid "PROTECT_NEW_CELLS_FROM_SPECIES_CAP"
#~ msgstr "Schützt neu kreierte Spezies vor Artensterben"

#~ msgid "REFUND_MIGRATIONS_IN_EXTINCTIONS"
#~ msgstr "Rückkehr der Migranten im Falle des Aussterbens der Art im Zielgebiet"

#~ msgid "SPECIES_SPLIT_BY_MUTATION_THRESHOLD_POPULATION_AMOUNT"
#~ msgstr "Minimale Anzahl einer Art für eine Artenteilung bei mehreren guten Mutationsmöglichkeiten"

#~ msgid "SPECIES_SPLIT_BY_MUTATION_THRESHOLD_POPULATION_FRACTION"
#~ msgstr "Minimaler Anteil an Bevölkerung, um eine Abspaltung bei einer Mutationen zu ermöglichen"

#~ msgid "USE_BIODIVERSITY_FORCE_SPLIT"
#~ msgstr "Schaffung einer Spezies, die die Artenvielfalt erhöht entzieht, der bestehenden Art Population"

#~ msgid "NOT_FOUND_CHUNK"
#~ msgstr "Fehler: Chunk nicht gefunden"

#~ msgid "BASSBOOST"
#~ msgstr "Bass-boost"

#~ msgid "BASSDOWN"
#~ msgstr "Bass Runter"

#~ msgid "BASSUP"
#~ msgstr "Bass Hoch"

#~ msgid "DIRECTIONL"
#~ msgstr "Links"

#~ msgid "DIRECTIONR"
#~ msgstr "Rechts"

#~ msgid "HYPERL"
#~ msgstr "Hyper Links"

#~ msgid "HYPERR"
#~ msgstr "Hyper Rechts"

#~ msgid "SUPERL"
#~ msgstr "Super Links"

#~ msgid "SUPERR"
#~ msgstr "Super Rechts"

#~ msgid "TREBLEDOWN"
#~ msgstr "Audio Höhen runter"

#~ msgid "TREBLEUP"
#~ msgstr "Hoch drei"

#~ msgid "UNKNOWN_ON_WINDOWS"
#~ msgstr "Für Windows unbekannt"

#~ msgid "GLES2"
#~ msgstr "GLES2"

#~ msgid "SIXTEEN_TIMES"
#~ msgstr "16x"

#, fuzzy
#~ msgid "TARGET_TIME"
#~ msgstr "Suchziel:"

#, fuzzy
#~ msgid "ENABLED"
#~ msgstr "Aktivierte Mods"

#~ msgid "PANGONIAN_REGION_NAME"
#~ msgstr "Pangonia"

#~ msgid "PATCH_MAP_TYPE"
#~ msgstr "Gebietskartentyp"

#~ msgid "PATCH_MAP_TYPE_CLASSIC"
#~ msgstr "Klassisch"

#~ msgid "PATCH_MAP_TYPE_EXPLANATION"
#~ msgstr "(Generiere eine Gebietskarte prozedural oder benutze die klassische Anordnung)"

#~ msgid "PATCH_MAP_TYPE_PROCEDURAL"
#~ msgstr "Prozedural"

#, fuzzy
#~ msgid "LOOKING_AT"
#~ msgstr "Blickrichtung:"

#~ msgid "SPECIES_N_TIMES"
#~ msgstr "{0} (x{1})"

#~ msgid "BECOME_AWARE"
#~ msgstr "Bewußtwerdung"

#~ msgid "CONFIRM_NORMAL"
#~ msgstr "Los!"

#~ msgid "DO_NOT_SHOW_AGAIN"
#~ msgstr "Diese Warnung nicht mehr anzeigen"

#~ msgid "STUFF_AT"
#~ msgstr "Sachen bei {0:F1}, {1:F1}:"

#~ msgid "SPECIES_DETAILS"
#~ msgstr "Details zu Art"

#~ msgid "CURRENT_GENERATION_COLON"
#~ msgstr "Aktuelle Generation:"

#, fuzzy
#~ msgid "STATISTICS_BUTTON_TOOLTIP"
#~ msgstr "Suizid"

#, fuzzy
#~ msgid "MACROSCOPIC_PROTOYPE_WARNING"
#~ msgstr ""
#~ "Es ist bekannt, dass der ausgewählte Speicherstand mit dieser Version von Thrive inkompatibel ist.\n"
#~ "Es gibt keinen Spielstand-Konverter um diesen Speicherstand zu aktualisieren.\n"
#~ "Da sich Thrive noch in einem frühen Entwicklungsstadium befindet, hat die Kompatibilität von Speicherständen keine hohe Priorität, weil es nicht für alle Versionen Spielstand-Konverter zur Aktualisierung alter Saves gibt."

#, fuzzy
#~ msgid "AUTO_GPU_NAME"
#~ msgstr "Eigener Nutzername:"

#~ msgid "NOT_RUNNING_DOT"
#~ msgstr "Nicht laufend."

#~ msgid "PATCH_PANGONIAN_VENTS"
#~ msgstr "Pangonische Schlote"

#~ msgid "PATCH_PANGONIAN_MESOPELAGIC"
#~ msgstr "Pangonisch-mesopelagisch"

#~ msgid "PATCH_PANGONIAN_EPIPELAGIC"
#~ msgstr "pangonisches Epipelagial"

#~ msgid "PATCH_PANGONIAN_TIDEPOOL"
#~ msgstr "Pangonischer Gezeitentümpel"

#~ msgid "PATHCH_PANGONIAN_ABYSSOPELAGIC"
#~ msgstr "Pangonische Abyssopelagie"

#~ msgid "PATCH_PANGONIAN_COAST"
#~ msgstr "Pangonische Küste"

#~ msgid "PATCH_PANGONIAN_ESTUARY"
#~ msgstr "Pangonisches Ästuar"

#~ msgid "PATCH_CAVE"
#~ msgstr "Höhle"

#~ msgid "PATCH_ICE_SHELF"
#~ msgstr "Schelfeis"

#~ msgid "PATCH_PANGONIAN_SEAFLOOR"
#~ msgstr "Pangonischer Meeresboden"

#~ msgid "LOADING_DOT"
#~ msgstr "Lade..."

#~ msgid "PREVIOUS"
#~ msgstr "zuvor:"

#~ msgid "RUN_RESULT_POP_IN_PATCHES"
#~ msgstr "Population in Gebieten:"

#~ msgid "SAVING"
#~ msgstr "Speichert..."

#~ msgid "OVERWRITE_EXISTING_SAVE_TITLE"
#~ msgstr "Vorhandenen Speicherstand überschreiben?"

#~ msgid "SAVING_FAILED"
#~ msgstr "Speichern fehlgeschlagen! Eine Ausnahme ist aufgetreten"

#~ msgid "TYPE"
#~ msgstr "Typ:"

#~ msgid "EDITOR_TUTORIAL_PATCH_TEXT"
#~ msgstr ""
#~ "Dies ist die Gebietskarte.\n"
#~ "Hier kannst du die verschiedenen Gebiete sehen, in denen Mikroben leben können.\n"
#~ "Dein aktuelles Gebiet ist hervorgehoben.\n"
#~ "Du kannst Gebiete mit der Maus anklicken, um sie auszuwählen und ihre Details auf der rechten Seite zu sehen.\n"
#~ "\n"
#~ "Wenn du ein Gebiet neben dem Gebiet, in dem du dich gerade befindest, auswählen, kannst du den Knopf rechts drücken, um dich dorthin zu bewegen. Auf diese Weise kann sich deine Spezies auf neue Gebiete ausbreiten.\n"
#~ "\n"
#~ "Wähle ein Gebiet aus, um fortzufahren."

#~ msgid "EDITOR_TUTORIAL_CELL_TEXT"
#~ msgstr ""
#~ "Dies ist der Zell-Editor, in dem du durch Ausgabe von Mutationspunkten (MP) Organellen an deiner Spezies hinzufügen oder entfernen kannst.\n"
#~ "\n"
#~ "Du kannst auch andere Eigenschaften deiner Spezies in den anderen Registern des Zelleneditors ändern.\n"
#~ "\n"
#~ "Um fortzufahren, wähle eine Organelle aus der Palette auf der linken Seite aus (Zytoplasma ist eine gute Wahl). Klicke dann mit der linken Maustaste neben das in der Mitte des Bildschirms angezeigte Feld, um diese Organelle zu deiner Spezies hinzuzufügen."

#~ msgid "VIEW_NOW"
#~ msgstr "Anzeigen"

#, fuzzy
#~ msgid "TOTAL_EXTINCTION"
#~ msgstr "wurde in {0} ausgelöscht"

#, fuzzy
#~ msgid "LOCAL_EXTINCTION"
#~ msgstr "Spieler ist ausgestorben"

#, fuzzy
#~ msgid "MARINE_SNOW_FOOD_SOURCE"
#~ msgstr "Meeresschnee"

#~ msgid "Cancel"
#~ msgstr "Abbrechen"

#~ msgid "SAVING_ERROR"
#~ msgstr "Fehler beim Speichern"

#~ msgid "REMOVE_ORGANELLE"
#~ msgstr "Organelle entfernen"

#, fuzzy
#~ msgid "TRY_NEW_GAME"
#~ msgstr "Neues Spiel"

#~ msgid "MICROBE_PATCH_LABEL"
#~ msgstr "Gebiet: {0}"

#, fuzzy
#~ msgid "COLOR"
#~ msgstr "Farbe"

#~ msgid "TURNS"
#~ msgstr "Verwandelt sich"

#~ msgid "INTO"
#~ msgstr "in"

#~ msgid "OXYTOXY"
#~ msgstr "OxyToxid"

#~ msgid "DOT_CAN_RELEASE"
#~ msgstr ". Ermöglicht die Freisetzung von"

#~ msgid "TOXINS_BY_PRESSING_E"
#~ msgstr "Toxine duch Drücken von E. Rate skaliert mit"

#~ msgid "CONCENTRATION_OF"
#~ msgstr "Konzentration von"

#~ msgid "USES"
#~ msgstr "Verwendet"

#~ msgid "DOT_RATE"
#~ msgstr ". Rate"

#~ msgid "SCALES_WITH_CONCENTRATION_OF"
#~ msgstr "skaliert sich mit der Konzentration von"

#~ msgid "PRODUCES"
#~ msgstr "Produziert"

#~ msgid "DOT_RATE_SCALES_WITH"
#~ msgstr ". Die Rate skaliert"

#~ msgid "AND"
#~ msgstr "und"

#~ msgid "INTENSITY_OF"
#~ msgstr "Intensität von"

#~ msgid "DOT_RATE_SCALES"
#~ msgstr ". Die Rate skaliert"

#~ msgid "OXYGEN_DOT"
#~ msgstr "Sauerstoff."

#~ msgid "DOT_RATE_SCALES_WITH_CONCENTRATION_OF"
#~ msgstr ". Die Rate skaliert mit der Konzentration von"

#~ msgid "ALSO_TURNS"
#~ msgstr "Verwandelt außerdem"

#~ msgid "INREASE_STORAGE_SPACE"
#~ msgstr "Erhöht den Speicherplatz der Zelle."

#~ msgid "DOT_CAN"
#~ msgstr ". Kann"

#~ msgid "RELEASE_TOXINS_BY_PRESSING"
#~ msgstr "Toxine freisetzen durch Drücken von"

#~ msgid "E_DOT"
#~ msgstr "E."

#~ msgid "BIOLUMESCENT_VACUOLE"
#~ msgstr ""
#~ "Biolumineszenz \n"
#~ "Vacuole"

#, fuzzy
#~ msgid "END"
#~ msgstr "und"

#, fuzzy
#~ msgid "LEFT"
#~ msgstr "Nach links bewegen"

#, fuzzy
#~ msgid "RIGHT"
#~ msgstr "Licht"

#, fuzzy
#~ msgid "FORWARD"
#~ msgstr "Nach vorne bewegen"

#, fuzzy
#~ msgid "PARENLEFT"
#~ msgstr "Nach rechts rotieren"

#, fuzzy
#~ msgid "PARENRIGHT"
#~ msgstr "Nach links rotieren"

#, fuzzy
#~ msgid "PLUS"
#~ msgstr "Alt+"

#, fuzzy
#~ msgid "COLON"
#~ msgstr "HP:"

#, fuzzy
#~ msgid "SEMICOLON"
#~ msgstr "Größe:"

#, fuzzy
#~ msgid "AT"
#~ msgstr "ATP"

#, fuzzy
#~ msgid "BRACKETRIGHT"
#~ msgstr "Nach links rotieren"

#, fuzzy
#~ msgid "QUOTELEFT"
#~ msgstr "Nach rechts rotieren"

#, fuzzy
#~ msgid "BRACELEFT"
#~ msgstr "Nach rechts rotieren"

#, fuzzy
#~ msgid "BRACERIGHT"
#~ msgstr "Nach links rotieren"

#, fuzzy
#~ msgid "EXCLAMDOWN"
#~ msgstr "Mausrad runter"

#, fuzzy
#~ msgid "YEN"
#~ msgstr "Sauerstoff"

#, fuzzy
#~ msgid "SECTION"
#~ msgstr "Beschreibung:"

#, fuzzy
#~ msgid "COPYRIGHT"
#~ msgstr "Nach rechts bewegen"

#, fuzzy
#~ msgid "MU"
#~ msgstr "Stumm"

#, fuzzy
#~ msgid "AE"
#~ msgstr "Speichern"

#, fuzzy
#~ msgid "ETH"
#~ msgstr "Gesundheit"

#, fuzzy
#~ msgid "DIVISION"
#~ msgstr "Version:"

#, fuzzy
#~ msgid "BACKTAB"
#~ msgstr "Zurück"

#~ msgid "CARBON"
#~ msgstr "Kohlenstoff"

#~ msgid "DIOXIDE"
#~ msgstr "Dioxid"

#~ msgid "PLASTID"
#~ msgstr "Plastid"

#~ msgid "SECOND"
#~ msgstr "Sekunde"<|MERGE_RESOLUTION|>--- conflicted
+++ resolved
@@ -7,13 +7,8 @@
 msgstr ""
 "Project-Id-Version: PROJECT VERSION\n"
 "Report-Msgid-Bugs-To: EMAIL@ADDRESS\n"
-<<<<<<< HEAD
-"POT-Creation-Date: 2025-01-22 11:09+0200\n"
-"PO-Revision-Date: 2024-10-17 07:24+0000\n"
-=======
-"POT-Creation-Date: 2025-01-17 22:29+0100\n"
+"POT-Creation-Date: 2025-01-22 13:17+0200\n"
 "PO-Revision-Date: 2025-01-21 12:01+0000\n"
->>>>>>> 00775765
 "Last-Translator: Anonymous <noreply@weblate.org>\n"
 "Language-Team: German <https://translate.revolutionarygamesstudio.com/projects/thrive/thrive-game/de/>\n"
 "Language: de\n"
@@ -7237,7 +7232,7 @@
 
 #, fuzzy
 msgid "WIKI_HELP_AND_TIPS_BASIC_GAME_MECHANICS"
-msgstr "Die klebrigen Innereien einer Zelle. Das Zytoplasma ist die Grundmischung aus Ionen, Proteinen und anderen in Wasser gelösten Stoffen, die das Innere der Zelle ausfüllt. Eine der Funktionen, die es erfüllt, ist die [b]Glykolyse[/b], die Umwandlung von [thrive:compound type=\"glucose\"][/thrive:compound] in [thrive:compound type=\"atp\"][/thrive:compound]-Energie. Zellen, denen Organellen für einen komplexeren Stoffwechsel fehlen, sind auf diese Energieform angewiesen. Sie wird auch dazu verwendet, Moleküle in der Zelle zu speichern und die Zelle zu vergrössern."
+msgstr "Organelle platzieren"
 
 #, fuzzy
 msgid "WIKI_HELP_AND_TIPS_BUTTON"
@@ -7245,27 +7240,25 @@
 
 #, fuzzy
 msgid "WIKI_HELP_AND_TIPS_COMPOUND_CLOUDS"
-msgstr "Die klebrigen Innereien einer Zelle. Das Zytoplasma ist die Grundmischung aus Ionen, Proteinen und anderen in Wasser gelösten Stoffen, die das Innere der Zelle ausfüllt. Eine der Funktionen, die es erfüllt, ist die [b]Glykolyse[/b], die Umwandlung von [thrive:compound type=\"glucose\"][/thrive:compound] in [thrive:compound type=\"atp\"][/thrive:compound]-Energie. Zellen, denen Organellen für einen komplexeren Stoffwechsel fehlen, sind auf diese Energieform angewiesen. Sie wird auch dazu verwendet, Moleküle in der Zelle zu speichern und die Zelle zu vergrössern."
-
-#, fuzzy
+msgstr "Unendlich Substanzen"
+
 msgid "WIKI_HELP_AND_TIPS_GENERAL_TIPS"
-msgstr "Thylakoide sind Cluster aus Proteinen und lichtempfindlichen Pigmenten. Die Pigmente sind in der Lage, die Energie des Lichts zu nutzen, um in einem Prozess namens Photosynthese aus Wasser und gasförmigem Kohlendioxid Glukose herzustellen. Diese Pigmente sind es auch, die ihnen eine unverwechselbare Farbe verleihen. Die Geschwindigkeit ihrer Glukoseproduktion hängt von der Konzentration des Kohlendioxids und der Lichtintensität ab. Da die Thylakoide direkt im Zytoplasma untergebracht sind, führt die umgebende Flüssigkeit glykolyse durch."
+msgstr ""
 
 #, fuzzy
 msgid "WIKI_HELP_AND_TIPS_INTRO"
-msgstr "Thylakoide sind Cluster aus Proteinen und lichtempfindlichen Pigmenten. Die Pigmente sind in der Lage, die Energie des Lichts zu nutzen, um in einem Prozess namens Photosynthese aus Wasser und gasförmigem Kohlendioxid Glukose herzustellen. Diese Pigmente sind es auch, die ihnen eine unverwechselbare Farbe verleihen. Die Geschwindigkeit ihrer Glukoseproduktion hängt von der Konzentration des Kohlendioxids und der Lichtintensität ab. Da die Thylakoide direkt im Zytoplasma untergebracht sind, führt die umgebende Flüssigkeit glykolyse durch."
+msgstr "Mitochondrium"
 
 #, fuzzy
 msgid "WIKI_HELP_AND_TIPS_MICROBE_PARTS"
-msgstr "Thylakoide sind Cluster aus Proteinen und lichtempfindlichen Pigmenten. Die Pigmente sind in der Lage, die Energie des Lichts zu nutzen, um in einem Prozess namens Photosynthese aus Wasser und gasförmigem Kohlendioxid Glukose herzustellen. Diese Pigmente sind es auch, die ihnen eine unverwechselbare Farbe verleihen. Die Geschwindigkeit ihrer Glukoseproduktion hängt von der Konzentration des Kohlendioxids und der Lichtintensität ab. Da die Thylakoide direkt im Zytoplasma untergebracht sind, führt die umgebende Flüssigkeit glykolyse durch."
+msgstr "Mikroben Stadium"
 
 #, fuzzy
 msgid "WIKI_HELP_AND_TIPS_MICROBE_STAGE_TIPS"
 msgstr "Mikroben Stadium"
 
-#, fuzzy
 msgid "WIKI_HELP_AND_TIPS_MORE_GAME_INFO"
-msgstr "Thylakoide sind Cluster aus Proteinen und lichtempfindlichen Pigmenten. Die Pigmente sind in der Lage, die Energie des Lichts zu nutzen, um in einem Prozess namens Photosynthese aus Wasser und gasförmigem Kohlendioxid Glukose herzustellen. Diese Pigmente sind es auch, die ihnen eine unverwechselbare Farbe verleihen. Die Geschwindigkeit ihrer Glukoseproduktion hängt von der Konzentration des Kohlendioxids und der Lichtintensität ab. Da die Thylakoide direkt im Zytoplasma untergebracht sind, führt die umgebende Flüssigkeit glykolyse durch."
+msgstr ""
 
 #, fuzzy
 msgid "WIKI_HYDROGENASE_EFFECTS"
@@ -7788,7 +7781,7 @@
 
 #, fuzzy
 msgid "WIKI_PAGE_HELP_AND_TIPS"
-msgstr "Chemoplast"
+msgstr "Mitochondrium"
 
 #, fuzzy
 msgid "WIKI_PAGE_HYDROGENASE"
